/* global
  textsecure,
  libsignal,
  window,
  ConversationController,
  libloki,
  StringView,
  dcodeIO,
  lokiMessageAPI,
  i18n,
*/

/* eslint-disable more/no-then */
/* eslint-disable no-unreachable */
const NUM_SEND_CONNECTIONS = 3;

const getTTLForType = type => {
  switch (type) {
    case 'friend-request':
      return 4 * 24 * 60 * 60 * 1000; // 4 days for friend request message
    case 'device-unpairing':
      return 4 * 24 * 60 * 60 * 1000; // 4 days for device unpairing
    case 'onlineBroadcast':
      return 60 * 1000; // 1 minute for online broadcast message
    case 'typing':
      return 60 * 1000; // 1 minute for typing indicators
    case 'pairing-request':
      return 2 * 60 * 1000; // 2 minutes for pairing requests
    default:
      return (window.getMessageTTL() || 24) * 60 * 60 * 1000; // 1 day default for any other message
  }
};

function OutgoingMessage(
  server,
  timestamp,
  numbers,
  message,
  silent,
  callback,
  options = {}
) {
  if (message instanceof textsecure.protobuf.DataMessage) {
    const content = new textsecure.protobuf.Content();
    content.dataMessage = message;
    // eslint-disable-next-line no-param-reassign
    message = content;
  }
  this.server = server;
  this.timestamp = timestamp;
  this.numbers = numbers;
  this.message = message; // ContentMessage proto
  this.callback = callback;
  this.silent = silent;

  this.numbersCompleted = 0;
  this.errors = [];
  this.successfulNumbers = [];
  this.fallBackEncryption = false;
  this.failoverNumbers = [];
  this.unidentifiedDeliveries = [];

  const {
    numberInfo,
    senderCertificate,
    online,
    messageType,
    isPing,
    isPublic,
    publicSendData,
  } =
    options || {};
  this.numberInfo = numberInfo;
  this.isPublic = isPublic;
  this.isGroup = !!(
    this.message &&
    this.message.dataMessage &&
    this.message.dataMessage.group
  );
  this.publicSendData = publicSendData;
  this.senderCertificate = senderCertificate;
  this.online = online;
  this.messageType = messageType || 'outgoing';
  this.isPing = isPing || false;
}

OutgoingMessage.prototype = {
  constructor: OutgoingMessage,
  numberCompleted() {
    this.numbersCompleted += 1;
    if (this.numbersCompleted >= this.numbers.length) {
      this.callback({
        successfulNumbers: this.successfulNumbers,
        failoverNumbers: this.failoverNumbers,
        errors: this.errors,
        unidentifiedDeliveries: this.unidentifiedDeliveries,
        messageType: this.messageType,
      });
    }
  },
  registerError(number, reason, error) {
    if (!error || (error.name === 'HTTPError' && error.code !== 404)) {
      // eslint-disable-next-line no-param-reassign
      error = new textsecure.OutgoingMessageError(
        number,
        this.message.toArrayBuffer(),
        this.timestamp,
        error
      );
    }

    // eslint-disable-next-line no-param-reassign
    error.number = number;
    // eslint-disable-next-line no-param-reassign
    error.reason = reason;
    this.errors[this.errors.length] = error;
    this.numberCompleted();
  },
  reloadDevicesAndSend(number, recurse) {
    const ourNumber = textsecure.storage.user.getNumber();
    return () =>
      libloki.storage
        .getAllDevicePubKeysForPrimaryPubKey(number)
        // Don't send to ourselves
        .then(devicesPubKeys =>
          devicesPubKeys.filter(pubKey => pubKey !== ourNumber)
        )
        .then(devicesPubKeys => {
          if (devicesPubKeys.length === 0) {
            // eslint-disable-next-line no-param-reassign
            devicesPubKeys = [number];
          }
          return this.doSendMessage(number, devicesPubKeys, recurse);
        });
  },

  getKeysForNumber(number, updateDevices) {
    const handleResult = response =>
      Promise.all(
        response.devices.map(device => {
          // eslint-disable-next-line no-param-reassign
          device.identityKey = response.identityKey;
          if (
            updateDevices === undefined ||
            updateDevices.indexOf(device.deviceId) > -1
          ) {
            const address = new libsignal.SignalProtocolAddress(
              number,
              device.deviceId
            );
            const builder = new libsignal.SessionBuilder(
              textsecure.storage.protocol,
              address
            );
            if (device.registrationId === 0) {
              window.log.info('device registrationId 0!');
            }
            return builder
              .processPreKey(device)
              .then(async () => {
                // TODO: only remove the keys that were used above!
                await libloki.storage.removeContactPreKeyBundle(number);
                return true;
              })
              .catch(error => {
                if (error.message === 'Identity key changed') {
                  // eslint-disable-next-line no-param-reassign
                  error.timestamp = this.timestamp;
                  // eslint-disable-next-line no-param-reassign
                  error.originalMessage = this.message.toArrayBuffer();
                  // eslint-disable-next-line no-param-reassign
                  error.identityKey = device.identityKey;
                }
                throw error;
              });
          }

          return false;
        })
      );
    // TODO: check if still applicable
    // if (updateDevices === undefined) {
    //   return this.server.getKeysForNumber(number, '*').then(handleResult);
    // }
    let promise = Promise.resolve(true);
    updateDevices.forEach(device => {
      promise = promise.then(() =>
        Promise.all([
          textsecure.storage.protocol.loadContactPreKey(number),
          textsecure.storage.protocol.loadContactSignedPreKey(number),
        ])
          .then(keys => {
            const [preKey, signedPreKey] = keys;
            if (preKey === undefined || signedPreKey === undefined) {
              return false;
            }
            const identityKey = StringView.hexToArrayBuffer(number);
            return handleResult({
              identityKey,
              devices: [
                { deviceId: device, preKey, signedPreKey, registrationId: 0 },
              ],
            }).then(results => results.every(value => value === true));
          })
          .catch(e => {
            if (e.name === 'HTTPError' && e.code === 404) {
              if (device !== 1) {
                return this.removeDeviceIdsForNumber(number, [device]);
              }
              throw new textsecure.UnregisteredUserError(number, e);
            } else {
              throw e;
            }
          })
      );
    });

    return promise;
  },

  // Default ttl to 24 hours if no value provided
  async transmitMessage(number, data, timestamp, ttl = 24 * 60 * 60 * 1000) {
    const pubKey = number;
    try {
      // TODO: Make NUM_CONCURRENT_CONNECTIONS a global constant
      const options = {
        numConnections: NUM_SEND_CONNECTIONS,
        isPing: this.isPing,
      };
      options.isPublic = this.isPublic;
      if (this.isPublic) {
        options.publicSendData = this.publicSendData;
      }
      await lokiMessageAPI.sendMessage(pubKey, data, timestamp, ttl, options);
    } catch (e) {
      if (e.name === 'HTTPError' && (e.code !== 409 && e.code !== 410)) {
        // 409 and 410 should bubble and be handled by doSendMessage
        // 404 should throw UnregisteredUserError
        // all other network errors can be retried later.
        if (e.code === 404) {
          throw new textsecure.UnregisteredUserError(number, e);
        }
        throw new textsecure.SendMessageNetworkError(number, '', e, timestamp);
      } else if (e.name === 'TimedOutError') {
        throw new textsecure.PoWError(number, e);
      }
      throw e;
    }
  },

  getPaddedMessageLength(messageLength) {
    const messageLengthWithTerminator = messageLength + 1;
    let messagePartCount = Math.floor(messageLengthWithTerminator / 160);

    if (messageLengthWithTerminator % 160 !== 0) {
      messagePartCount += 1;
    }

    return messagePartCount * 160;
  },
  convertMessageToText(messageBuffer) {
    const plaintext = new Uint8Array(
      this.getPaddedMessageLength(messageBuffer.byteLength + 1) - 1
    );
    plaintext.set(new Uint8Array(messageBuffer));
    plaintext[messageBuffer.byteLength] = 0x80;

    return plaintext;
  },
  getPlaintext(messageBuffer) {
    return this.convertMessageToText(messageBuffer);
  },
  async wrapInWebsocketMessage(outgoingObject) {
    const source =
      outgoingObject.type ===
      textsecure.protobuf.Envelope.Type.UNIDENTIFIED_SENDER
        ? null
        : outgoingObject.ourKey;

    const messageEnvelope = new textsecure.protobuf.Envelope({
      type: outgoingObject.type,
      source,
      sourceDevice: outgoingObject.sourceDevice,
      timestamp: this.timestamp,
      content: outgoingObject.content,
    });
    const requestMessage = new textsecure.protobuf.WebSocketRequestMessage({
      id: new Uint8Array(libsignal.crypto.getRandomBytes(1))[0], // random ID for now
      verb: 'PUT',
      path: '/api/v1/message',
      body: messageEnvelope.encode().toArrayBuffer(),
    });
    const websocketMessage = new textsecure.protobuf.WebSocketMessage({
      type: textsecure.protobuf.WebSocketMessage.Type.REQUEST,
      request: requestMessage,
    });
    const bytes = new Uint8Array(websocketMessage.encode().toArrayBuffer());
    return bytes;
  },
  doSendMessage(number, devicesPubKeys, recurse) {
    const ciphers = {};
    if (this.isPublic) {
      return this.transmitMessage(
        number,
        this.message.dataMessage,
        this.timestamp,
        0 // ttl
      )
        .then(() => {
          this.successfulNumbers[this.successfulNumbers.length] = number;
          this.numberCompleted();
        })
        .catch(error => {
          throw error;
        });
    }

    this.numbers = devicesPubKeys;

    return Promise.all(
      devicesPubKeys.map(async devicePubKey => {
        // Session doesn't use the deviceId scheme, it's always 1.
        // Instead, there are multiple device public keys.
        const deviceId = 1;
        const updatedDevices = await this.getStaleDeviceIdsForNumber(
          devicePubKey
        );
        const keysFound = await this.getKeysForNumber(
          devicePubKey,
          updatedDevices
        );
        let enableFallBackEncryption = !keysFound;

        const address = new libsignal.SignalProtocolAddress(
          devicePubKey,
          deviceId
        );
        const ourKey = textsecure.storage.user.getNumber();
        const options = {};

        let isMultiDeviceRequest = false;
        let thisDeviceMessageType = this.messageType;
        if (
          thisDeviceMessageType !== 'pairing-request' &&
          thisDeviceMessageType !== 'friend-request'
        ) {
          let conversation;
          try {
            conversation = ConversationController.get(devicePubKey);
          } catch (e) {
            // do nothing
          }
<<<<<<< HEAD
          if (
            conversation &&
            !conversation.isFriend() &&
            !conversation.hasReceivedFriendRequest() &&
            !this.isGroup
          ) {
            // We want to send an automated friend request if:
            // - We aren't already friends
            // - We haven't received a friend request from this device
            // - We haven't sent a friend request recently
            if (conversation.friendRequestTimerIsExpired()) {
              isMultiDeviceRequest = true;
              thisDeviceMessageType = 'friend-request';
            } else {
              // Throttle automated friend requests
              this.successfulNumbers.push(devicePubKey);
              return null;
=======
          if (conversation && !this.isGroup) {
            const isOurDevice = await conversation.isOurDevice();
            const isFriends =
              conversation.isFriend() ||
              conversation.hasReceivedFriendRequest();
            // We should only send a friend request to our device if we don't have keys
            const shouldSendAutomatedFR = isOurDevice ? !keysFound : !isFriends;
            if (shouldSendAutomatedFR) {
              // We want to send an automated friend request if:
              // - We aren't already friends
              // - We haven't received a friend request from this device
              // - We haven't sent a friend request recently
              if (conversation.friendRequestTimerIsExpired()) {
                isMultiDeviceRequest = true;
                thisDeviceMessageType = 'friend-request';
              } else {
                // Throttle automated friend requests
                this.successfulNumbers.push(devicePubKey);
                return null;
              }
            }

            // If we're not friends with our own device then we should become friends
            if (isOurDevice && keysFound && !isFriends) {
              conversation.setFriendRequestStatus(
                window.friends.friendRequestStatusEnum.friends
              );
>>>>>>> dfca294e
            }
          }
        }

        // Check if we need to attach the preKeys
        let sessionCipher;
        const isFriendRequest = thisDeviceMessageType === 'friend-request';
        enableFallBackEncryption =
          enableFallBackEncryption || isFriendRequest || isMultiDeviceRequest;
        const flags = this.message.dataMessage
          ? this.message.dataMessage.get_flags()
          : null;
        const isEndSession =
          flags === textsecure.protobuf.DataMessage.Flags.END_SESSION;
        const signalCipher = new libsignal.SessionCipher(
          textsecure.storage.protocol,
          address
        );
        if (enableFallBackEncryption || isEndSession) {
          // Encrypt them with the fallback
          const pkb = await libloki.storage.getPreKeyBundleForContact(
            devicePubKey
          );
          const preKeyBundleMessage = new textsecure.protobuf.PreKeyBundleMessage(
            pkb
          );
          this.message.preKeyBundleMessage = preKeyBundleMessage;
          window.log.info('attaching prekeys to outgoing message');
        }

        let messageBuffer;
        if (isMultiDeviceRequest) {
          const tempMessage = new textsecure.protobuf.Content();
          const tempDataMessage = new textsecure.protobuf.DataMessage();
          tempDataMessage.body = i18n('secondaryDeviceDefaultFR');
          if (this.message.dataMessage && this.message.dataMessage.profile) {
            tempDataMessage.profile = this.message.dataMessage.profile;
          }
          tempMessage.preKeyBundleMessage = this.message.preKeyBundleMessage;
          tempMessage.dataMessage = tempDataMessage;
          messageBuffer = tempMessage.toArrayBuffer();
        } else {
          messageBuffer = this.message.toArrayBuffer();
        }

        if (enableFallBackEncryption) {
          sessionCipher = new libloki.crypto.FallBackSessionCipher(address);
        } else {
          sessionCipher = signalCipher;
        }
        const plaintext = this.getPlaintext(messageBuffer);

        // No limit on message keys if we're communicating with our other devices
        if (ourKey === number) {
          options.messageKeysLimit = false;
        }

        let content;
        let type;

        if (window.lokiFeatureFlags.useSealedSender) {
          const secretSessionCipher = new window.Signal.Metadata.SecretSessionCipher(
            textsecure.storage.protocol
          );
          ciphers[address.getDeviceId()] = secretSessionCipher;

          const senderCert = new textsecure.protobuf.SenderCertificate();

          senderCert.sender = ourKey;
          senderCert.senderDevice = deviceId;

          const ciphertext = await secretSessionCipher.encrypt(
            address,
            senderCert,
            plaintext,
            sessionCipher
          );

          type = textsecure.protobuf.Envelope.Type.UNIDENTIFIED_SENDER;
          content = window.Signal.Crypto.arrayBufferToBase64(ciphertext);
        } else {
          // TODO: probably remove this branch once
          // mobile clients implement sealed sender
          ciphers[address.getDeviceId()] = sessionCipher;

          const ciphertext = await sessionCipher.encrypt(plaintext);
          if (!enableFallBackEncryption) {
            // eslint-disable-next-line no-param-reassign
            ciphertext.body = new Uint8Array(
              dcodeIO.ByteBuffer.wrap(ciphertext.body, 'binary').toArrayBuffer()
            );
          }

          // eslint-disable-next-line prefer-destructuring
          type = ciphertext.type;
          content = ciphertext.body;
        }

        const ttl = getTTLForType(thisDeviceMessageType);

        return {
          type, // FallBackSessionCipher sets this to FRIEND_REQUEST
          ttl,
          ourKey,
          sourceDevice: 1,
          content,
          pubKey: devicePubKey,
        };
      })
    )
      .then(async outgoingObjects => {
        // TODO: handle multiple devices/messages per transmit
        const promises = outgoingObjects.map(async outgoingObject => {
          if (!outgoingObject) {
            return;
          }
          const destination = outgoingObject.pubKey;
          try {
            const socketMessage = await this.wrapInWebsocketMessage(
              outgoingObject
            );
            await this.transmitMessage(
              destination,
              socketMessage,
              this.timestamp,
              outgoingObject.ttl
            );
            if (
              outgoingObject.type ===
              textsecure.protobuf.Envelope.Type.FRIEND_REQUEST
            ) {
              const conversation = ConversationController.get(destination);
              if (conversation) {
                // Redundant for primary device but marks secondary devices as pending
                await conversation.onFriendRequestSent();
              }
            }
            this.successfulNumbers.push(destination);
          } catch (e) {
            e.number = destination;
            this.errors.push(e);
          }
        });
        await Promise.all(promises);
        // TODO: the retrySend should only send to the devices
        // for which the transmission failed.

        // ensure numberCompleted() will execute the callback
        this.numbersCompleted +=
          this.errors.length + this.successfulNumbers.length;
        // Absorb errors if message sent to at least 1 device
        if (this.successfulNumbers.length > 0) {
          this.errors = [];
        }
        this.numberCompleted();
      })
      .catch(error => {
        // TODO(loki): handle http errors properly
        // - retry later if 400
        // - ignore if 409 (conflict) means the hash already exists
        throw error;
        if (
          error instanceof Error &&
          error.name === 'HTTPError' &&
          (error.code === 410 || error.code === 409)
        ) {
          if (!recurse) {
            return this.registerError(
              number,
              'Hit retry limit attempting to reload device list',
              error
            );
          }

          let p;
          if (error.code === 409) {
            p = this.removeDeviceIdsForNumber(
              number,
              error.response.extraDevices
            );
          } else {
            p = Promise.all(
              error.response.staleDevices.map(deviceId =>
                ciphers[deviceId].closeOpenSessionForDevice(
                  new libsignal.SignalProtocolAddress(number, deviceId)
                )
              )
            );
          }

          return p.then(() => {
            const resetDevices =
              error.code === 410
                ? error.response.staleDevices
                : error.response.missingDevices;
            return this.getKeysForNumber(number, resetDevices).then(
              // We continue to retry as long as the error code was 409; the assumption is
              //   that we'll request new device info and the next request will succeed.
              this.reloadDevicesAndSend(number, error.code === 409)
            );
          });
        } else if (error.message === 'Identity key changed') {
          // eslint-disable-next-line no-param-reassign
          error.timestamp = this.timestamp;
          // eslint-disable-next-line no-param-reassign
          error.originalMessage = this.message.toArrayBuffer();
          window.log.error(
            'Got "key changed" error from encrypt - no identityKey for application layer',
            number,
            devicesPubKeys
          );
          throw error;
        } else {
          this.registerError(number, 'Failed to create or send message', error);
        }

        return null;
      });
  },

  getStaleDeviceIdsForNumber(number) {
    return textsecure.storage.protocol.getDeviceIds(number).then(deviceIds => {
      if (deviceIds.length === 0) {
        return [1];
      }
      const updateDevices = [];
      return Promise.all(
        deviceIds.map(deviceId => {
          const address = new libsignal.SignalProtocolAddress(number, deviceId);
          const sessionCipher = new libsignal.SessionCipher(
            textsecure.storage.protocol,
            address
          );
          return sessionCipher.hasOpenSession().then(hasSession => {
            if (!hasSession) {
              updateDevices.push(deviceId);
            }
          });
        })
      ).then(() => updateDevices);
    });
  },

  removeDeviceIdsForNumber(number, deviceIdsToRemove) {
    let promise = Promise.resolve();
    // eslint-disable-next-line no-restricted-syntax, guard-for-in
    for (const j in deviceIdsToRemove) {
      promise = promise.then(() => {
        const encodedNumber = `${number}.${deviceIdsToRemove[j]}`;
        return textsecure.storage.protocol.removeSession(encodedNumber);
      });
    }
    return promise;
  },

  sendToNumber(number) {
    let conversation;
    try {
      conversation = ConversationController.get(number);
    } catch (e) {
      // do nothing
    }
    return this.reloadDevicesAndSend(number, true)().catch(error => {
      conversation.resetPendingSend();
      if (error.message === 'Identity key changed') {
        // eslint-disable-next-line no-param-reassign
        error = new textsecure.OutgoingIdentityKeyError(
          number,
          error.originalMessage,
          error.timestamp,
          error.identityKey
        );
        this.registerError(number, 'Identity key changed', error);
      } else {
        this.registerError(
          number,
          `Failed to retrieve new device keys for number ${number}`,
          error
        );
      }
    });
  },
};

window.textsecure = window.textsecure || {};
window.textsecure.OutgoingMessage = OutgoingMessage;<|MERGE_RESOLUTION|>--- conflicted
+++ resolved
@@ -350,25 +350,6 @@
           } catch (e) {
             // do nothing
           }
-<<<<<<< HEAD
-          if (
-            conversation &&
-            !conversation.isFriend() &&
-            !conversation.hasReceivedFriendRequest() &&
-            !this.isGroup
-          ) {
-            // We want to send an automated friend request if:
-            // - We aren't already friends
-            // - We haven't received a friend request from this device
-            // - We haven't sent a friend request recently
-            if (conversation.friendRequestTimerIsExpired()) {
-              isMultiDeviceRequest = true;
-              thisDeviceMessageType = 'friend-request';
-            } else {
-              // Throttle automated friend requests
-              this.successfulNumbers.push(devicePubKey);
-              return null;
-=======
           if (conversation && !this.isGroup) {
             const isOurDevice = await conversation.isOurDevice();
             const isFriends =
@@ -396,7 +377,6 @@
               conversation.setFriendRequestStatus(
                 window.friends.friendRequestStatusEnum.friends
               );
->>>>>>> dfca294e
             }
           }
         }
