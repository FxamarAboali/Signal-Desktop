/* global window: false */
/* global callWorker: false */
/* global textsecure: false */
/* global StringView: false */
/* global libloki: false */
/* global libsignal: false */
/* global WebSocket: false */
/* global Event: false */
/* global dcodeIO: false */
/* global _: false */
/* global HttpResource: false */
/* global ContactBuffer: false */
/* global GroupBuffer: false */
/* global lokiPublicChatAPI: false */
/* global lokiMessageAPI: false */
/* global feeds: false */
/* global Whisper: false */
/* global lokiFileServerAPI: false */
/* global WebAPI: false */
/* global ConversationController: false */
/* global Signal: false */
/* global log: false */

/* eslint-disable more/no-then */
/* eslint-disable no-unreachable */

let openGroupBound = false;

function MessageReceiver(username, password, signalingKey, options = {}) {
  this.count = 0;

  this.signalingKey = signalingKey;
  this.username = username;
  this.password = password;
  this.server = WebAPI.connect();

  const address = libsignal.SignalProtocolAddress.fromString(username);
  this.number = address.getName();
  this.deviceId = address.getDeviceId();

  this.pending = Promise.resolve();

  if (options.retryCached) {
    this.pending = this.queueAllCached();
  }

  // only do this once to prevent duplicates
  if (lokiPublicChatAPI) {
    window.log.info('Binding open group events handler', openGroupBound);
    if (!openGroupBound) {
      // clear any previous binding
      lokiPublicChatAPI.removeAllListeners('publicMessage');
      // we only need one MR in the system handling these
      // bind events
      lokiPublicChatAPI.on(
        'publicMessage',
        this.handleUnencryptedMessage.bind(this)
      );
      openGroupBound = true;
    }
  } else {
    window.log.error('Can not handle open group data, API is not available');
  }
}

MessageReceiver.stringToArrayBuffer = string =>
  Promise.resolve(dcodeIO.ByteBuffer.wrap(string, 'binary').toArrayBuffer());
MessageReceiver.arrayBufferToString = arrayBuffer =>
  Promise.resolve(dcodeIO.ByteBuffer.wrap(arrayBuffer).toString('binary'));

MessageReceiver.stringToArrayBufferBase64 = string =>
  callWorker('stringToArrayBufferBase64', string);
MessageReceiver.arrayBufferToStringBase64 = arrayBuffer =>
  callWorker('arrayBufferToStringBase64', arrayBuffer);

MessageReceiver.prototype = new textsecure.EventTarget();
MessageReceiver.prototype.extend({
  constructor: MessageReceiver,
  connect() {
    if (this.calledClose) {
      return;
    }

    this.count = 0;
    if (this.hasConnected) {
      const ev = new Event('reconnect');
      this.dispatchEvent(ev);
    }

    this.hasConnected = true;
    this.httpPollingResource = new HttpResource(lokiMessageAPI, {
      handleRequest: this.handleRequest.bind(this),
    });
    this.httpPollingResource.pollServer();

    // start polling all open group rooms you have registered
    // if not registered yet, they'll get started when they're created
    if (lokiPublicChatAPI) {
      lokiPublicChatAPI.open();
    }
    // set up pollers for any RSS feeds
    feeds.forEach(feed => {
      feed.on('rssMessage', this.handleUnencryptedMessage.bind(this));
    });

    // Ensures that an immediate 'empty' event from the websocket will fire only after
    //   all cached envelopes are processed.
    this.incoming = [this.pending];
  },
  async handleUnencryptedMessage({ message }) {
    const isMe = message.source === textsecure.storage.user.getNumber();
    if (!isMe && message.message.profile) {
      const conversation = await window.ConversationController.getOrCreateAndWait(
        message.source,
        'private'
      );
      await this.updateProfile(
        conversation,
        message.message.profile,
        message.message.profileKey
      );
    }

    const ourNumber = textsecure.storage.user.getNumber();
    const primaryDevice = window.storage.get('primaryDevicePubKey');
    const isOurDevice =
      message.source &&
      (message.source === ourNumber || message.source === primaryDevice);
    const isPublicChatMessage =
      message.message.group &&
      message.message.group.id &&
      !!message.message.group.id.match(/^publicChat:/);
    let ev;

    if (isPublicChatMessage && isOurDevice) {
      // Public chat messages from ourselves should be outgoing
      ev = new Event('sent');
    } else {
      ev = new Event('message');
    }
    ev.confirm = function confirmTerm() {};
    ev.data = message;
    this.dispatchAndWait(ev);
  },
  stopProcessing() {
    window.log.info('MessageReceiver: stopProcessing requested');
    this.stoppingProcessing = true;
    return this.close();
  },
  shutdown() {},
  async close() {
    window.log.info('MessageReceiver.close()');
    this.calledClose = true;

    // stop polling all open group rooms
    if (lokiPublicChatAPI) {
      await lokiPublicChatAPI.close();
    }

    if (this.httpPollingResource) {
      this.httpPollingResource.close();
    }

    return this.drain();
  },
  onopen() {
    window.log.info('websocket open');
  },
  onerror() {
    window.log.error('websocket error');
  },
  dispatchAndWait(event) {
    const promise = this.appPromise || Promise.resolve();
    const appJobPromise = Promise.all(this.dispatchEvent(event));
    const job = () => appJobPromise;

    this.appPromise = promise.then(job, job);

    return Promise.resolve();
  },
  onclose(ev) {
    window.log.info(
      'websocket closed',
      ev.code,
      ev.reason || '',
      'calledClose:',
      this.calledClose
    );
  },

  pollForAdditionalId(id) {
    this.httpPollingResource.pollForAdditionalId(id);
  },

  handleRequest(request, options) {
    const { onSuccess, onFailure } = options;
    this.incoming = this.incoming || [];
    const lastPromise = _.last(this.incoming);

    // We do the message decryption here, instead of in the ordered pending queue,
    // to avoid exposing the time it took us to process messages through the time-to-ack.

    if (request.path !== '/api/v1/message') {
      window.log.info('got request', request.verb, request.path);
      request.respond(200, 'OK');

      if (request.verb === 'PUT' && request.path === '/api/v1/queue/empty') {
        this.onEmpty();
      }
      return;
    }

    const promise = Promise.resolve(request.body.toArrayBuffer()) // textsecure.crypto
      .then(plaintextImmutable => {
        let plaintext = plaintextImmutable;

        const envelope = textsecure.protobuf.Envelope.decode(plaintext);
        // After this point, decoding errors are not the server's
        //   fault, and we should handle them gracefully and tell the
        //   user they received an invalid message

        // The message is for a medium size group
        if (options.conversationId) {
          const ourNumber = textsecure.storage.user.getNumber();
          const senderIdentity = envelope.source;

          if (senderIdentity === ourNumber) {
            // Ignoring our own message
            return request.respond(200, 'OK');
          }

          // Sender identity will be lost if we load from cache, because
          // plaintext (and protobuf.Envelope) does not have that field...
          envelope.source = options.conversationId;
          plaintext = textsecure.protobuf.Envelope.encode(
            envelope
          ).toArrayBuffer();
          envelope.senderIdentity = senderIdentity;
        }

        if (this.isBlocked(envelope.source)) {
          return request.respond(200, 'OK');
        }

        envelope.id = envelope.serverGuid || window.getGuid();
        envelope.serverTimestamp = envelope.serverTimestamp
          ? envelope.serverTimestamp.toNumber()
          : null;

        return this.addToCache(envelope, plaintext).then(
          async () => {
            request.respond(200, 'OK');

            // To ensure that we queue in the same order we receive messages
            await lastPromise;
            this.queueEnvelope(envelope, onSuccess, onFailure);
          },
          error => {
            request.respond(500, 'Failed to cache message');
            window.log.error(
              'handleRequest error trying to add message to cache:',
              error && error.stack ? error.stack : error
            );
          }
        );
      })
      .catch(e => {
        request.respond(500, 'Bad encrypted websocket message');
        window.log.error(
          'Error handling incoming message:',
          e && e.stack ? e.stack : e
        );
        const ev = new Event('error');
        ev.error = e;
        return this.dispatchAndWait(ev);
      });

    this.incoming.push(promise);
  },
  addToQueue(task) {
    this.count += 1;
    this.pending = this.pending.then(task, task);

    const { count, pending } = this;

    const cleanup = () => {
      this.updateProgress(count);
      // We want to clear out the promise chain whenever possible because it could
      //   lead to large memory usage over time:
      //   https://github.com/nodejs/node/issues/6673#issuecomment-244331609
      if (this.pending === pending) {
        this.pending = Promise.resolve();
      }
    };

    pending.then(cleanup, cleanup);

    return pending;
  },
  onEmpty() {
    const { incoming } = this;
    this.incoming = [];

    const emitEmpty = () => {
      window.log.info("MessageReceiver: emitting 'empty' event");
      const ev = new Event('empty');
      this.dispatchAndWait(ev);
    };

    const waitForApplication = async () => {
      window.log.info(
        "MessageReceiver: finished processing messages after 'empty', now waiting for application"
      );
      const promise = this.appPromise || Promise.resolve();
      this.appPromise = Promise.resolve();

      // We don't await here because we don't this to gate future message processing
      promise.then(emitEmpty, emitEmpty);
    };

    const waitForEmptyQueue = () => {
      // resetting count to zero so everything queued after this starts over again
      this.count = 0;

      this.addToQueue(waitForApplication);
    };

    // We first wait for all recently-received messages (this.incoming) to be queued,
    //   then we queue a task to wait for the application to finish its processing, then
    //   finally we emit the 'empty' event to the queue.
    Promise.all(incoming).then(waitForEmptyQueue, waitForEmptyQueue);
  },
  drain() {
    const { incoming } = this;
    this.incoming = [];

    const queueDispatch = () =>
      this.addToQueue(() => {
        window.log.info('drained');
      });

    // This promise will resolve when there are no more messages to be processed.
    return Promise.all(incoming).then(queueDispatch, queueDispatch);
  },
  updateProgress(count) {
    // count by 10s
    if (count % 10 !== 0) {
      return;
    }
    const ev = new Event('progress');
    ev.count = count;
    this.dispatchEvent(ev);
  },
  async queueAllCached() {
    const items = await this.getAllFromCache();
    for (let i = 0, max = items.length; i < max; i += 1) {
      // eslint-disable-next-line no-await-in-loop
      await this.queueCached(items[i]);
    }
  },
  async queueCached(item) {
    try {
      let envelopePlaintext = item.envelope;

      if (item.version === 2) {
        envelopePlaintext = await MessageReceiver.stringToArrayBufferBase64(
          envelopePlaintext
        );
      }

      if (typeof envelopePlaintext === 'string') {
        envelopePlaintext = await MessageReceiver.stringToArrayBuffer(
          envelopePlaintext
        );
      }
      const envelope = textsecure.protobuf.Envelope.decode(envelopePlaintext);
      envelope.id = envelope.serverGuid || item.id;
      envelope.source = envelope.source || item.source;
      envelope.sourceDevice = envelope.sourceDevice || item.sourceDevice;
      envelope.senderIdentity = envelope.senderIdentity || item.senderIdentity;
      envelope.serverTimestamp =
        envelope.serverTimestamp || item.serverTimestamp;
      envelope.preKeyBundleMessage =
        envelope.preKeyBundleMessage || item.preKeyBundleMessage;

      const { decrypted } = item;
      if (decrypted) {
        let payloadPlaintext = decrypted;

        if (item.version === 2) {
          payloadPlaintext = await MessageReceiver.stringToArrayBufferBase64(
            payloadPlaintext
          );
        }

        if (typeof payloadPlaintext === 'string') {
          payloadPlaintext = await MessageReceiver.stringToArrayBuffer(
            payloadPlaintext
          );
        }

        // Convert preKeys to array buffer
        if (typeof envelope.preKeyBundleMessage === 'string') {
          envelope.preKeyBundleMessage = await MessageReceiver.stringToArrayBuffer(
            envelope.preKeyBundleMessage
          );
        }
        this.queueDecryptedEnvelope(envelope, payloadPlaintext);
      } else {
        this.queueEnvelope(envelope);
      }
    } catch (error) {
      window.log.error(
        'queueCached error handling item',
        item.id,
        'removing it. Error:',
        error && error.stack ? error.stack : error
      );

      try {
        const { id } = item;
        await textsecure.storage.unprocessed.remove(id);
      } catch (deleteError) {
        window.log.error(
          'queueCached error deleting item',
          item.id,
          'Error:',
          deleteError && deleteError.stack ? deleteError.stack : deleteError
        );
      }
    }
  },
  getEnvelopeId(envelope) {
    if (envelope.source) {
      return `${envelope.source}.${
        envelope.sourceDevice
      } ${envelope.timestamp.toNumber()} (${envelope.id})`;
    }

    return envelope.id;
  },
  async getAllFromCache() {
    window.log.info('getAllFromCache');
    const count = await textsecure.storage.unprocessed.getCount();

    if (count > 1500) {
      await textsecure.storage.unprocessed.removeAll();
      window.log.warn(
        `There were ${count} messages in cache. Deleted all instead of reprocessing`
      );
      return [];
    }

    const items = await textsecure.storage.unprocessed.getAll();
    window.log.info('getAllFromCache loaded', items.length, 'saved envelopes');

    return Promise.all(
      _.map(items, async item => {
        const attempts = 1 + (item.attempts || 0);

        try {
          if (attempts >= 3) {
            window.log.warn(
              'getAllFromCache final attempt for envelope',
              item.id
            );
            await textsecure.storage.unprocessed.remove(item.id);
          } else {
            await textsecure.storage.unprocessed.updateAttempts(
              item.id,
              attempts
            );
          }
        } catch (error) {
          window.log.error(
            'getAllFromCache error updating item after load:',
            error && error.stack ? error.stack : error
          );
        }

        return item;
      })
    );
  },
  async addToCache(envelope, plaintext) {
    const { id } = envelope;
    const data = {
      id,
      version: 2,
      envelope: await MessageReceiver.arrayBufferToStringBase64(plaintext),
      timestamp: Date.now(),
      attempts: 1,
    };

    if (envelope.senderIdentity) {
      data.senderIdentity = envelope.senderIdentity;
    }

    return textsecure.storage.unprocessed.add(data);
  },
  async updateCache(envelope, plaintext) {
    const { id } = envelope;
    const item = await textsecure.storage.unprocessed.get(id);
    if (!item) {
      window.log.error(
        `updateCache: Didn't find item ${id} in cache to update`
      );
      return null;
    }

    item.source = envelope.source;
    item.sourceDevice = envelope.sourceDevice;
    item.serverTimestamp = envelope.serverTimestamp;

    // For medium-size closed groups
    if (envelope.senderIdentity) {
      item.senderIdentity = envelope.senderIdentity;
    }

    if (item.version === 2) {
      item.decrypted = await MessageReceiver.arrayBufferToStringBase64(
        plaintext
      );
    } else {
      item.decrypted = await MessageReceiver.arrayBufferToString(plaintext);
    }

    return textsecure.storage.unprocessed.addDecryptedData(item.id, item);
  },
  removeFromCache(envelope) {
    const { id } = envelope;
    return textsecure.storage.unprocessed.remove(id);
  },
  queueDecryptedEnvelope(envelope, plaintext) {
    const id = this.getEnvelopeId(envelope);
    window.log.info('queueing decrypted envelope', id);

    const task = this.handleDecryptedEnvelope.bind(this, envelope, plaintext);
    const taskWithTimeout = textsecure.createTaskWithTimeout(
      task,
      `queueEncryptedEnvelope ${id}`
    );
    const promise = this.addToQueue(taskWithTimeout);

    return promise.catch(error => {
      window.log.error(
        `queueDecryptedEnvelope error handling envelope ${id}:`,
        error && error.stack ? error.stack : error
      );
    });
  },
  queueEnvelope(envelope, onSuccess = null, onFailure = null) {
    const id = this.getEnvelopeId(envelope);
    window.log.info('queueing envelope', id);

    const task = this.handleEnvelope.bind(this, envelope);
    const taskWithTimeout = textsecure.createTaskWithTimeout(
      task,
      `queueEnvelope ${id}`
    );
    const promise = this.addToQueue(taskWithTimeout);
    promise.then(() => {
      if (onSuccess) {
        onSuccess();
      }
    });

    return promise.catch(error => {
      window.log.error(
        'queueEnvelope error handling envelope',
        id,
        ':',
        error && error.stack ? error.stack : error
      );
      if (onFailure) {
        onFailure();
      }
    });
  },
  // Same as handleEnvelope, just without the decryption step. Necessary for handling
  //   messages which were successfully decrypted, but application logic didn't finish
  //   processing.
  handleDecryptedEnvelope(envelope, plaintext) {
    if (this.stoppingProcessing) {
      return Promise.resolve();
    }
    // No decryption is required for delivery receipts, so the decrypted field of
    //   the Unprocessed model will never be set

    if (envelope.content) {
      return this.innerHandleContentMessage(envelope, plaintext);
    } else if (envelope.legacyMessage) {
      return this.innerHandleLegacyMessage(envelope, plaintext);
    }
    this.removeFromCache(envelope);
    throw new Error('Received message with no content and no legacyMessage');
  },
  handleEnvelope(envelope) {
    if (this.stoppingProcessing) {
      return Promise.resolve();
    }

    if (envelope.type === textsecure.protobuf.Envelope.Type.RECEIPT) {
      return this.onDeliveryReceipt(envelope);
    }

    if (envelope.content) {
      return this.handleContentMessage(envelope);
    }
    if (envelope.legacyMessage) {
      return this.handleLegacyMessage(envelope);
    }
    this.removeFromCache(envelope);
    throw new Error('Received message with no content and no legacyMessage');
  },
  getStatus() {
    if (this.httpPollingResource) {
      return this.httpPollingResource.isConnected()
        ? WebSocket.OPEN
        : WebSocket.CLOSED;
    }
    if (this.hasConnected) {
      return WebSocket.CLOSED;
    }
    return -1;
  },
  onDeliveryReceipt(envelope) {
    return new Promise((resolve, reject) => {
      const ev = new Event('delivery');
      ev.confirm = this.removeFromCache.bind(this, envelope);
      ev.deliveryReceipt = {
        timestamp: envelope.timestamp.toNumber(),
        source: envelope.source,
        sourceDevice: envelope.sourceDevice,
      };
      this.dispatchAndWait(ev).then(resolve, reject);
    });
  },
  unpad(paddedData) {
    const paddedPlaintext = new Uint8Array(paddedData);
    let plaintext;

    for (let i = paddedPlaintext.length - 1; i >= 0; i -= 1) {
      if (paddedPlaintext[i] === 0x80) {
        plaintext = new Uint8Array(i);
        plaintext.set(paddedPlaintext.subarray(0, i));
        plaintext = plaintext.buffer;
        break;
      } else if (paddedPlaintext[i] !== 0x00) {
        throw new Error('Invalid padding');
      }
    }

    return plaintext;
  },
  async postDecrypt(envelope, plaintext) {
    const { isMe, isBlocked } = plaintext || {};
    if (isMe || isBlocked) {
      this.removeFromCache(envelope);
      return null;
    }

    this.updateCache(envelope, plaintext).catch(error => {
      window.log.error(
        'decrypt failed to save decrypted message contents to cache:',
        error && error.stack ? error.stack : error
      );
    });

    return plaintext;
  },
  async decryptForMediumGroup(envelope, ciphertextObj) {
    const groupId = envelope.source;

    const identity = await window.Signal.Data.getIdentityKeyById(groupId);
    const secretKeyHex = identity.secretKey;

    if (!secretKeyHex) {
      throw new Error(`Secret key is empty for group ${groupId}!`);
    }

    const { senderIdentity } = envelope;

    const {
      ciphertext: ciphertext2,
      ephemeralKey,
    } = textsecure.protobuf.MediumGroupContent.decode(ciphertextObj);

    const ephemKey = ephemeralKey.toArrayBuffer();
    const secretKey = dcodeIO.ByteBuffer.wrap(
      secretKeyHex,
      'hex'
    ).toArrayBuffer();

    const res = await libloki.crypto.decryptForPubkey(
      secretKey,
      ephemKey,
      ciphertext2.toArrayBuffer()
    );

    const {
      ciphertext,
      keyIdx,
    } = textsecure.protobuf.MediumGroupCiphertext.decode(res);

    const plaintext = await window.SenderKeyAPI.decryptWithSenderKey(
      ciphertext.toArrayBuffer(),
      keyIdx,
      groupId,
      senderIdentity
    );

    return plaintext;
  },
  async decrypt(envelope, ciphertext) {
    let promise;

    const ourNumber = textsecure.storage.user.getNumber();
    const me = {
      number: ourNumber,
      deviceId: parseInt(textsecure.storage.user.getDeviceId(), 10),
    };

    // Envelope.source will be null on UNIDENTIFIED_SENDER
    // Don't use it there!
    const address = new libsignal.SignalProtocolAddress(
      envelope.source,
      envelope.sourceDevice
    );

    const lokiSessionCipher = new libloki.crypto.LokiSessionCipher(
      textsecure.storage.protocol,
      address
    );

    switch (envelope.type) {
      case textsecure.protobuf.Envelope.Type.CIPHERTEXT:
        window.log.info('message from', this.getEnvelopeId(envelope));
        promise = lokiSessionCipher
          .decryptWhisperMessage(ciphertext)
          .then(this.unpad);
        break;
      case textsecure.protobuf.Envelope.Type.MEDIUM_GROUP_CIPHERTEXT:
        promise = this.decryptForMediumGroup(envelope, ciphertext);
        break;
      case textsecure.protobuf.Envelope.Type.FRIEND_REQUEST: {
        window.log.info('friend-request message from ', envelope.source);

        const fallBackSessionCipher = new libloki.crypto.FallBackSessionCipher(
          address
        );

        promise = fallBackSessionCipher
          .decrypt(ciphertext.toArrayBuffer())
          .then(this.unpad);
        break;
      }
      case textsecure.protobuf.Envelope.Type.PREKEY_BUNDLE:
        window.log.info('prekey message from', this.getEnvelopeId(envelope));
        promise = this.decryptPreKeyWhisperMessage(
          ciphertext,
          lokiSessionCipher,
          address
        );
        break;
      case textsecure.protobuf.Envelope.Type.UNIDENTIFIED_SENDER: {
        window.log.info('received unidentified sender message');

        const secretSessionCipher = new window.Signal.Metadata.SecretSessionCipher(
          textsecure.storage.protocol
        );

        promise = secretSessionCipher
          .decrypt(ciphertext.toArrayBuffer(), me)
          .then(
            result => {
              const { isMe, sender, content, type } = result;

              // We need to drop incoming messages from ourself since server can't
              //   do it for us
              if (isMe) {
                return { isMe: true };
              }

              // We might have substituted the type based on decrypted content
              if (type === textsecure.protobuf.Envelope.Type.FRIEND_REQUEST) {
                // eslint-disable-next-line no-param-reassign
                envelope.type =
                  textsecure.protobuf.Envelope.Type.FRIEND_REQUEST;
              }

              if (this.isBlocked(sender.getName())) {
                window.log.info(
                  'Dropping blocked message after sealed sender decryption'
                );
                return { isBlocked: true };
              }

              // Here we take this sender information and attach it back to the envelope
              //   to make the rest of the app work properly.

              const originalSource = envelope.source;

              // eslint-disable-next-line no-param-reassign
              envelope.source = sender.getName();
              // eslint-disable-next-line no-param-reassign
              envelope.sourceDevice = sender.getDeviceId();
              // eslint-disable-next-line no-param-reassign
              envelope.unidentifiedDeliveryReceived = !originalSource;

              // Return just the content because that matches the signature of the other
              // decrypt methods used above.
              return this.unpad(content);
            },
            error => {
              const { sender } = error || {};

              if (sender) {
                const originalSource = envelope.source;

                if (this.isBlocked(sender.getName())) {
                  window.log.info(
                    'Dropping blocked message with error after sealed sender decryption'
                  );
                  return { isBlocked: true };
                }

                // eslint-disable-next-line no-param-reassign
                envelope.source = sender.getName();
                // eslint-disable-next-line no-param-reassign
                envelope.sourceDevice = sender.getDeviceId();
                // eslint-disable-next-line no-param-reassign
                envelope.unidentifiedDeliveryReceived = !originalSource;

                throw error;
              }

              return this.removeFromCache(envelope).then(() => {
                throw error;
              });
            }
          );
        break;
      }
      default:
        promise = Promise.reject(new Error('Unknown message type'));
    }

    return promise
      .then(plaintext => this.postDecrypt(envelope, plaintext))
      .catch(error => {
        let errorToThrow = error;

        const noSession =
          error &&
          (error.message.indexOf('No record for device') === 0 ||
            error.message.indexOf('decryptWithSessionList: list is empty') ===
              0);

        if (error && error.message === 'Unknown identity key') {
          // create an error that the UI will pick up and ask the
          // user if they want to re-negotiate
          const buffer = dcodeIO.ByteBuffer.wrap(ciphertext);
          errorToThrow = new textsecure.IncomingIdentityKeyError(
            address.toString(),
            buffer.toArrayBuffer(),
            error.identityKey
          );
        } else if (!noSession) {
          // We want to handle "no-session" error, not re-throw it
          throw error;
        }
        const ev = new Event('error');
        ev.error = errorToThrow;
        ev.proto = envelope;
        ev.confirm = this.removeFromCache.bind(this, envelope);

        const returnError = () => Promise.reject(errorToThrow);
        return this.dispatchAndWait(ev).then(returnError, returnError);
      });
  },
  async decryptPreKeyWhisperMessage(ciphertext, sessionCipher, address) {
    const padded = await sessionCipher.decryptPreKeyWhisperMessage(ciphertext);

    try {
      return this.unpad(padded);
    } catch (e) {
      if (e.message === 'Unknown identity key') {
        // create an error that the UI will pick up and ask the
        // user if they want to re-negotiate
        const buffer = dcodeIO.ByteBuffer.wrap(ciphertext);
        throw new textsecure.IncomingIdentityKeyError(
          address.toString(),
          buffer.toArrayBuffer(),
          e.identityKey
        );
      }
      throw e;
    }
  },
  // handle a SYNC message for a message
  // sent by another device
  handleSentMessage(envelope, sentContainer, msg) {
    const {
      destination,
      timestamp,
      expirationStartTimestamp,
      unidentifiedStatus,
    } = sentContainer;

    let p = Promise.resolve();
    // eslint-disable-next-line no-bitwise
    if (msg.flags & textsecure.protobuf.DataMessage.Flags.END_SESSION) {
      p = this.handleEndSession(destination);
    }
    return p.then(() =>
      this.processDecrypted(envelope, msg).then(message => {
        const primaryDevicePubKey = window.storage.get('primaryDevicePubKey');

        // handle profileKey and avatar updates
        if (envelope.source === primaryDevicePubKey) {
          const { profileKey, profile } = message;
          const primaryConversation = ConversationController.get(
            primaryDevicePubKey
          );
          if (profile) {
            this.updateProfile(primaryConversation, profile, profileKey);
          }
        }

        const ev = new Event('sent');
        ev.confirm = this.removeFromCache.bind(this, envelope);
        ev.data = {
          destination,
          timestamp: timestamp.toNumber(),
          device: envelope.sourceDevice,
          unidentifiedStatus,
          message,
        };
        if (expirationStartTimestamp) {
          ev.data.expirationStartTimestamp = expirationStartTimestamp.toNumber();
        }
        return this.dispatchAndWait(ev);
      })
    );
  },
  async handleLokiAddressMessage(envelope) {
    window.log.warn('Ignoring a Loki address message');
    return this.removeFromCache(envelope);
  },
  async handlePairingRequest(envelope, pairingRequest) {
    const valid = await libloki.crypto.validateAuthorisation(pairingRequest);
    if (valid) {
      // Pairing dialog is open and is listening
      if (Whisper.events.isListenedTo('devicePairingRequestReceived')) {
        await window.libloki.storage.savePairingAuthorisation(pairingRequest);
        Whisper.events.trigger(
          'devicePairingRequestReceived',
          pairingRequest.secondaryDevicePubKey
        );
      } else {
        Whisper.events.trigger(
          'devicePairingRequestReceivedNoListener',
          pairingRequest.secondaryDevicePubKey
        );
      }
      // Ignore requests if the dialog is closed
    }
    return this.removeFromCache(envelope);
  },
  async handleAuthorisationForSelf(
    envelope,
    pairingAuthorisation,
    { dataMessage, syncMessage }
  ) {
    const valid = await libloki.crypto.validateAuthorisation(
      pairingAuthorisation
    );
    const alreadySecondaryDevice = !!window.storage.get('isSecondaryDevice');
    let removedFromCache = false;
    if (alreadySecondaryDevice) {
      window.log.warn(
        'Received an unexpected pairing authorisation (device is already paired as secondary device). Ignoring.'
      );
    } else if (!valid) {
      window.log.warn(
        'Received invalid pairing authorisation for self. Could not verify signature. Ignoring.'
      );
    } else {
      const { primaryDevicePubKey, grantSignature } = pairingAuthorisation;
      if (grantSignature) {
        // Authorisation received to become a secondary device
        window.log.info(
          `Received pairing authorisation from ${primaryDevicePubKey}`
        );
        // Set current device as secondary.
        // This will ensure the authorisation is sent
        // along with each friend request.
        window.storage.remove('secondaryDeviceStatus');
        window.storage.put('isSecondaryDevice', true);
        window.storage.put('primaryDevicePubKey', primaryDevicePubKey);
        await libloki.storage.savePairingAuthorisation(pairingAuthorisation);
        const primaryConversation = await ConversationController.getOrCreateAndWait(
          primaryDevicePubKey,
          'private'
        );
        primaryConversation.trigger('change');
        Whisper.events.trigger('secondaryDeviceRegistration');
        // Update profile
        if (dataMessage) {
          const { profile, profileKey } = dataMessage;
          const ourNumber = window.storage.get('primaryDevicePubKey');
          const me = window.ConversationController.get(ourNumber);
          if (me) {
            this.updateProfile(me, profile, profileKey);
          }
        }
        // Update contact list
        if (syncMessage && syncMessage.contacts) {
          // This call already removes the envelope from the cache
          await this.handleContacts(envelope, syncMessage.contacts);
          removedFromCache = true;
        }
      } else {
        window.log.warn('Unimplemented pairing authorisation message type');
      }
    }
    if (!removedFromCache) {
      await this.removeFromCache(envelope);
    }
  },
  async handlePairingAuthorisationMessage(envelope, content) {
    const { pairingAuthorisation } = content;
    const { secondaryDevicePubKey, grantSignature } = pairingAuthorisation;
    const isGrant =
      grantSignature &&
      secondaryDevicePubKey === textsecure.storage.user.getNumber();
    if (isGrant) {
      return this.handleAuthorisationForSelf(
        envelope,
        pairingAuthorisation,
        content
      );
    }
    return this.handlePairingRequest(envelope, pairingAuthorisation);
  },

  async updateProfile(conversation, profile, profileKey) {
    // Retain old values unless changed:
    const newProfile = conversation.get('profile') || {};

    newProfile.displayName = profile.displayName;

    // TODO: may need to allow users to reset their avatars to null
    if (profile.avatar) {
      const prevPointer = conversation.get('avatarPointer');
      const needsUpdate =
        !prevPointer || !_.isEqual(prevPointer, profile.avatar);

      if (needsUpdate) {
        conversation.set('avatarPointer', profile.avatar);
        conversation.set('profileKey', profileKey);

        const downloaded = await this.downloadAttachment({
          url: profile.avatar,
          isRaw: true,
        });

        // null => use jazzicon
        let path = null;
        if (profileKey) {
          // Convert profileKey to ArrayBuffer, if needed
          const encoding = typeof profileKey === 'string' ? 'base64' : null;
          try {
            const profileKeyArrayBuffer = dcodeIO.ByteBuffer.wrap(
              profileKey,
              encoding
            ).toArrayBuffer();
            const decryptedData = await textsecure.crypto.decryptProfile(
              downloaded.data,
              profileKeyArrayBuffer
            );
            const upgraded = await Signal.Migrations.processNewAttachment({
              ...downloaded,
              data: decryptedData,
            });
            ({ path } = upgraded);
          } catch (e) {
            window.log.error(`Could not decrypt profile image: ${e}`);
          }
        }
        newProfile.avatar = path;
      }
    } else {
      newProfile.avatar = null;
    }

    await conversation.setLokiProfile(newProfile);
  },
  async unpairingRequestIsLegit(source, ourPubKey) {
    const isSecondary = textsecure.storage.get('isSecondaryDevice');
    if (!isSecondary) {
      return false;
    }
    const primaryPubKey = window.storage.get('primaryDevicePubKey');
    // TODO: allow unpairing from any paired device?
    if (source !== primaryPubKey) {
      return false;
    }

    const primaryMapping = await lokiFileServerAPI.getUserDeviceMapping(
      primaryPubKey
    );

    // If we don't have a mapping on the primary then we have been unlinked
    if (!primaryMapping) {
      return true;
    }

    // We expect the primary device to have updated its mapping
    // before sending the unpairing request
    const found = primaryMapping.authorisations.find(
      authorisation => authorisation.secondaryDevicePubKey === ourPubKey
    );

    // our pubkey should NOT be in the primary device mapping
    return !found;
  },

  async clearAppAndRestart() {
    // remove our device mapping annotations from file server
    await lokiFileServerAPI.clearOurDeviceMappingAnnotations();
    // Delete the account and restart
    try {
      await window.Signal.Logs.deleteAll();
      await window.Signal.Data.removeAll();
      await window.Signal.Data.close();
      await window.Signal.Data.removeDB();
      await window.Signal.Data.removeOtherData();
      // TODO generate an empty db with a flag
      // to display a message about the unpairing
      // after the app restarts
    } catch (error) {
      window.log.error(
        'Something went wrong deleting all data:',
        error && error.stack ? error.stack : error
      );
    }
    window.restart();
  },

  async handleUnpairRequest(envelope, ourPubKey) {
    // TODO: move high-level pairing logic to libloki.multidevice.xx

    const legit = await this.unpairingRequestIsLegit(
      envelope.source,
      ourPubKey
    );
    this.removeFromCache(envelope);
    if (legit) {
      await this.clearAppAndRestart();
    }
  },

  async handleMediumGroupUpdate(envelope, groupUpdate) {
    const {
      groupId,
      groupSecretKey,
      senderKey,
      members,
      groupName,
    } = groupUpdate;

    const convoExists = window.ConversationController.get(groupId, 'group');

    if (convoExists) {
      // If the group already exists, check that `members` is empty,
      // and if so, it is sender key message

      // TODO: introduce TYPE into this message instead?
      if (!members || !members.length) {
        log.info('[sender key] got a new sender key from:', envelope.source);

        // We probably don't need to await here
        await window.SenderKeyAPI.saveSenderKeys(
          groupId,
          envelope.source,
          senderKey
        );

        this.removeFromCache(envelope);
        return;
      }

      log.error(`Conversation for groupId ${groupId} already exists`);
    }

    const convo = await window.ConversationController.getOrCreateAndWait(
      groupId,
      'group'
    );
    convo.set('is_medium_group', true);
    convo.set('active_at', Date.now());
    convo.set('name', groupName);

    await window.Signal.Data.createOrUpdateIdentityKey({
      id: groupId,
      secretKey: groupSecretKey,
    });

    // Save sender's key
    await window.SenderKeyAPI.saveSenderKeys(
      groupId,
      envelope.source,
      senderKey
    );

    // TODO: Check that we are even a part of this group?
    const ourIdentity = await textsecure.storage.user.getNumber();

    const ownSenderKey = await window.SenderKeyAPI.createSenderKeyForGroup(
      groupId,
      ourIdentity
    );

    {
      // TODO: Send own key to every member

      const otherMembers = _.without(members, ourIdentity);

      const proto = new textsecure.protobuf.DataMessage();

      // We reuse the same message type for sender keys
      const update = new textsecure.protobuf.MediumGroupUpdate();
      update.groupId = groupId;
      update.senderKey = ownSenderKey;

      proto.mediumGroupUpdate = update;

      // TODO: send to our linked devices too?

      // Don't need to await here

      // TODO: Some of the members might not have a session with us, so
      // we should send a session request

      textsecure.messaging.updateMediumGroup(otherMembers, proto);
    }

    // Subscribe to this group
    this.pollForAdditionalId(groupId);

    // All further messages (maybe rather than 'control' messages) should come to this group's swarm

    this.removeFromCache(envelope);
  },
  async handleDataMessage(envelope, msg) {
    window.log.info('data message from', this.getEnvelopeId(envelope));

    if (msg.mediumGroupUpdate) {
      this.handleMediumGroupUpdate(envelope, msg.mediumGroupUpdate);
      // TODO: investigate the meaning of this return value
      return true;
    }

    // eslint-disable-next-line no-bitwise
    if (msg.flags & textsecure.protobuf.DataMessage.Flags.END_SESSION) {
      await this.handleEndSession(envelope.source);
    }
    const message = await this.processDecrypted(envelope, msg);
    const ourPubKey = textsecure.storage.user.getNumber();
<<<<<<< HEAD
    const isMe = envelope.source === ourPubKey;
    const conversation = window.ConversationController.get(envelope.source);
    const isLeavingGroup = Boolean(
      message.group &&
        message.group.type === textsecure.protobuf.GroupContext.Type.QUIT
    );
    const { UNPAIRING_REQUEST } = textsecure.protobuf.DataMessage.Flags;
=======
    const senderPubKey = envelope.source;
    const isMe = senderPubKey === ourPubKey;
    const conversation = window.ConversationController.get(senderPubKey);

    const { UNPAIRING_REQUEST } = textsecure.protobuf.DataMessage.Flags;

    const friendRequest =
      envelope.type === textsecure.protobuf.Envelope.Type.FRIEND_REQUEST;
>>>>>>> 14594f57
    // eslint-disable-next-line no-bitwise
    const isUnpairingRequest = Boolean(message.flags & UNPAIRING_REQUEST);

    if (isUnpairingRequest) {
<<<<<<< HEAD
      // TODO: move high-level pairing logic to libloki.multidevice.xx

      const unpairingRequestIsLegit = async () => {
        const isSecondary = textsecure.storage.get('isSecondaryDevice');
        if (!isSecondary) {
          return false;
        }
        const primaryPubKey = window.storage.get('primaryDevicePubKey');
        // TODO: allow unpairing from any paired device?
        if (envelope.source !== primaryPubKey) {
          return false;
        }

        const primaryMapping = await lokiFileServerAPI.getUserDeviceMapping(
          primaryPubKey
        );

        // If we don't have a mapping on the primary then we have been unlinked
        if (!primaryMapping) {
          return true;
        }

        // We expect the primary device to have updated its mapping
        // before sending the unpairing request
        const found = primaryMapping.authorisations.find(
          authorisation => authorisation.secondaryDevicePubKey === ourPubKey
        );

        // our pubkey should NOT be in the primary device mapping
        return !found;
      };

      const legit = await unpairingRequestIsLegit();

      this.removeFromCache(envelope);

      if (legit) {
        // remove our device mapping annotations from file server
        await lokiFileServerAPI.clearOurDeviceMappingAnnotations();
        // Delete the account and restart
        try {
          await window.Signal.Logs.deleteAll();
          await window.Signal.Data.removeAll();
          await window.Signal.Data.close();
          await window.Signal.Data.removeDB();
          await window.Signal.Data.removeOtherData();
          // TODO generate an empty db with a flag
          // to display a message about the unpairing
          // after the app restarts
        } catch (error) {
          window.log.error(
            'Something went wrong deleting all data:',
            error && error.stack ? error.stack : error
          );
        }
        window.restart();
      }
    }

    // Check if we need to update any profile names
    if (!isMe && conversation) {
      if (message.profile) {
        await this.updateProfile(
          conversation,
          message.profile,
          message.profileKey
        );
      }
    }

    // If we got a friend request message or
    //  if we're not friends with the current user that sent this private message
    // Check to see if we need to auto accept their friend request
    const isGroupMessage = !!groupId;
    if (!isGroupMessage && !conversation.isFriend()) {
      if (isMe) {
        window.log.info('refusing to add a friend request to ourselves');
        throw new Error('Cannot add a friend request for ourselves!');
      } else {
        const senderPubKey = envelope.source;
        // fetch the device mapping from the server
        const deviceMapping = await lokiFileServerAPI.getUserDeviceMapping(
          senderPubKey
        );
        // auto-accept friend request if the device is paired to one of our friend
        const autoAccepted = await this.handleSecondaryDeviceFriendRequest(
          senderPubKey,
          deviceMapping
        );
        if (autoAccepted) {
          // sending a message back = accepting friend request
          // Directly setting friend request status to skip the pending state
          await conversation.setFriendRequestStatus(
            window.friends.friendRequestStatusEnum.friends
          );
          window.libloki.api.sendBackgroundMessage(envelope.source);
          return this.removeFromCache(envelope);
        }
      }
    }

    if (groupId && isBlocked && !(isMe && isLeavingGroup)) {
      window.log.warn(
        `Message ${this.getEnvelopeId(
          envelope
        )} ignored; destined for blocked group`
=======
      return this.handleUnpairRequest(envelope, ourPubKey);
    }

    // Check if we need to update any profile names
    if (!isMe && conversation && message.profile) {
      await this.updateProfile(
        conversation,
        message.profile,
        message.profileKey
>>>>>>> 14594f57
      );
    }
    if (this.isMessageEmpty(message)) {
      window.log.warn(
        `Message ${this.getEnvelopeId(envelope)} ignored; it was empty`
      );
      return this.removeFromCache(envelope);
    }
<<<<<<< HEAD

    // Loki - Temp hack until new protocol
    // A friend request is a non-group text message
    const friendRequestStatus = conversation.get('friendRequestStatus');
    const FriendRequestStatusEnum = window.friends.friendRequestStatusEnum;
    const isFriendRequestStatusNone =
      friendRequestStatus === FriendRequestStatusEnum.none ||
      friendRequestStatus === FriendRequestStatusEnum.requestExpired;
    const isFriendRequest =
      !isGroupMessage && isFriendRequestStatusNone && !_.isEmpty(message.body);

    const ev = new Event('message');
    ev.confirm = this.removeFromCache.bind(this, envelope);
    ev.data = {
      friendRequest: isFriendRequest,
      source: envelope.source,
=======
    // Build a 'message' event i.e. a received message event
    const ev = new Event('message');
    ev.confirm = this.removeFromCache.bind(this, envelope);
    ev.data = {
      friendRequest,
      source: senderPubKey,
>>>>>>> 14594f57
      sourceDevice: envelope.sourceDevice,
      timestamp: envelope.timestamp.toNumber(),
      receivedAt: envelope.receivedAt,
      unidentifiedDeliveryReceived: envelope.unidentifiedDeliveryReceived,
      message,
    };
    return this.dispatchAndWait(ev);
  },
  isMessageEmpty({
    body,
    attachments,
    group,
    flags,
    quote,
    contact,
    preview,
    groupInvitation,
  }) {
    return (
      !flags &&
      _.isEmpty(body) &&
      _.isEmpty(attachments) &&
      _.isEmpty(group) &&
      _.isEmpty(quote) &&
      _.isEmpty(contact) &&
      _.isEmpty(preview) &&
      _.isEmpty(groupInvitation)
    );
  },
  handleLegacyMessage(envelope) {
    return this.decrypt(envelope, envelope.legacyMessage).then(plaintext => {
      if (!plaintext) {
        window.log.warn('handleLegacyMessage: plaintext was falsey');
        return null;
      }
      return this.innerHandleLegacyMessage(envelope, plaintext);
    });
  },
  innerHandleLegacyMessage(envelope, plaintext) {
    const message = textsecure.protobuf.DataMessage.decode(plaintext);
    return this.handleDataMessage(envelope, message);
  },
  async handleContentMessage(envelope) {
    const plaintext = await this.decrypt(envelope, envelope.content);

    if (!plaintext) {
      window.log.warn('handleContentMessage: plaintext was falsey');
      return null;
    } else if (plaintext instanceof ArrayBuffer && plaintext.byteLength === 0) {
      return null;
    }
    return this.innerHandleContentMessage(envelope, plaintext);
  },
  async handleFriendRequestAcceptIfNeeded(envelope, content) {
    const isGroupMessage =
      content &&
      content.dataMessage &&
      (content.dataMessage.group || content.dataMessage.mediumGroupUpdate);
    const isReceiptMessage = content && content.receiptMessage;
    const isTypingMessage = content && content.typingMessage;
    if (isGroupMessage || isReceiptMessage || isTypingMessage) {
      return;
    }

    // If we sent a friend request and got another message back then we should become friends
    try {
      const conversation = await window.ConversationController.getOrCreateAndWait(
        envelope.source,
        'private'
      );
      const isFriendRequestAccept = await conversation.onFriendRequestAccepted();
      if (isFriendRequestAccept) {
        await conversation.notifyFriendRequest(envelope.source, 'accepted');
      }
    } catch (e) {
      window.log.info('Error getting conversation: ', envelope.source);
    }
  },
  async innerHandleContentMessage(envelope, plaintext) {
    const content = textsecure.protobuf.Content.decode(plaintext);

    if (content.preKeyBundleMessage) {
      await this.savePreKeyBundleMessage(
        envelope.source,
        content.preKeyBundleMessage
      );
    }

    this.handleFriendRequestAcceptIfNeeded(envelope, content);

    if (content.lokiAddressMessage) {
      return this.handleLokiAddressMessage(
        envelope,
        content.lokiAddressMessage
      );
    }
    if (content.pairingAuthorisation) {
      return this.handlePairingAuthorisationMessage(envelope, content);
    }
    if (content.syncMessage) {
      return this.handleSyncMessage(envelope, content.syncMessage);
    }
    if (content.dataMessage) {
      return this.handleDataMessage(envelope, content.dataMessage);
    }
    if (content.nullMessage) {
      return this.handleNullMessage(envelope, content.nullMessage);
    }
    if (content.callMessage) {
      return this.handleCallMessage(envelope, content.callMessage);
    }
    if (content.receiptMessage) {
      return this.handleReceiptMessage(envelope, content.receiptMessage);
    }
    if (content.typingMessage) {
      return this.handleTypingMessage(envelope, content.typingMessage);
    }

    return null;
  },
  handleCallMessage(envelope) {
    window.log.info('call message from', this.getEnvelopeId(envelope));
    this.removeFromCache(envelope);
  },
  handleReceiptMessage(envelope, receiptMessage) {
    const results = [];
    if (
      receiptMessage.type === textsecure.protobuf.ReceiptMessage.Type.DELIVERY
    ) {
      for (let i = 0; i < receiptMessage.timestamp.length; i += 1) {
        const ev = new Event('delivery');
        ev.confirm = this.removeFromCache.bind(this, envelope);
        ev.deliveryReceipt = {
          timestamp: receiptMessage.timestamp[i].toNumber(),
          source: envelope.source,
          sourceDevice: envelope.sourceDevice,
        };
        results.push(this.dispatchAndWait(ev));
      }
    } else if (
      receiptMessage.type === textsecure.protobuf.ReceiptMessage.Type.READ
    ) {
      for (let i = 0; i < receiptMessage.timestamp.length; i += 1) {
        const ev = new Event('read');
        ev.confirm = this.removeFromCache.bind(this, envelope);
        ev.timestamp = envelope.timestamp.toNumber();
        ev.read = {
          timestamp: receiptMessage.timestamp[i].toNumber(),
          reader: envelope.source,
        };
        results.push(this.dispatchAndWait(ev));
      }
    }
    return Promise.all(results);
  },
  handleTypingMessage(envelope, typingMessage) {
    const ev = new Event('typing');

    this.removeFromCache(envelope);

    if (envelope.timestamp && typingMessage.timestamp) {
      const envelopeTimestamp = envelope.timestamp.toNumber();
      const typingTimestamp = typingMessage.timestamp.toNumber();

      if (typingTimestamp !== envelopeTimestamp) {
        window.log.warn(
          `Typing message envelope timestamp (${envelopeTimestamp}) did not match typing timestamp (${typingTimestamp})`
        );
        return null;
      }
    }

    ev.sender = envelope.source;
    ev.senderDevice = envelope.sourceDevice;
    ev.typing = {
      typingMessage,
      timestamp: typingMessage.timestamp
        ? typingMessage.timestamp.toNumber()
        : Date.now(),
      groupId: typingMessage.groupId
        ? typingMessage.groupId.toString('binary')
        : null,
      started:
        typingMessage.action ===
        textsecure.protobuf.TypingMessage.Action.STARTED,
      stopped:
        typingMessage.action ===
        textsecure.protobuf.TypingMessage.Action.STOPPED,
    };

    return this.dispatchEvent(ev);
  },
  handleNullMessage(envelope) {
    // Loki - Temp hack for new protocl backward compatibility
    // This should be removed once we add the new protocol
    if (envelope.type === textsecure.protobuf.Envelope.Type.FRIEND_REQUEST) {
      window.log.info('sent session established to', envelope.source);
      // We don't need to await the call below because we just want to send it off
      window.libloki.api.sendSessionEstablishedMessage(envelope.source);
    }

    window.log.info('null message from', this.getEnvelopeId(envelope));
    this.removeFromCache(envelope);
  },
  async handleSyncMessage(envelope, syncMessage) {
    // We should only accept sync messages from our devices
    const ourNumber = textsecure.storage.user.getNumber();
    const ourPrimaryNumber = window.storage.get('primaryDevicePubKey');
    const ourOtherDevices = await libloki.storage.getAllDevicePubKeysForPrimaryPubKey(
      window.storage.get('primaryDevicePubKey')
    );
    const ourDevices = new Set([
      ourNumber,
      ourPrimaryNumber,
      ...ourOtherDevices,
    ]);
    const validSyncSender = ourDevices.has(envelope.source);
    if (!validSyncSender) {
      throw new Error(
        "Received sync message from a device we aren't paired with"
      );
    }

    if (syncMessage.sent) {
      const sentMessage = syncMessage.sent;
      const to = sentMessage.message.group
        ? `group(${sentMessage.message.group.id.toBinary()})`
        : sentMessage.destination;

      window.log.info(
        'sent message to',
        to,
        sentMessage.timestamp.toNumber(),
        'from',
        this.getEnvelopeId(envelope)
      );
      return this.handleSentMessage(envelope, sentMessage, sentMessage.message);
    } else if (syncMessage.contacts) {
      return this.handleContacts(envelope, syncMessage.contacts);
    } else if (syncMessage.groups) {
      return this.handleGroups(envelope, syncMessage.groups);
    } else if (syncMessage.openGroups) {
      return this.handleOpenGroups(envelope, syncMessage.openGroups);
    } else if (syncMessage.blocked) {
      return this.handleBlocked(envelope, syncMessage.blocked);
    } else if (syncMessage.request) {
      window.log.info('Got SyncMessage Request');
      return this.removeFromCache(envelope);
    } else if (syncMessage.read && syncMessage.read.length) {
      window.log.info('read messages from', this.getEnvelopeId(envelope));
      return this.handleRead(envelope, syncMessage.read);
    } else if (syncMessage.verified) {
      return this.handleVerified(envelope, syncMessage.verified);
    } else if (syncMessage.configuration) {
      return this.handleConfiguration(envelope, syncMessage.configuration);
    }
    throw new Error('Got empty SyncMessage');
  },
  handleConfiguration(envelope, configuration) {
    window.log.info('got configuration sync message');
    const ev = new Event('configuration');
    ev.confirm = this.removeFromCache.bind(this, envelope);
    ev.configuration = configuration;
    return this.dispatchAndWait(ev);
  },
  handleVerified(envelope, verified) {
    const ev = new Event('verified');
    ev.confirm = this.removeFromCache.bind(this, envelope);
    ev.verified = {
      state: verified.state,
      destination: verified.destination,
      identityKey: verified.identityKey.toArrayBuffer(),
    };
    return this.dispatchAndWait(ev);
  },
  handleRead(envelope, read) {
    const results = [];
    for (let i = 0; i < read.length; i += 1) {
      const ev = new Event('readSync');
      ev.confirm = this.removeFromCache.bind(this, envelope);
      ev.timestamp = envelope.timestamp.toNumber();
      ev.read = {
        timestamp: read[i].timestamp.toNumber(),
        sender: read[i].sender,
      };
      results.push(this.dispatchAndWait(ev));
    }
    return Promise.all(results);
  },
  handleContacts(envelope, contacts) {
    window.log.info('contact sync');
    // const { blob } = contacts;

    // Note: we do not return here because we don't want to block the next message on
    //   this attachment download and a lot of processing of that attachment.
    this.handleAttachment(contacts).then(attachmentPointer => {
      const results = [];
      const contactBuffer = new ContactBuffer(attachmentPointer.data);
      let contactDetails = contactBuffer.next();
      while (contactDetails !== undefined) {
        const ev = new Event('contact');
        ev.contactDetails = contactDetails;
        results.push(this.dispatchAndWait(ev));

        contactDetails = contactBuffer.next();
      }

      const ev = new Event('contactsync');
      results.push(this.dispatchAndWait(ev));

      return Promise.all(results).then(() => {
        window.log.info('handleContacts: finished');
        return this.removeFromCache(envelope);
      });
    });
  },
  handleGroups(envelope, groups) {
    window.log.info('group sync');

    // Note: we do not return here because we don't want to block the next message on
    //   this attachment download and a lot of processing of that attachment.
    this.handleAttachment(groups).then(attachmentPointer => {
      const groupBuffer = new GroupBuffer(attachmentPointer.data);
      let groupDetails = groupBuffer.next();
      const promises = [];
      while (groupDetails !== undefined) {
        groupDetails.id = groupDetails.id.toBinary();
        const ev = new Event('group');
        ev.confirm = this.removeFromCache.bind(this, envelope);
        ev.groupDetails = groupDetails;
        const promise = this.dispatchAndWait(ev).catch(e => {
          window.log.error('error processing group', e);
        });
        groupDetails = groupBuffer.next();
        promises.push(promise);
      }

      Promise.all(promises).then(() => {
        const ev = new Event('groupsync');
        ev.confirm = this.removeFromCache.bind(this, envelope);
        return this.dispatchAndWait(ev);
      });
    });
  },
  handleOpenGroups(envelope, openGroups) {
    const groupsArray = openGroups.map(openGroup => openGroup.url);
    libloki.api.debug.logGroupSync(
      `Received GROUP_SYNC with open groups: [${groupsArray}]`
    );
    openGroups.forEach(({ url, channelId }) => {
      window.attemptConnection(url, channelId);
    });
    return this.removeFromCache(envelope);
  },
  handleBlocked(envelope, blocked) {
    window.log.info('Setting these numbers as blocked:', blocked.numbers);
    textsecure.storage.put('blocked', blocked.numbers);

    const groupIds = _.map(blocked.groupIds, groupId => groupId.toBinary());
    window.log.info(
      'Setting these groups as blocked:',
      groupIds.map(groupId => `group(${groupId})`)
    );
    textsecure.storage.put('blocked-groups', groupIds);

    return this.removeFromCache(envelope);
  },
  async savePreKeyBundleMessage(pubKey, preKeyBundleMessage) {
    const [identityKey, preKey, signedKey, signature] = [
      preKeyBundleMessage.identityKey,
      preKeyBundleMessage.preKey,
      preKeyBundleMessage.signedKey,
      preKeyBundleMessage.signature,
    ].map(k => dcodeIO.ByteBuffer.wrap(k).toArrayBuffer());

    const { preKeyId, signedKeyId } = preKeyBundleMessage;

    if (pubKey !== StringView.arrayBufferToHex(identityKey)) {
      throw new Error(
        'Error in savePreKeyBundleMessage: envelope pubkey does not match pubkey in prekey bundle'
      );
    }

    await libloki.storage.saveContactPreKeyBundle({
      pubKey,
      preKeyId,
      signedKeyId,
      preKey,
      signedKey,
      signature,
    });
  },
  isBlocked(number) {
    return textsecure.storage.get('blocked', []).indexOf(number) >= 0;
  },
  cleanAttachment(attachment) {
    return {
      ..._.omit(attachment, 'thumbnail'),
      id: attachment.id.toString(),
      key: attachment.key ? attachment.key.toString('base64') : null,
      digest: attachment.digest ? attachment.digest.toString('base64') : null,
    };
  },
  async downloadAttachment(attachment) {
    // The attachment id is actually just the absolute url of the attachment
    let data = await this.server.getAttachment(attachment.url);
    if (!attachment.isRaw) {
      const { key, digest, size } = attachment;

      data = await textsecure.crypto.decryptAttachment(
        data,
        window.Signal.Crypto.base64ToArrayBuffer(key),
        window.Signal.Crypto.base64ToArrayBuffer(digest)
      );

      if (!size || size !== data.byteLength) {
        throw new Error(
          `downloadAttachment: Size ${size} did not match downloaded attachment size ${
            data.byteLength
          }`
        );
      }
    }

    return {
      ..._.omit(attachment, 'digest', 'key'),
      data,
    };
  },
  handleAttachment(attachment) {
    // window.log.info('Not handling attachments.');
    return Promise.resolve({
      ...attachment,
      data: dcodeIO.ByteBuffer.wrap(attachment.data).toArrayBuffer(), // ByteBuffer to ArrayBuffer
    });
  },
  async handleEndSession(number) {
    window.log.info('got end session');
    const deviceIds = await textsecure.storage.protocol.getDeviceIds(number);
    const identityKey = StringView.hexToArrayBuffer(number);
    let conversation;
    try {
      conversation = window.ConversationController.get(number);
    } catch (e) {
      window.log.error('Error getting conversation: ', number);
    }

    await Promise.all(
      deviceIds.map(async deviceId => {
        const address = new libsignal.SignalProtocolAddress(number, deviceId);
        // Instead of deleting the sessions now,
        // we process the new prekeys and initiate a new session.
        // The old sessions will get deleted once the correspondant
        // has switch the the new session.
        const [preKey, signedPreKey] = await Promise.all([
          textsecure.storage.protocol.loadContactPreKey(number),
          textsecure.storage.protocol.loadContactSignedPreKey(number),
        ]);
        if (preKey === undefined || signedPreKey === undefined) {
          return;
        }
        const device = {
          identityKey,
          deviceId,
          preKey,
          signedPreKey,
          registrationId: 0,
        };
        const builder = new libsignal.SessionBuilder(
          textsecure.storage.protocol,
          address
        );
        await builder.processPreKey(device);
      })
    );
    await conversation.onSessionResetReceived();
  },
  processDecrypted(envelope, decrypted) {
    /* eslint-disable no-bitwise, no-param-reassign */
    const FLAGS = textsecure.protobuf.DataMessage.Flags;

    // Now that its decrypted, validate the message and clean it up for consumer
    //   processing
    // Note that messages may (generally) only perform one action and we ignore remaining
    //   fields after the first action.

    if (decrypted.flags == null) {
      decrypted.flags = 0;
    }
    if (decrypted.expireTimer == null) {
      decrypted.expireTimer = 0;
    }

    if (decrypted.flags & FLAGS.END_SESSION) {
      decrypted.body = null;
      decrypted.attachments = [];
      decrypted.group = null;
      return Promise.resolve(decrypted);
    } else if (decrypted.flags & FLAGS.EXPIRATION_TIMER_UPDATE) {
      decrypted.body = null;
      decrypted.attachments = [];
    } else if (decrypted.flags & FLAGS.PROFILE_KEY_UPDATE) {
      decrypted.body = null;
      decrypted.attachments = [];
    } else if (decrypted.flags & FLAGS.SESSION_REQUEST) {
      // do nothing
    } else if (decrypted.flags & FLAGS.SESSION_RESTORE) {
      // do nothing
    } else if (decrypted.flags & FLAGS.UNPAIRING_REQUEST) {
      // do nothing
    } else if (decrypted.flags !== 0) {
      throw new Error('Unknown flags in message');
    }

    const promises = [];

    if (decrypted.group !== null) {
      decrypted.group.id = decrypted.group.id.toBinary();

      switch (decrypted.group.type) {
        case textsecure.protobuf.GroupContext.Type.UPDATE:
          decrypted.body = null;
          decrypted.attachments = [];
          break;
        case textsecure.protobuf.GroupContext.Type.QUIT:
          decrypted.body = null;
          decrypted.attachments = [];
          break;
        case textsecure.protobuf.GroupContext.Type.DELIVER:
          decrypted.group.name = null;
          decrypted.group.members = [];
          decrypted.group.avatar = null;
          break;
        case textsecure.protobuf.GroupContext.Type.REQUEST_INFO:
          decrypted.body = null;
          decrypted.attachments = [];
          break;
        default:
          this.removeFromCache(envelope);
          throw new Error('Unknown group message type');
      }
    }

    const attachmentCount = decrypted.attachments.length;
    const ATTACHMENT_MAX = 32;
    if (attachmentCount > ATTACHMENT_MAX) {
      throw new Error(
        `Too many attachments: ${attachmentCount} included in one message, max is ${ATTACHMENT_MAX}`
      );
    }

    // Here we go from binary to string/base64 in all AttachmentPointer digest/key fields

    if (
      decrypted.group &&
      decrypted.group.type === textsecure.protobuf.GroupContext.Type.UPDATE
    ) {
      if (decrypted.group.avatar !== null) {
        decrypted.group.avatar = this.cleanAttachment(decrypted.group.avatar);
      }
    }

    decrypted.attachments = (decrypted.attachments || []).map(
      this.cleanAttachment.bind(this)
    );
    decrypted.preview = (decrypted.preview || []).map(item => {
      const { image } = item;

      if (!image) {
        return item;
      }

      return {
        ...item,
        image: this.cleanAttachment(image),
      };
    });
    decrypted.contact = (decrypted.contact || []).map(item => {
      const { avatar } = item;

      if (!avatar || !avatar.avatar) {
        return item;
      }

      return {
        ...item,
        avatar: {
          ...item.avatar,
          avatar: this.cleanAttachment(item.avatar.avatar),
        },
      };
    });

    if (decrypted.quote && decrypted.quote.id) {
      decrypted.quote.id = decrypted.quote.id.toNumber();
    }

    if (decrypted.quote) {
      decrypted.quote.attachments = (decrypted.quote.attachments || []).map(
        item => {
          const { thumbnail } = item;

          if (!thumbnail) {
            return item;
          }

          return {
            ...item,
            thumbnail: this.cleanAttachment(item.thumbnail),
          };
        }
      );
    }

    return Promise.all(promises).then(() => decrypted);
    /* eslint-enable no-bitwise, no-param-reassign */
  },
});

window.textsecure = window.textsecure || {};

textsecure.MessageReceiver = function MessageReceiverWrapper(
  username,
  password,
  signalingKey,
  options
) {
  const messageReceiver = new MessageReceiver(
    username,
    password,
    signalingKey,
    options
  );
  this.addEventListener = messageReceiver.addEventListener.bind(
    messageReceiver
  );
  this.removeEventListener = messageReceiver.removeEventListener.bind(
    messageReceiver
  );
  this.getStatus = messageReceiver.getStatus.bind(messageReceiver);
  this.handleEndSession = messageReceiver.handleEndSession.bind(
    messageReceiver
  );
  this.close = messageReceiver.close.bind(messageReceiver);
  this.savePreKeyBundleMessage = messageReceiver.savePreKeyBundleMessage.bind(
    messageReceiver
  );

  this.downloadAttachment = messageReceiver.downloadAttachment.bind(
    messageReceiver
  );

  this.pollForAdditionalId = messageReceiver.pollForAdditionalId.bind(
    messageReceiver
  );
  this.stopProcessing = messageReceiver.stopProcessing.bind(messageReceiver);

  messageReceiver.connect();
};

textsecure.MessageReceiver.prototype = {
  constructor: textsecure.MessageReceiver,
};

textsecure.MessageReceiver.stringToArrayBuffer =
  MessageReceiver.stringToArrayBuffer;
textsecure.MessageReceiver.arrayBufferToString =
  MessageReceiver.arrayBufferToString;
textsecure.MessageReceiver.stringToArrayBufferBase64 =
  MessageReceiver.stringToArrayBufferBase64;
textsecure.MessageReceiver.arrayBufferToStringBase64 =
  MessageReceiver.arrayBufferToStringBase64;<|MERGE_RESOLUTION|>--- conflicted
+++ resolved
@@ -1269,136 +1269,16 @@
     }
     const message = await this.processDecrypted(envelope, msg);
     const ourPubKey = textsecure.storage.user.getNumber();
-<<<<<<< HEAD
-    const isMe = envelope.source === ourPubKey;
-    const conversation = window.ConversationController.get(envelope.source);
-    const isLeavingGroup = Boolean(
-      message.group &&
-        message.group.type === textsecure.protobuf.GroupContext.Type.QUIT
-    );
-    const { UNPAIRING_REQUEST } = textsecure.protobuf.DataMessage.Flags;
-=======
     const senderPubKey = envelope.source;
     const isMe = senderPubKey === ourPubKey;
     const conversation = window.ConversationController.get(senderPubKey);
 
     const { UNPAIRING_REQUEST } = textsecure.protobuf.DataMessage.Flags;
 
-    const friendRequest =
-      envelope.type === textsecure.protobuf.Envelope.Type.FRIEND_REQUEST;
->>>>>>> 14594f57
     // eslint-disable-next-line no-bitwise
     const isUnpairingRequest = Boolean(message.flags & UNPAIRING_REQUEST);
 
     if (isUnpairingRequest) {
-<<<<<<< HEAD
-      // TODO: move high-level pairing logic to libloki.multidevice.xx
-
-      const unpairingRequestIsLegit = async () => {
-        const isSecondary = textsecure.storage.get('isSecondaryDevice');
-        if (!isSecondary) {
-          return false;
-        }
-        const primaryPubKey = window.storage.get('primaryDevicePubKey');
-        // TODO: allow unpairing from any paired device?
-        if (envelope.source !== primaryPubKey) {
-          return false;
-        }
-
-        const primaryMapping = await lokiFileServerAPI.getUserDeviceMapping(
-          primaryPubKey
-        );
-
-        // If we don't have a mapping on the primary then we have been unlinked
-        if (!primaryMapping) {
-          return true;
-        }
-
-        // We expect the primary device to have updated its mapping
-        // before sending the unpairing request
-        const found = primaryMapping.authorisations.find(
-          authorisation => authorisation.secondaryDevicePubKey === ourPubKey
-        );
-
-        // our pubkey should NOT be in the primary device mapping
-        return !found;
-      };
-
-      const legit = await unpairingRequestIsLegit();
-
-      this.removeFromCache(envelope);
-
-      if (legit) {
-        // remove our device mapping annotations from file server
-        await lokiFileServerAPI.clearOurDeviceMappingAnnotations();
-        // Delete the account and restart
-        try {
-          await window.Signal.Logs.deleteAll();
-          await window.Signal.Data.removeAll();
-          await window.Signal.Data.close();
-          await window.Signal.Data.removeDB();
-          await window.Signal.Data.removeOtherData();
-          // TODO generate an empty db with a flag
-          // to display a message about the unpairing
-          // after the app restarts
-        } catch (error) {
-          window.log.error(
-            'Something went wrong deleting all data:',
-            error && error.stack ? error.stack : error
-          );
-        }
-        window.restart();
-      }
-    }
-
-    // Check if we need to update any profile names
-    if (!isMe && conversation) {
-      if (message.profile) {
-        await this.updateProfile(
-          conversation,
-          message.profile,
-          message.profileKey
-        );
-      }
-    }
-
-    // If we got a friend request message or
-    //  if we're not friends with the current user that sent this private message
-    // Check to see if we need to auto accept their friend request
-    const isGroupMessage = !!groupId;
-    if (!isGroupMessage && !conversation.isFriend()) {
-      if (isMe) {
-        window.log.info('refusing to add a friend request to ourselves');
-        throw new Error('Cannot add a friend request for ourselves!');
-      } else {
-        const senderPubKey = envelope.source;
-        // fetch the device mapping from the server
-        const deviceMapping = await lokiFileServerAPI.getUserDeviceMapping(
-          senderPubKey
-        );
-        // auto-accept friend request if the device is paired to one of our friend
-        const autoAccepted = await this.handleSecondaryDeviceFriendRequest(
-          senderPubKey,
-          deviceMapping
-        );
-        if (autoAccepted) {
-          // sending a message back = accepting friend request
-          // Directly setting friend request status to skip the pending state
-          await conversation.setFriendRequestStatus(
-            window.friends.friendRequestStatusEnum.friends
-          );
-          window.libloki.api.sendBackgroundMessage(envelope.source);
-          return this.removeFromCache(envelope);
-        }
-      }
-    }
-
-    if (groupId && isBlocked && !(isMe && isLeavingGroup)) {
-      window.log.warn(
-        `Message ${this.getEnvelopeId(
-          envelope
-        )} ignored; destined for blocked group`
-=======
       return this.handleUnpairRequest(envelope, ourPubKey);
     }
 
@@ -1408,7 +1288,6 @@
         conversation,
         message.profile,
         message.profileKey
->>>>>>> 14594f57
       );
     }
     if (this.isMessageEmpty(message)) {
@@ -1417,31 +1296,24 @@
       );
       return this.removeFromCache(envelope);
     }
-<<<<<<< HEAD
 
     // Loki - Temp hack until new protocol
-    // A friend request is a non-group text message
-    const friendRequestStatus = conversation.get('friendRequestStatus');
-    const FriendRequestStatusEnum = window.friends.friendRequestStatusEnum;
-    const isFriendRequestStatusNone =
-      friendRequestStatus === FriendRequestStatusEnum.none ||
-      friendRequestStatus === FriendRequestStatusEnum.requestExpired;
+    // A friend request is a non-group text message which we haven't processed yet
+    const isGroupMessage = Boolean(message.group || message.mediumGroupUpdate);
+    const friendRequestStatusNoneOrExpired = conversation
+      ? conversation.isFriendRequestStatusNoneOrExpired()
+      : false;
     const isFriendRequest =
-      !isGroupMessage && isFriendRequestStatusNone && !_.isEmpty(message.body);
-
+      !isGroupMessage &&
+      !_.isEmpty(message.body) &&
+      friendRequestStatusNoneOrExpired;
+
+    // Build a 'message' event i.e. a received message event
     const ev = new Event('message');
     ev.confirm = this.removeFromCache.bind(this, envelope);
     ev.data = {
       friendRequest: isFriendRequest,
-      source: envelope.source,
-=======
-    // Build a 'message' event i.e. a received message event
-    const ev = new Event('message');
-    ev.confirm = this.removeFromCache.bind(this, envelope);
-    ev.data = {
-      friendRequest,
       source: senderPubKey,
->>>>>>> 14594f57
       sourceDevice: envelope.sourceDevice,
       timestamp: envelope.timestamp.toNumber(),
       receivedAt: envelope.receivedAt,
