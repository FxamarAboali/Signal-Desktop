/* global
  window,
  textsecure,
  libsignal,
  mnemonic,
  btoa,
  Signal,
  getString,
  Event,
  dcodeIO,
  StringView,
  log,
  storage,
  Event,
  ConversationController
*/

/* eslint-disable more/no-then */
/* eslint-disable no-unused-vars */
/* eslint-disable no-await-in-loop */

// eslint-disable-next-line func-names
(function() {
  window.textsecure = window.textsecure || {};

  const ARCHIVE_AGE = 7 * 24 * 60 * 60 * 1000;

  function AccountManager(username, password) {
    // this.server = window.WebAPI.connect({ username, password });
    this.pending = Promise.resolve();
  }

  function getNumber(numberId) {
    if (!numberId || !numberId.length) {
      return numberId;
    }

    const parts = numberId.split('.');
    if (!parts.length) {
      return numberId;
    }

    return parts[0];
  }

  AccountManager.prototype = new textsecure.EventTarget();
  AccountManager.prototype.extend({
    constructor: AccountManager,
    requestVoiceVerification(number) {
      // return this.server.requestVerificationVoice(number);
    },
    requestSMSVerification(number) {
      // return this.server.requestVerificationSMS(number);
    },
<<<<<<< HEAD
    registerSingleDevice(mnemonic, mnemonicLanguage, profileName) {
=======
    async encryptDeviceName(name, providedIdentityKey) {
      const identityKey =
        providedIdentityKey ||
        (await textsecure.storage.protocol.getIdentityKeyPair());
      if (!identityKey) {
        throw new Error(
          'Identity key was not provided and is not in database!'
        );
      }
      const encrypted = await Signal.Crypto.encryptDeviceName(
        name,
        identityKey.pubKey
      );

      const proto = new textsecure.protobuf.DeviceName();
      proto.ephemeralPublic = encrypted.ephemeralPublic;
      proto.syntheticIv = encrypted.syntheticIv;
      proto.ciphertext = encrypted.ciphertext;

      const arrayBuffer = proto.encode().toArrayBuffer();
      return Signal.Crypto.arrayBufferToBase64(arrayBuffer);
    },
    async decryptDeviceName(base64) {
      const identityKey = await textsecure.storage.protocol.getIdentityKeyPair();

      const arrayBuffer = Signal.Crypto.base64ToArrayBuffer(base64);
      const proto = textsecure.protobuf.DeviceName.decode(arrayBuffer);
      const encrypted = {
        ephemeralPublic: proto.ephemeralPublic.toArrayBuffer(),
        syntheticIv: proto.syntheticIv.toArrayBuffer(),
        ciphertext: proto.ciphertext.toArrayBuffer(),
      };

      const name = await Signal.Crypto.decryptDeviceName(
        encrypted,
        identityKey.privKey
      );

      return name;
    },
    async maybeUpdateDeviceName() {
      const isNameEncrypted = textsecure.storage.user.getDeviceNameEncrypted();
      if (isNameEncrypted) {
        return;
      }
      const deviceName = await textsecure.storage.user.getDeviceName();
      const base64 = await this.encryptDeviceName(deviceName);

      await this.server.updateDeviceName(base64);
    },
    async deviceNameIsEncrypted() {
      await textsecure.storage.user.setDeviceNameEncrypted();
    },
    async maybeDeleteSignalingKey() {
      const key = await textsecure.storage.user.getSignalingKey();
      if (key) {
        await this.server.removeSignalingKey();
      }
    },
    registerSingleDevice(number, verificationCode) {
      const registerKeys = this.server.registerKeys.bind(this.server);
>>>>>>> d8d08cfe
      const createAccount = this.createAccount.bind(this);
      const clearSessionsAndPreKeys = this.clearSessionsAndPreKeys.bind(this);
      const generateKeys = this.generateKeys.bind(this, 0);
      const confirmKeys = this.confirmKeys.bind(this);
      const registrationDone = this.registrationDone.bind(this);
      let generateKeypair;
      if (mnemonic) {
        generateKeypair = () => {
          const seedHex = window.mnemonic.mn_decode(mnemonic, mnemonicLanguage);
          const privKeyHex = window.mnemonic.sc_reduce32(seedHex);
          const privKey = dcodeIO.ByteBuffer.wrap(
            privKeyHex,
            'hex'
          ).toArrayBuffer();
          return libsignal.Curve.async.createKeyPair(privKey);
        };
      } else {
        generateKeypair = libsignal.KeyHelper.generateIdentityKeyPair;
      }
      return this.queueTask(() =>
        generateKeypair().then(async identityKeyPair =>
          createAccount(identityKeyPair)
            .then(() => this.saveMnemonic(mnemonic))
            .then(clearSessionsAndPreKeys)
            .then(generateKeys)
            .then(confirmKeys)
            .then(() => {
              const pubKeyString = StringView.arrayBufferToHex(
                identityKeyPair.pubKey
              );
              registrationDone(pubKeyString, profileName);
            })
        )
      );
    },
    async addMockContact(doSave) {
      if (doSave === undefined) {
        // eslint-disable-next-line no-param-reassign
        doSave = true;
      }
      const keyPair = await libsignal.KeyHelper.generateIdentityKeyPair();
      const pubKey = StringView.arrayBufferToHex(keyPair.pubKey);
      const privKey = StringView.arrayBufferToHex(keyPair.privKey);
      log.info(`contact pubkey ${pubKey}`);
      log.info(`contact privkey ${privKey}`);
      const signedKeyId = Math.floor(Math.random() * 1000 + 1);

      const signedPreKey = await libsignal.KeyHelper.generateSignedPreKey(
        keyPair,
        signedKeyId
      );
      const contactSignedPreKey = {
        publicKey: signedPreKey.keyPair.pubKey,
        signature: signedPreKey.signature,
        keyId: signedPreKey.keyId,
      };
      if (doSave) {
        await textsecure.storage.protocol.storeContactSignedPreKey(
          pubKey,
          contactSignedPreKey
        );
      } else {
        log.info(
          `signed prekey:
          ${StringView.arrayBufferToHex(contactSignedPreKey.publicKey)}`
        );
        log.info(
          `signature:
          ${StringView.arrayBufferToHex(contactSignedPreKey.signature)}`
        );
      }

      for (let keyId = 0; keyId < 10; keyId += 1) {
        const preKey = await libsignal.KeyHelper.generatePreKey(keyId);
        if (doSave) {
          await textsecure.storage.protocol.storeContactPreKey(pubKey, {
            publicKey: preKey.keyPair.pubKey,
            keyId,
          });
        } else {
          log.info(
            `signed prekey:
            ${StringView.arrayBufferToHex(preKey.keyPair.pubKey)}`
          );
        }
      }
      log.info('Added mock contact');
    },
    registerSecondDevice(setProvisioningUrl, confirmNumber, progressCallback) {
      throw new Error(
        'account_manager: registerSecondDevice has not been implemented!'
      );
    },
    refreshPreKeys() {
      // const generateKeys = this.generateKeys.bind(this, 0);
      // const registerKeys = this.server.registerKeys.bind(this.server);
      // return this.queueTask(() =>
      //   this.server.getMyKeys().then(preKeyCount => {
      //     window.log.info(`prekey count ${preKeyCount}`);
      //     if (preKeyCount < 10) {
      //       return generateKeys().then(registerKeys);
      //     }
      //     return null;
      //   })
      // );
    },
    rotateSignedPreKey() {
      return this.queueTask(() => {
        const signedKeyId = textsecure.storage.get('signedKeyId', 1);
        if (typeof signedKeyId !== 'number') {
          throw new Error('Invalid signedKeyId');
        }

        const store = textsecure.storage.protocol;
        const { cleanSignedPreKeys } = this;

        return store
          .getIdentityKeyPair()
          .then(
            identityKey =>
              libsignal.KeyHelper.generateSignedPreKey(
                identityKey,
                signedKeyId
              ),
            () => {
              // We swallow any error here, because we don't want to get into
              //   a loop of repeated retries.
              window.log.error(
                'Failed to get identity key. Canceling key rotation.'
              );
            }
          )
          .then(res => {
            if (!res) {
              return null;
            }
            window.log.info('Saving new signed prekey', res.keyId);
            return Promise.all([
              textsecure.storage.put('signedKeyId', signedKeyId + 1),
              store.storeSignedPreKey(
                res.keyId,
                res.keyPair,
                undefined,
                res.signature
              ),
            ])
              .then(() => {
                const confirmed = true;
                window.log.info('Confirming new signed prekey', res.keyId);
                return Promise.all([
                  textsecure.storage.remove('signedKeyRotationRejected'),
                  store.storeSignedPreKey(
                    res.keyId,
                    res.keyPair,
                    confirmed,
                    res.signature
                  ),
                ]);
              })
              .then(() => cleanSignedPreKeys());
          })
          .catch(e => {
            window.log.error(
              'rotateSignedPrekey error:',
              e && e.stack ? e.stack : e
            );

            if (
              e instanceof Error &&
              e.name === 'HTTPError' &&
              e.code >= 400 &&
              e.code <= 599
            ) {
              const rejections =
                1 + textsecure.storage.get('signedKeyRotationRejected', 0);
              textsecure.storage.put('signedKeyRotationRejected', rejections);
              window.log.error(
                'Signed key rotation rejected count:',
                rejections
              );
            } else {
              throw e;
            }
          });
      });
    },
    queueTask(task) {
      const taskWithTimeout = textsecure.createTaskWithTimeout(task);
      this.pending = this.pending.then(taskWithTimeout, taskWithTimeout);

      return this.pending;
    },
    cleanSignedPreKeys() {
      const MINIMUM_KEYS = 3;
      const store = textsecure.storage.protocol;
      return store.loadSignedPreKeys().then(allKeys => {
        allKeys.sort((a, b) => (a.created_at || 0) - (b.created_at || 0));
        allKeys.reverse(); // we want the most recent first
        let confirmed = allKeys.filter(key => key.confirmed);
        const unconfirmed = allKeys.filter(key => !key.confirmed);

        const recent = allKeys[0] ? allKeys[0].keyId : 'none';
        const recentConfirmed = confirmed[0] ? confirmed[0].keyId : 'none';
        window.log.info(`Most recent signed key: ${recent}`);
        window.log.info(`Most recent confirmed signed key: ${recentConfirmed}`);
        window.log.info(
          'Total signed key count:',
          allKeys.length,
          '-',
          confirmed.length,
          'confirmed'
        );

        let confirmedCount = confirmed.length;

        // Keep MINIMUM_KEYS confirmed keys, then drop if older than a week
        confirmed = confirmed.forEach((key, index) => {
          if (index < MINIMUM_KEYS) {
            return;
          }
          const createdAt = key.created_at || 0;
          const age = Date.now() - createdAt;

          if (age > ARCHIVE_AGE) {
            window.log.info(
              'Removing confirmed signed prekey:',
              key.keyId,
              'with timestamp:',
              createdAt
            );
            store.removeSignedPreKey(key.keyId);
            confirmedCount -= 1;
          }
        });

        const stillNeeded = MINIMUM_KEYS - confirmedCount;

        // If we still don't have enough total keys, we keep as many unconfirmed
        // keys as necessary. If not necessary, and over a week old, we drop.
        unconfirmed.forEach((key, index) => {
          if (index < stillNeeded) {
            return;
          }

          const createdAt = key.created_at || 0;
          const age = Date.now() - createdAt;
          if (age > ARCHIVE_AGE) {
            window.log.info(
              'Removing unconfirmed signed prekey:',
              key.keyId,
              'with timestamp:',
              createdAt
            );
            store.removeSignedPreKey(key.keyId);
          }
        });
      });
    },
<<<<<<< HEAD
    createAccount(identityKeyPair, userAgent, readReceipts) {
      const signalingKey = libsignal.crypto.getRandomBytes(32 + 20);
=======
    async createAccount(
      number,
      verificationCode,
      identityKeyPair,
      profileKey,
      deviceName,
      userAgent,
      readReceipts,
      options = {}
    ) {
      const { accessKey } = options;
>>>>>>> d8d08cfe
      let password = btoa(getString(libsignal.crypto.getRandomBytes(16)));
      password = password.substring(0, password.length - 2);
      const registrationId = libsignal.KeyHelper.generateRegistrationId();

<<<<<<< HEAD
      // update our own identity key, which may have changed
      // if we're relinking after a reinstall on the master device
      const pubKeyString = StringView.arrayBufferToHex(identityKeyPair.pubKey);

      return Promise.resolve().then(async () => {
        await Promise.all([
          textsecure.storage.remove('identityKey'),
          textsecure.storage.remove('signaling_key'),
          textsecure.storage.remove('password'),
          textsecure.storage.remove('registrationId'),
          textsecure.storage.remove('number_id'),
          textsecure.storage.remove('device_name'),
          textsecure.storage.remove('userAgent'),
          textsecure.storage.remove('read-receipts-setting'),
        ]);

        // update our own identity key, which may have changed
        // if we're relinking after a reinstall on the master device
        await textsecure.storage.protocol.saveIdentityWithAttributes(
          pubKeyString,
          {
            id: pubKeyString,
            publicKey: identityKeyPair.pubKey,
            firstUse: true,
            timestamp: Date.now(),
            verified: textsecure.storage.protocol.VerifiedStatus.VERIFIED,
            nonblockingApproval: true,
          }
        );

        await textsecure.storage.put('identityKey', identityKeyPair);
        await textsecure.storage.put('signaling_key', signalingKey);
        await textsecure.storage.put('password', password);
        await textsecure.storage.put('registrationId', registrationId);
        if (userAgent) {
          await textsecure.storage.put('userAgent', userAgent);
        }

        await textsecure.storage.put(
          'read-receipt-setting',
          Boolean(readReceipts)
        );

        await textsecure.storage.user.setNumberAndDeviceId(pubKeyString, 1);
      });
=======
      const previousNumber = getNumber(textsecure.storage.get('number_id'));

      const encryptedDeviceName = await this.encryptDeviceName(
        deviceName,
        identityKeyPair
      );
      await this.deviceNameIsEncrypted();

      const response = await this.server.confirmCode(
        number,
        verificationCode,
        password,
        registrationId,
        encryptedDeviceName,
        { accessKey }
      );

      if (previousNumber && previousNumber !== number) {
        window.log.warn(
          'New number is different from old number; deleting all previous data'
        );

        try {
          await textsecure.storage.protocol.removeAllData();
          window.log.info('Successfully deleted previous data');
        } catch (error) {
          window.log.error(
            'Something went wrong deleting data from previous number',
            error && error.stack ? error.stack : error
          );
        }
      }

      await Promise.all([
        textsecure.storage.remove('identityKey'),
        textsecure.storage.remove('password'),
        textsecure.storage.remove('registrationId'),
        textsecure.storage.remove('number_id'),
        textsecure.storage.remove('device_name'),
        textsecure.storage.remove('regionCode'),
        textsecure.storage.remove('userAgent'),
        textsecure.storage.remove('profileKey'),
        textsecure.storage.remove('read-receipts-setting'),
      ]);

      // update our own identity key, which may have changed
      // if we're relinking after a reinstall on the master device
      await textsecure.storage.protocol.saveIdentityWithAttributes(number, {
        id: number,
        publicKey: identityKeyPair.pubKey,
        firstUse: true,
        timestamp: Date.now(),
        verified: textsecure.storage.protocol.VerifiedStatus.VERIFIED,
        nonblockingApproval: true,
      });

      await textsecure.storage.put('identityKey', identityKeyPair);
      await textsecure.storage.put('password', password);
      await textsecure.storage.put('registrationId', registrationId);
      if (profileKey) {
        await textsecure.storage.put('profileKey', profileKey);
      }
      if (userAgent) {
        await textsecure.storage.put('userAgent', userAgent);
      }

      await textsecure.storage.put(
        'read-receipt-setting',
        Boolean(readReceipts)
      );

      await textsecure.storage.user.setNumberAndDeviceId(
        number,
        response.deviceId || 1,
        deviceName
      );
      await textsecure.storage.put(
        'regionCode',
        libphonenumber.util.getRegionCodeForNumber(number)
      );
>>>>>>> d8d08cfe
    },
    async clearSessionsAndPreKeys() {
      const store = textsecure.storage.protocol;

      window.log.info('clearing all sessions, prekeys, and signed prekeys');
      await Promise.all([
        store.clearPreKeyStore(),
        store.clearContactPreKeysStore(),
        store.clearSignedPreKeysStore(),
        store.clearContactSignedPreKeysStore(),
        store.clearSessionStore(),
      ]);
    },
    // Takes the same object returned by generateKeys
    async confirmKeys(keys) {
      const store = textsecure.storage.protocol;
      const key = keys.signedPreKey;
      const confirmed = true;

      window.log.info('confirmKeys: confirming key', key.keyId);
<<<<<<< HEAD
      await store.storeSignedPreKey(
        key.keyId,
        key.keyPair,
        confirmed,
        key.signature
      );
=======
      await store.storeSignedPreKey(key.keyId, key.keyPair, confirmed);
>>>>>>> d8d08cfe
    },
    generateKeys(count, providedProgressCallback) {
      const progressCallback =
        typeof providedProgressCallback === 'function'
          ? providedProgressCallback
          : null;
      const startId = textsecure.storage.get('maxPreKeyId', 1);
      const signedKeyId = textsecure.storage.get('signedKeyId', 1);

      if (typeof startId !== 'number') {
        throw new Error('Invalid maxPreKeyId');
      }
      if (typeof signedKeyId !== 'number') {
        throw new Error('Invalid signedKeyId');
      }

      const store = textsecure.storage.protocol;
      return store.getIdentityKeyPair().then(identityKey => {
        const result = { preKeys: [], identityKey: identityKey.pubKey };
        const promises = [];

        for (let keyId = startId; keyId < startId + count; keyId += 1) {
          promises.push(
            libsignal.KeyHelper.generatePreKey(keyId).then(res => {
              store.storePreKey(res.keyId, res.keyPair);
              result.preKeys.push({
                keyId: res.keyId,
                publicKey: res.keyPair.pubKey,
              });
              if (progressCallback) {
                progressCallback();
              }
            })
          );
        }

        promises.push(
          libsignal.KeyHelper.generateSignedPreKey(
            identityKey,
            signedKeyId
          ).then(res => {
            store.storeSignedPreKey(
              res.keyId,
              res.keyPair,
              undefined,
              res.signature
            );
            result.signedPreKey = {
              keyId: res.keyId,
              publicKey: res.keyPair.pubKey,
              signature: res.signature,
              // server.registerKeys doesn't use keyPair, confirmKeys does
              keyPair: res.keyPair,
            };
          })
        );

        textsecure.storage.put('maxPreKeyId', startId + count);
        textsecure.storage.put('signedKeyId', signedKeyId + 1);
        return Promise.all(promises).then(() =>
          // This is primarily for the signed prekey summary it logs out
          this.cleanSignedPreKeys().then(() => result)
        );
      });
    },
    async generateMnemonic(language = 'english') {
      const keys = await libsignal.KeyHelper.generateIdentityKeyPair();
      const hex = StringView.arrayBufferToHex(keys.privKey);
      return mnemonic.mn_encode(hex, language);
    },
    getCurrentMnemonic() {
      return textsecure.storage.get('mnemonic');
    },
    saveMnemonic(mnemonic) {
      return textsecure.storage.put('mnemonic', mnemonic);
    },
    async registrationDone(number, profileName) {
      window.log.info('registration done');

      // Ensure that we always have a conversation for ourself
      const conversation = await ConversationController.getOrCreateAndWait(
        number,
        'private'
      );

      await storage.setProfileName(profileName);

      // Update the conversation if we have it
      const newProfile = storage.getLocalProfile();
      await conversation.setProfile(newProfile);

      this.dispatchEvent(new Event('registration'));
    },
  });
  textsecure.AccountManager = AccountManager;
})();<|MERGE_RESOLUTION|>--- conflicted
+++ resolved
@@ -52,9 +52,6 @@
     requestSMSVerification(number) {
       // return this.server.requestVerificationSMS(number);
     },
-<<<<<<< HEAD
-    registerSingleDevice(mnemonic, mnemonicLanguage, profileName) {
-=======
     async encryptDeviceName(name, providedIdentityKey) {
       const identityKey =
         providedIdentityKey ||
@@ -114,9 +111,7 @@
         await this.server.removeSignalingKey();
       }
     },
-    registerSingleDevice(number, verificationCode) {
-      const registerKeys = this.server.registerKeys.bind(this.server);
->>>>>>> d8d08cfe
+    registerSingleDevice(mnemonic, mnemonicLanguage, profileName) {
       const createAccount = this.createAccount.bind(this);
       const clearSessionsAndPreKeys = this.clearSessionsAndPreKeys.bind(this);
       const generateKeys = this.generateKeys.bind(this, 0);
@@ -375,27 +370,12 @@
         });
       });
     },
-<<<<<<< HEAD
     createAccount(identityKeyPair, userAgent, readReceipts) {
       const signalingKey = libsignal.crypto.getRandomBytes(32 + 20);
-=======
-    async createAccount(
-      number,
-      verificationCode,
-      identityKeyPair,
-      profileKey,
-      deviceName,
-      userAgent,
-      readReceipts,
-      options = {}
-    ) {
-      const { accessKey } = options;
->>>>>>> d8d08cfe
       let password = btoa(getString(libsignal.crypto.getRandomBytes(16)));
       password = password.substring(0, password.length - 2);
       const registrationId = libsignal.KeyHelper.generateRegistrationId();
 
-<<<<<<< HEAD
       // update our own identity key, which may have changed
       // if we're relinking after a reinstall on the master device
       const pubKeyString = StringView.arrayBufferToHex(identityKeyPair.pubKey);
@@ -441,88 +421,6 @@
 
         await textsecure.storage.user.setNumberAndDeviceId(pubKeyString, 1);
       });
-=======
-      const previousNumber = getNumber(textsecure.storage.get('number_id'));
-
-      const encryptedDeviceName = await this.encryptDeviceName(
-        deviceName,
-        identityKeyPair
-      );
-      await this.deviceNameIsEncrypted();
-
-      const response = await this.server.confirmCode(
-        number,
-        verificationCode,
-        password,
-        registrationId,
-        encryptedDeviceName,
-        { accessKey }
-      );
-
-      if (previousNumber && previousNumber !== number) {
-        window.log.warn(
-          'New number is different from old number; deleting all previous data'
-        );
-
-        try {
-          await textsecure.storage.protocol.removeAllData();
-          window.log.info('Successfully deleted previous data');
-        } catch (error) {
-          window.log.error(
-            'Something went wrong deleting data from previous number',
-            error && error.stack ? error.stack : error
-          );
-        }
-      }
-
-      await Promise.all([
-        textsecure.storage.remove('identityKey'),
-        textsecure.storage.remove('password'),
-        textsecure.storage.remove('registrationId'),
-        textsecure.storage.remove('number_id'),
-        textsecure.storage.remove('device_name'),
-        textsecure.storage.remove('regionCode'),
-        textsecure.storage.remove('userAgent'),
-        textsecure.storage.remove('profileKey'),
-        textsecure.storage.remove('read-receipts-setting'),
-      ]);
-
-      // update our own identity key, which may have changed
-      // if we're relinking after a reinstall on the master device
-      await textsecure.storage.protocol.saveIdentityWithAttributes(number, {
-        id: number,
-        publicKey: identityKeyPair.pubKey,
-        firstUse: true,
-        timestamp: Date.now(),
-        verified: textsecure.storage.protocol.VerifiedStatus.VERIFIED,
-        nonblockingApproval: true,
-      });
-
-      await textsecure.storage.put('identityKey', identityKeyPair);
-      await textsecure.storage.put('password', password);
-      await textsecure.storage.put('registrationId', registrationId);
-      if (profileKey) {
-        await textsecure.storage.put('profileKey', profileKey);
-      }
-      if (userAgent) {
-        await textsecure.storage.put('userAgent', userAgent);
-      }
-
-      await textsecure.storage.put(
-        'read-receipt-setting',
-        Boolean(readReceipts)
-      );
-
-      await textsecure.storage.user.setNumberAndDeviceId(
-        number,
-        response.deviceId || 1,
-        deviceName
-      );
-      await textsecure.storage.put(
-        'regionCode',
-        libphonenumber.util.getRegionCodeForNumber(number)
-      );
->>>>>>> d8d08cfe
     },
     async clearSessionsAndPreKeys() {
       const store = textsecure.storage.protocol;
@@ -543,16 +441,12 @@
       const confirmed = true;
 
       window.log.info('confirmKeys: confirming key', key.keyId);
-<<<<<<< HEAD
       await store.storeSignedPreKey(
         key.keyId,
         key.keyPair,
         confirmed,
         key.signature
       );
-=======
-      await store.storeSignedPreKey(key.keyId, key.keyPair, confirmed);
->>>>>>> d8d08cfe
     },
     generateKeys(count, providedProgressCallback) {
       const progressCallback =
