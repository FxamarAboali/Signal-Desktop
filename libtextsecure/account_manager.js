--- conflicted
+++ resolved
@@ -317,25 +317,7 @@
           identityKeyPair.pubKey
         );
 
-<<<<<<< HEAD
       return Promise.resolve().then(() => {
-          textsecure.storage.remove('identityKey');
-          textsecure.storage.remove('signaling_key');
-          textsecure.storage.remove('password');
-          textsecure.storage.remove('registrationId');
-          textsecure.storage.remove('number_id');
-          textsecure.storage.remove('device_name');
-          textsecure.storage.remove('userAgent');
-          textsecure.storage.remove('read-receipts-setting');
-
-          // update our own identity key, which may have changed
-          // if we're relinking after a reinstall on the master device
-          textsecure.storage.protocol.saveIdentityWithAttributes(pubKeyString, {
-            id: pubKeyString,
-=======
-          return response;
-        })
-        .then(async response => {
           await Promise.all([
             textsecure.storage.remove('identityKey'),
             textsecure.storage.remove('signaling_key'),
@@ -343,17 +325,14 @@
             textsecure.storage.remove('registrationId'),
             textsecure.storage.remove('number_id'),
             textsecure.storage.remove('device_name'),
-            textsecure.storage.remove('regionCode'),
             textsecure.storage.remove('userAgent'),
-            textsecure.storage.remove('profileKey'),
             textsecure.storage.remove('read-receipts-setting'),
           ]);
-
+          
           // update our own identity key, which may have changed
           // if we're relinking after a reinstall on the master device
-          await textsecure.storage.protocol.saveIdentityWithAttributes(number, {
-            id: number,
->>>>>>> 7d54f792
+          await textsecure.storage.protocol.saveIdentityWithAttributes(pubKeyString, {
+            id: pubKeyString,
             publicKey: identityKeyPair.pubKey,
             firstUse: true,
             timestamp: Date.now(),
@@ -361,42 +340,20 @@
             nonblockingApproval: true,
           });
 
-<<<<<<< HEAD
-          textsecure.storage.put('identityKey', identityKeyPair);
-          textsecure.storage.put('signaling_key', signalingKey);
-          textsecure.storage.put('password', password);
-          textsecure.storage.put('registrationId', registrationId);
-=======
           await textsecure.storage.put('identityKey', identityKeyPair);
           await textsecure.storage.put('signaling_key', signalingKey);
           await textsecure.storage.put('password', password);
           await textsecure.storage.put('registrationId', registrationId);
-          if (profileKey) {
-            await textsecure.storage.put('profileKey', profileKey);
-          }
->>>>>>> 7d54f792
           if (userAgent) {
             await textsecure.storage.put('userAgent', userAgent);
           }
 
-<<<<<<< HEAD
-          textsecure.storage.user.setNumberAndDeviceId(pubKeyString, 1);
-=======
           await textsecure.storage.put(
             'read-receipt-setting',
             Boolean(readReceipts)
           );
-
-          await textsecure.storage.user.setNumberAndDeviceId(
-            number,
-            response.deviceId || 1,
-            deviceName
-          );
-          await textsecure.storage.put(
-            'regionCode',
-            libphonenumber.util.getRegionCodeForNumber(number)
-          );
->>>>>>> 7d54f792
+          
+          await textsecure.storage.user.setNumberAndDeviceId(pubKeyString, 1);
         });
     },
     clearSessionsAndPreKeys() {
