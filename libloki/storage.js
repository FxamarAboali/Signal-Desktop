--- conflicted
+++ resolved
@@ -1,10 +1,5 @@
-<<<<<<< HEAD
-/* global window, libsignal, textsecure,
-   Signal, lokiFileServerAPI, ConversationController */
-=======
 /* global window, libsignal, textsecure, Signal,
    lokiFileServerAPI, ConversationController */
->>>>>>> 8adf6a47
 
 // eslint-disable-next-line func-names
 (function() {
