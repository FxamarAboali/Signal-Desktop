// Source: https://github.com/signalapp/libsignal-service-java/blob/4684a49b2ed8f32be619e0d0eea423626b6cb2cb/protobuf/SignalService.proto
package signalservice;

option java_package = "org.whispersystems.signalservice.internal.push";
option java_outer_classname = "SignalServiceProtos";

message Envelope {
  enum Type {
    UNKNOWN       = 0;
    CIPHERTEXT    = 1;
    KEY_EXCHANGE  = 2;
    PREKEY_BUNDLE = 3; //Used By Signal. DO NOT TOUCH! we don't use this at all.
    RECEIPT       = 5;
    UNIDENTIFIED_SENDER = 6;
    FRIEND_REQUEST = 101; // contains prekeys + message and is using simple encryption
  }

  optional Type   type            = 1;
  optional string source          = 2;
  optional uint32 sourceDevice    = 7;
  optional string relay           = 3;
  optional uint64 timestamp       = 5;
  optional bytes  legacyMessage   = 6; // Contains an encrypted DataMessage
  optional bytes  content         = 8; // Contains an encrypted Content
  optional string serverGuid      = 9;
  optional uint64 serverTimestamp = 10;

}

message Content {
  optional DataMessage    dataMessage    = 1;
  optional SyncMessage    syncMessage    = 2;
  optional CallMessage    callMessage    = 3;
  optional NullMessage    nullMessage    = 4;
  optional ReceiptMessage receiptMessage = 5;
<<<<<<< HEAD
  optional PreKeyBundleMessage preKeyBundleMessage = 101;
}

message PreKeyBundleMessage {
  optional bytes identityKey      = 1;
  optional uint32 deviceId        = 2;
  optional uint32 preKeyId        = 3;
  optional uint32 signedKeyId     = 4;
  optional bytes preKey           = 5;
  optional bytes signedKey        = 6;
  optional bytes signature        = 7;
=======
  optional TypingMessage  typingMessage  = 6;
>>>>>>> 8c6d7bdb
}

message CallMessage {
  message Offer {
    optional uint64 id          = 1;
    optional string description = 2;
  }

  message Answer {
    optional uint64 id          = 1;
    optional string description = 2;
  }

  message IceUpdate {
    optional uint64 id            = 1;
    optional string sdpMid        = 2;
    optional uint32 sdpMLineIndex = 3;
    optional string sdp           = 4;
  }

  message Busy {
    optional uint64 id = 1;
  }

  message Hangup {
    optional uint64 id = 1;
  }


  optional Offer     offer     = 1;
  optional Answer    answer    = 2;
  repeated IceUpdate iceUpdate = 3;
  optional Hangup    hangup    = 4;
  optional Busy      busy      = 5;
}

message DataMessage {
  enum Flags {
    END_SESSION             = 1;
    EXPIRATION_TIMER_UPDATE = 2;
    PROFILE_KEY_UPDATE      = 4;
  }

  message Quote {
    message QuotedAttachment {
      optional string            contentType = 1;
      optional string            fileName    = 2;
      optional AttachmentPointer thumbnail   = 3;
    }

    optional uint64           id          = 1;
    optional string           author      = 2;
    optional string           text        = 3;
    repeated QuotedAttachment attachments = 4;
  }

  message Contact {
    message Name {
      optional string givenName   = 1;
      optional string familyName  = 2;
      optional string prefix      = 3;
      optional string suffix      = 4;
      optional string middleName  = 5;
      optional string displayName = 6;
    }

    message Phone {
      enum Type {
        HOME   = 1;
        MOBILE = 2;
        WORK   = 3;
        CUSTOM = 4;
      }

      optional string value = 1;
      optional Type   type  = 2;
      optional string label = 3;
    }

    message Email {
      enum Type {
        HOME   = 1;
        MOBILE = 2;
        WORK   = 3;
        CUSTOM = 4;
      }

      optional string value = 1;
      optional Type   type  = 2;
      optional string label = 3;
    }

    message PostalAddress {
      enum Type {
        HOME   = 1;
        WORK   = 2;
        CUSTOM = 3;
      }

      optional Type   type         = 1;
      optional string label        = 2;
      optional string street       = 3;
      optional string pobox        = 4;
      optional string neighborhood = 5;
      optional string city         = 6;
      optional string region       = 7;
      optional string postcode     = 8;
      optional string country      = 9;
    }

    message Avatar {
      optional AttachmentPointer avatar    = 1;
      optional bool              isProfile = 2;
    }

    optional Name              name            = 1;
    repeated Phone             number          = 3;
    repeated Email             email           = 4;
    repeated PostalAddress     address         = 5;
    optional Avatar            avatar          = 6;
    optional string            organization    = 7;
  }

  optional string             body        = 1;
  repeated AttachmentPointer  attachments = 2;
  optional GroupContext       group       = 3;
  optional uint32             flags       = 4;
  optional uint32             expireTimer = 5;
  optional bytes              profileKey  = 6;
  optional uint64             timestamp   = 7;
  optional Quote              quote       = 8;
  repeated Contact            contact     = 9;
  optional Contact            profile     = 101; // Loki: The profile of the current user
}

message NullMessage {
  optional bytes padding = 1;
}

message ReceiptMessage {
  enum Type {
    DELIVERY = 0;
    READ     = 1;
  }

  optional Type   type      = 1;
  repeated uint64 timestamp = 2;
}

message TypingMessage {
    enum Action {
        STARTED = 0;
        STOPPED = 1;
    }

    optional uint64 timestamp = 1;
    optional Action action    = 2;
    optional bytes  groupId   = 3;
}

message Verified {
  enum State {
    DEFAULT    = 0;
    VERIFIED   = 1;
    UNVERIFIED = 2;
  }

  optional string destination = 1;
  optional bytes  identityKey = 2;
  optional State  state       = 3;
  optional bytes  nullMessage = 4;
}

message SyncMessage {
  message Sent {
    message UnidentifiedDeliveryStatus {
      optional string destination  = 1;
      optional bool   unidentified = 2;
    }

    optional string                     destination              = 1;
    optional uint64                     timestamp                = 2;
    optional DataMessage                message                  = 3;
    optional uint64                     expirationStartTimestamp = 4;
    repeated UnidentifiedDeliveryStatus unidentifiedStatus       = 5;
  }

  message Contacts {
    optional AttachmentPointer blob     = 1;
    optional bool              complete = 2 [default = false];
  }

  message Groups {
    optional AttachmentPointer blob = 1;
  }

  message Blocked {
    repeated string numbers = 1;
    repeated bytes groupIds = 2;
  }

  message Request {
    enum Type {
      UNKNOWN       = 0;
      CONTACTS      = 1;
      GROUPS        = 2;
      BLOCKED       = 3;
      CONFIGURATION = 4;
    }

    optional Type type = 1;
  }

  message Read {
    optional string sender    = 1;
    optional uint64 timestamp = 2;
  }

  message Configuration {
    optional bool readReceipts                   = 1;
    optional bool unidentifiedDeliveryIndicators = 2;
    optional bool typingIndicators               = 3;
  }

  optional Sent          sent          = 1;
  optional Contacts      contacts      = 2;
  optional Groups        groups        = 3;
  optional Request       request       = 4;
  repeated Read          read          = 5;
  optional Blocked       blocked       = 6;
  optional Verified      verified      = 7;
  optional Configuration configuration = 9;
  optional bytes         padding       = 8;
}

message AttachmentPointer {
  enum Flags {
    VOICE_MESSAGE = 1;
  }

  optional fixed64 id          = 1;
  optional string  contentType = 2;
  optional bytes   key         = 3;
  optional uint32  size        = 4;
  optional bytes   thumbnail   = 5;
  optional bytes   digest      = 6;
  optional string  fileName    = 7;
  optional uint32  flags       = 8;
  optional uint32  width       = 9;
  optional uint32  height      = 10;
  optional string  caption     = 11;
}

message GroupContext {
  enum Type {
    UNKNOWN      = 0;
    UPDATE       = 1;
    DELIVER      = 2;
    QUIT         = 3;
    REQUEST_INFO = 4;
  }
  optional bytes             id      = 1;
  optional Type              type    = 2;
  optional string            name    = 3;
  repeated string            members = 4;
  optional AttachmentPointer avatar  = 5;
}

message ContactDetails {
  message Avatar {
    optional string contentType = 1;
    optional uint32 length      = 2;
  }

  optional string   number      = 1;
  optional string   name        = 2;
  optional Avatar   avatar      = 3;
  optional string   color       = 4;
  optional Verified verified    = 5;
  optional bytes    profileKey  = 6;
  optional bool     blocked     = 7;
  optional uint32   expireTimer = 8;
}

message GroupDetails {
  message Avatar {
    optional string contentType = 1;
    optional uint32 length      = 2;
  }

  optional bytes  id          = 1;
  optional string name        = 2;
  repeated string members     = 3;
  optional Avatar avatar      = 4;
  optional bool   active      = 5 [default = true];
  optional uint32 expireTimer = 6;
  optional string color       = 7;
  optional bool   blocked     = 8;
}<|MERGE_RESOLUTION|>--- conflicted
+++ resolved
@@ -33,7 +33,7 @@
   optional CallMessage    callMessage    = 3;
   optional NullMessage    nullMessage    = 4;
   optional ReceiptMessage receiptMessage = 5;
-<<<<<<< HEAD
+  optional TypingMessage  typingMessage  = 6;
   optional PreKeyBundleMessage preKeyBundleMessage = 101;
 }
 
@@ -45,9 +45,6 @@
   optional bytes preKey           = 5;
   optional bytes signedKey        = 6;
   optional bytes signature        = 7;
-=======
-  optional TypingMessage  typingMessage  = 6;
->>>>>>> 8c6d7bdb
 }
 
 message CallMessage {
