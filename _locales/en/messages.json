--- conflicted
+++ resolved
@@ -2162,14 +2162,11 @@
     "message": "Leave Closed Group",
     "description": "Button action that the user can click to leave the group"
   },
-<<<<<<< HEAD
-=======
   "leaveClosedGroupConfirmation": {
     "message": "Leave this Closed Group?",
     "description":
       "Confirmation dialog text that tells the user what will happen if they leave the closed group."
   },
->>>>>>> dfca294e
   "leaveGroupDialogTitle": {
     "message": "Are you sure you want to leave this group?",
     "description":
@@ -2210,21 +2207,12 @@
   },
   "updateGroupDialogTitle": {
     "message": "Updating a Private Group Chat",
-<<<<<<< HEAD
     "description":
       "Title for the dialog box used to update an existing private group"
   },
   "updatePublicGroupDialogTitle": {
     "message": "Updating a Public Chat Channel",
     "description":
-=======
-    "description":
-      "Title for the dialog box used to update an existing private group"
-  },
-  "updatePublicGroupDialogTitle": {
-    "message": "Updating a Public Chat Channel",
-    "description":
->>>>>>> dfca294e
       "Title for the dialog box used to update an existing public chat channel"
   },
   "showSeed": {
