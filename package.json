{
  "name": "signal-desktop",
  "productName": "Signal",
  "description": "Private messaging from your desktop",
  "desktopName": "signal.desktop",
  "repository": "https://github.com/signalapp/Signal-Desktop.git",
<<<<<<< HEAD
  "version": "1.27.4",
=======
  "version": "1.28.0-beta.6",
>>>>>>> 8590a047
  "license": "GPL-3.0",
  "author": {
    "name": "Open Whisper Systems",
    "email": "support@signal.org"
  },
  "main": "main.js",
  "scripts": {
    "postinstall": "patch-package && electron-builder install-app-deps && rimraf node_modules/dtrace-provider",
    "start": "electron .",
    "grunt": "grunt",
    "icon-gen": "electron-icon-maker --input=images/icon_1024.png --output=./build",
    "generate": "yarn icon-gen && yarn grunt",
    "build": "electron-builder --config.extraMetadata.environment=$SIGNAL_ENV",
    "build-release": "SIGNAL_ENV=production npm run build -- --config.directories.output=release",
    "sign-release": "node ts/updater/generateSignature.js",
    "notarize": "node ts/build/notarize.js",
    "build-module-protobuf": "pbjs --target static-module --wrap commonjs --out ts/protobuf/compiled.js protos/*.proto && pbts --out ts/protobuf/compiled.d.ts ts/protobuf/compiled.js",
    "clean-module-protobuf": "rm -f ts/protobuf/compiled.d.ts ts/protobuf/compiled.js",
    "build-protobuf": "yarn build-module-protobuf",
    "clean-protobuf": "yarn clean-module-protobuf",
    "prepare-beta-build": "node prepare_beta_build.js",
    "prepare-import-build": "node prepare_import_build.js",
    "publish-to-apt": "NAME=$npm_package_name VERSION=$npm_package_version ./aptly.sh",
    "test": "yarn test-node && yarn test-electron",
    "test-electron": "yarn grunt test",
    "test-node": "electron-mocha --recursive test/app test/modules ts/test",
    "test-node-coverage": "nyc --reporter=lcov --reporter=text mocha --recursive test/app test/modules ts/test",
    "eslint": "eslint .",
    "lint": "yarn format --list-different && yarn lint-windows",
    "lint-windows": "yarn eslint && yarn tslint",
    "lint-deps": "node ts/util/lint/linter.js",
    "tslint": "tslint --format stylish --project .",
    "format": "prettier --write \"*.{css,js,json,md,scss,ts,tsx}\" \"./**/*.{css,js,json,md,scss,ts,tsx}\"",
    "transpile": "tsc",
    "clean-transpile": "rimraf ts/**/*.js && rimraf ts/*.js",
    "open-coverage": "open coverage/lcov-report/index.html",
    "styleguide": "styleguidist server",
    "ready": "yarn clean-transpile && yarn grunt && yarn lint && yarn test-node && yarn test-electron && yarn lint-deps"
  },
  "dependencies": {
    "@journeyapps/sqlcipher": "https://github.com/scottnonnenberg-signal/node-sqlcipher.git#00fd0f8a6623c6683280976d2a92b41d09c744bc",
    "@sindresorhus/is": "0.8.0",
    "backbone": "1.3.3",
    "blob-util": "1.3.0",
    "blueimp-canvas-to-blob": "3.14.0",
    "blueimp-load-image": "2.18.0",
    "bunyan": "1.8.12",
    "classnames": "2.2.5",
    "config": "1.28.1",
    "curve25519-n": "https://github.com/scottnonnenberg-signal/node-curve25519.git#1bd0580843dcf836284dee7f1c4dfb4c698f7969",
    "draft-js": "0.10.5",
    "electron-context-menu": "0.11.0",
    "electron-editor-context-menu": "1.1.1",
    "electron-is-dev": "0.3.0",
    "electron-mocha": "8.1.1",
    "electron-notarize": "0.1.1",
    "emoji-datasource": "4.1.0",
    "emoji-datasource-apple": "4.1.0",
    "emoji-regex": "8.0.0",
    "filesize": "3.6.1",
    "firstline": "1.2.1",
    "form-data": "2.3.2",
    "fs-extra": "5.0.0",
    "fuse.js": "3.4.4",
    "glob": "7.1.2",
    "google-libphonenumber": "3.2.2",
    "got": "8.2.0",
    "he": "1.2.0",
    "intl-tel-input": "12.1.15",
    "jquery": "3.4.1",
    "js-yaml": "3.13.1",
    "linkify-it": "2.0.3",
    "lodash": "4.17.13",
    "memoizee": "0.4.14",
    "mkdirp": "0.5.1",
    "moment": "2.21.0",
    "mustache": "2.3.0",
    "node-fetch": "https://github.com/scottnonnenberg-signal/node-fetch.git#3e5f51e08c647ee5f20c43b15cf2d352d61c36b4",
    "node-gyp": "5.0.3",
    "os-locale": "2.1.0",
    "p-map": "2.1.0",
    "p-queue": "5.0.0",
    "pify": "3.0.0",
    "protobufjs": "6.8.6",
    "proxy-agent": "3.0.3",
    "qs": "6.5.1",
    "react": "16.8.3",
    "react-contextmenu": "2.11.0",
    "react-dom": "16.8.3",
    "react-measure": "2.3.0",
    "react-popper": "1.3.3",
    "react-redux": "6.0.1",
    "react-virtualized": "9.21.0",
    "read-last-lines": "1.3.0",
    "redux": "4.0.1",
    "redux-logger": "3.0.6",
    "redux-promise-middleware": "6.1.0",
    "reselect": "4.0.0",
    "rimraf": "2.6.2",
    "semver": "5.4.1",
    "spellchecker": "3.7.0",
    "tar": "4.4.8",
    "testcheck": "1.0.0-rc.2",
    "tmp": "0.0.33",
    "to-arraybuffer": "1.0.1",
    "underscore": "1.9.0",
    "uuid": "3.3.2",
    "websocket": "1.0.28"
  },
  "resolutions": {
    "fbjs/isomorphic-fetch/node-fetch": "https://github.com/scottnonnenberg-signal/node-fetch.git#3e5f51e08c647ee5f20c43b15cf2d352d61c36b4"
  },
  "devDependencies": {
    "@types/chai": "4.1.2",
    "@types/classnames": "2.2.3",
    "@types/config": "0.0.34",
    "@types/draft-js": "0.10.32",
    "@types/filesize": "3.6.0",
    "@types/fs-extra": "5.0.5",
    "@types/google-libphonenumber": "7.4.14",
    "@types/got": "9.4.1",
    "@types/jquery": "3.3.29",
    "@types/js-yaml": "3.12.0",
    "@types/linkify-it": "2.0.3",
    "@types/lodash": "4.14.106",
    "@types/memoizee": "0.4.2",
    "@types/mkdirp": "0.5.2",
    "@types/mocha": "5.0.0",
    "@types/pify": "3.0.2",
    "@types/qs": "6.5.1",
    "@types/react": "16.8.5",
    "@types/react-dom": "16.8.2",
    "@types/react-measure": "2.0.5",
    "@types/react-redux": "7.0.1",
    "@types/react-virtualized": "9.18.12",
    "@types/redux-logger": "3.0.7",
    "@types/rimraf": "2.0.2",
    "@types/semver": "5.5.0",
    "@types/sinon": "4.3.1",
    "@types/uuid": "3.4.4",
    "arraybuffer-loader": "1.0.3",
    "asar": "0.14.0",
    "bower": "1.8.2",
    "chai": "4.1.2",
    "dashdash": "1.14.1",
    "electron": "6.0.9",
    "electron-builder": "21.2.0",
    "electron-icon-maker": "0.0.3",
    "eslint": "4.14.0",
    "eslint-config-airbnb-base": "12.1.0",
    "eslint-config-prettier": "2.9.0",
    "eslint-plugin-import": "2.8.0",
    "eslint-plugin-mocha": "4.12.1",
    "eslint-plugin-more": "0.3.1",
    "extract-zip": "1.6.6",
    "grunt": "1.0.1",
    "grunt-cli": "1.2.0",
    "grunt-contrib-concat": "1.0.1",
    "grunt-contrib-copy": "1.0.0",
    "grunt-contrib-watch": "1.0.0",
    "grunt-exec": "3.0.0",
    "grunt-gitinfo": "0.1.7",
    "grunt-sass": "3.0.1",
    "jsdoc": "3.6.2",
    "mocha": "4.1.0",
    "mocha-testcheck": "1.0.0-rc.0",
    "node-sass": "4.12.0",
    "node-sass-import-once": "1.2.0",
    "nyc": "11.4.1",
    "patch-package": "6.1.2",
    "prettier": "1.12.0",
    "react-docgen-typescript": "1.2.6",
    "react-styleguidist": "7.0.1",
    "sinon": "4.4.2",
    "spectron": "5.0.0",
    "ts-loader": "4.1.0",
    "tslint": "5.13.0",
    "tslint-microsoft-contrib": "6.0.0",
    "tslint-react": "3.6.0",
    "typescript": "3.3.3333",
    "webpack": "4.4.1"
  },
  "engines": {
    "node": "12.4.0"
  },
  "build": {
    "appId": "org.whispersystems.signal-desktop",
    "mac": {
      "artifactName": "${name}-mac-${version}.${ext}",
      "category": "public.app-category.social-networking",
      "darkModeSupport": true,
      "hardenedRuntime": true,
      "entitlements": "./build/entitlements.mac.plist",
      "icon": "build/icons/mac/icon.icns",
      "publish": [
        {
          "provider": "generic",
          "url": "https://updates.signal.org/desktop"
        }
      ],
      "target": [
        "zip",
        "dmg"
      ],
      "bundleVersion": "1"
    },
    "win": {
      "asarUnpack": "node_modules/spellchecker/vendor/hunspell_dictionaries",
      "artifactName": "${name}-win-${version}.${ext}",
      "certificateSubjectName": "Signal",
      "publisherName": "Signal (Quiet Riddle Ventures, LLC)",
      "icon": "build/icons/win/icon.ico",
      "publish": [
        {
          "provider": "generic",
          "url": "https://updates.signal.org/desktop"
        }
      ],
      "target": [
        "nsis"
      ],
      "extraFiles": [
        {
          "from": "node_modules/@journeyapps/sqlcipher/build/Release/",
          "to": ".",
          "filter": [
            "msvcp140.dll",
            "vcruntime140.dll"
          ]
        }
      ]
    },
    "nsis": {
      "deleteAppDataOnUninstall": true
    },
    "linux": {
      "category": "Network;InstantMessaging;Chat",
      "desktop": {
        "StartupWMClass": "Signal"
      },
      "asarUnpack": "node_modules/spellchecker/vendor/hunspell_dictionaries",
      "target": [
        "deb"
      ],
      "icon": "build/icons/png"
    },
    "deb": {
      "depends": [
        "libnotify4",
        "libappindicator1",
        "libxtst6",
        "libnss3",
        "libasound2",
        "libxss1"
      ]
    },
    "files": [
      "package.json",
      "config/default.json",
      "config/${env.SIGNAL_ENV}.json",
      "config/local-${env.SIGNAL_ENV}.json",
      "background.html",
      "about.html",
      "settings.html",
      "permissions_popup.html",
      "debug_log.html",
      "_locales/**",
      "protos/*",
      "js/**",
      "ts/**/*.js",
      "ts/*.js",
      "stylesheets/*.css",
      "!js/register.js",
      "app/*",
      "preload.js",
      "about_preload.js",
      "settings_preload.js",
      "permissions_popup_preload.js",
      "debug_log_preload.js",
      "main.js",
      "images/**",
      "fonts/**",
      "build/assets",
      "node_modules/**",
      "!node_modules/emoji-datasource/emoji_pretty.json",
      "!node_modules/emoji-datasource/*.png",
      "!node_modules/emoji-datasource-apple/emoji_pretty.json",
      "!node_modules/emoji-datasource-apple/img/apple/sheets*",
      "!node_modules/spellchecker/vendor/hunspell/**/*",
      "!**/node_modules/*/{CHANGELOG.md,README.md,README,readme.md,readme,test,__tests__,tests,powered-test,example,examples,*.d.ts}",
      "!**/node_modules/.bin",
      "!**/node_modules/*/build/**",
      "!**/*.{o,hprof,orig,pyc,pyo,rbc}",
      "!**/._*",
      "!**/{.DS_Store,.git,.hg,.svn,CVS,RCS,SCCS,__pycache__,thumbs.db,.gitignore,.gitattributes,.editorconfig,.flowconfig,.yarn-metadata.json,.idea,appveyor.yml,.travis.yml,circle.yml,npm-debug.log,.nyc_output,yarn.lock,.yarn-integrity}",
      "node_modules/spellchecker/build/Release/*.node",
      "node_modules/websocket/build/Release/*.node",
      "node_modules/curve25519-n/build/Release/*.node",
      "node_modules/socks/build/*.js",
      "node_modules/socks/build/common/*.js",
      "node_modules/socks/build/client/*.js",
      "node_modules/smart-buffer/build/*.js",
      "!node_modules/@journeyapps/sqlcipher/deps/*",
      "!node_modules/@journeyapps/sqlcipher/build/*",
      "!node_modules/@journeyapps/sqlcipher/lib/binding/node-*",
      "!node_modules/@journeyapps/sqlcipher/lib/binding/electron-*/msvcp140.dll",
      "!node_modules/@journeyapps/sqlcipher/lib/binding/electron-*/vcruntime140.dll"
    ]
  }
}<|MERGE_RESOLUTION|>--- conflicted
+++ resolved
@@ -4,11 +4,7 @@
   "description": "Private messaging from your desktop",
   "desktopName": "signal.desktop",
   "repository": "https://github.com/signalapp/Signal-Desktop.git",
-<<<<<<< HEAD
-  "version": "1.27.4",
-=======
   "version": "1.28.0-beta.6",
->>>>>>> 8590a047
   "license": "GPL-3.0",
   "author": {
     "name": "Open Whisper Systems",
