--- conflicted
+++ resolved
@@ -75,37 +75,6 @@
   }
 };
 
-<<<<<<< HEAD
-const DEFAULT_PUBLIC_CHAT_URL = appConfig.get('defaultPublicChatServer');
-
-window.CONSTANTS = {
-  SECS_IN_DAY: 60 * 60 * 24,
-  MAX_LOGIN_TRIES: 3,
-  MAX_PASSWORD_LENGTH: 64,
-  MAX_USERNAME_LENGTH: 20,
-  MAX_GROUP_NAME_LENGTH: 64,
-  DEFAULT_PUBLIC_CHAT_URL,
-  MAX_CONNECTION_DURATION: 5000,
-  MAX_MESSAGE_BODY_LENGTH: 2000,
-  // Limited due to the proof-of-work requirement
-  SMALL_GROUP_SIZE_LIMIT: 10,
-  DEFAULT_MEDIA_FETCH_COUNT: 50,
-  DEFAULT_DOCUMENTS_FETCH_COUNT: 150,
-  DEFAULT_MESSAGE_FETCH_COUNT: 30,
-  MAX_MESSAGE_FETCH_COUNT: 500,
-  // Pixels (scroll) from the top of the top of message container
-  // at which more messages should be loaded
-  MESSAGE_CONTAINER_BUFFER_OFFSET_PX: 30,
-  MESSAGE_FETCH_INTERVAL: 1,
-  // Maximum voice message duraiton of 5 minutes
-  // which equates to 1.97 MB
-  MAX_VOICE_MESSAGE_DURATION: 300,
-  // Max attachment size: 10 MB
-  MAX_ATTACHMENT_FILESIZE: 10000000,
-  NOTIFICATION_ENABLE_TIMEOUT_SECONDS: 10, // number of seconds to turn on notifications after reconnect/start of app
-  ARCHIVING_ENABLED: false,
-};
-=======
 // eslint-disable-next-line func-names
 window.CONSTANTS = new (function() {
   this.MAX_LOGIN_TRIES = 3;
@@ -133,8 +102,26 @@
     2}}[a-zA-Z0-9_]){0,1}$`;
   this.MIN_GUARD_COUNT = 2;
   this.DESIRED_GUARD_COUNT = 3;
+
+  // ///////////////////////// //
+  //      User Interface       //
+  // //////////////////////// //
+  this.MAX_MESSAGE_BODY_LENGTH = 2000,
+  // Limited due to the proof-of-work requirement
+  this.DEFAULT_MEDIA_FETCH_COUNT = 50,
+  this.DEFAULT_DOCUMENTS_FETCH_COUNT = 150,
+  this.DEFAULT_MESSAGE_FETCH_COUNT = 30,
+  this.MAX_MESSAGE_FETCH_COUNT = 500,
+  // Pixels (scroll) from the top of the top of message container
+  // at which more messages should be loaded
+  this.MESSAGE_CONTAINER_BUFFER_OFFSET_PX = 30,
+  this.MESSAGE_FETCH_INTERVAL = 1,
+  // Maximum voice message duraiton of 5 minutes
+  // which equates to 1.97 MB
+  this.MAX_VOICE_MESSAGE_DURATION = 300,
+  // Max attachment size: 10 MB
+  this.MAX_ATTACHMENT_FILESIZE = 10000000,
 })();
->>>>>>> d5cfcf9e
 
 window.versionInfo = {
   environment: window.getEnvironment(),
@@ -325,13 +312,6 @@
   }
 };
 
-<<<<<<< HEAD
-// Get the message TTL setting
-window.getMessageTTL = () => window.storage.get('message-ttl', 24);
-
-// Media Permissions
-=======
->>>>>>> d5cfcf9e
 window.getMediaPermissions = () => ipc.sendSync('get-media-permissions');
 window.setMediaPermissions = value =>
   ipc.send('set-media-permissions', !!value);
@@ -495,12 +475,7 @@
 window.lokiFeatureFlags = {
   multiDeviceUnpairing: true,
   privateGroupChats: true,
-<<<<<<< HEAD
-  useSnodeProxy: false, //!process.env.USE_STUBBED_NETWORK,
-  useSealedSender: true,
-=======
   useSnodeProxy: !process.env.USE_STUBBED_NETWORK,
->>>>>>> d5cfcf9e
   useOnionRequests: true,
   useFileOnionRequests: false,
   enableSenderKeys: false,
