/* global Whisper: false */
/* global window: false */
const path = require('path');
const electron = require('electron');
const semver = require('semver');

const { deferredToPromise } = require('./js/modules/deferred_to_promise');
const { JobQueue } = require('./js/modules/job_queue');

const { app } = electron.remote;
const { clipboard } = electron;

window.PROTO_ROOT = 'protos';
const config = require('url').parse(window.location.toString(), true).query;

let title = config.name;
if (config.environment !== 'production') {
  title += ` - ${config.environment}`;
}
if (config.appInstance) {
  title += ` - ${config.appInstance}`;
}

window.getTitle = () => title;
window.getEnvironment = () => config.environment;
window.getAppInstance = () => config.appInstance;
window.getVersion = () => config.version;
window.isImportMode = () => config.importMode;
window.getExpiration = () => config.buildExpiration;
window.getCommitHash = () => config.commitHash;
window.getNodeVersion = () => config.node_version;
window.getHostName = () => config.hostname;
window.getServerTrustRoot = () => config.serverTrustRoot;
window.isBehindProxy = () => Boolean(config.proxyUrl);
window.JobQueue = JobQueue;

window.isBeforeVersion = (toCheck, baseVersion) => {
  try {
    return semver.lt(toCheck, baseVersion);
  } catch (error) {
    window.log.error(
      `isBeforeVersion error: toCheck: ${toCheck}, baseVersion: ${baseVersion}`,
      error && error.stack ? error.stack : error
    );
    return true;
  }
};

window.wrapDeferred = deferredToPromise;

const ipc = electron.ipcRenderer;
const localeMessages = ipc.sendSync('locale-data');

window.setBadgeCount = count => ipc.send('set-badge-count', count);

// Set the password for the database
window.setPassword = (passPhrase, oldPhrase) =>
  new Promise((resolve, reject) => {
    ipc.once('set-password-response', (event, error) => {
      if (error) {
        return reject(error);
      }
      Whisper.events.trigger('password-updated');
      return resolve();
    });
    ipc.send('set-password', passPhrase, oldPhrase);
  });

// We never do these in our code, so we'll prevent it everywhere
window.open = () => null;
// eslint-disable-next-line no-eval, no-multi-assign
window.eval = global.eval = () => null;

window.drawAttention = () => {
  window.log.info('draw attention');
  ipc.send('draw-attention');
};
window.showWindow = () => {
  window.log.info('show window');
  ipc.send('show-window');
};

window.setAutoHideMenuBar = autoHide =>
  ipc.send('set-auto-hide-menu-bar', autoHide);

window.setMenuBarVisibility = visibility =>
  ipc.send('set-menu-bar-visibility', visibility);

window.restart = () => {
  window.log.info('restart');
  ipc.send('restart');
};

<<<<<<< HEAD
window.setMediaPermissions = enabled =>
  ipc.send('set-media-permissions', enabled);
window.getMediaPermissions = () => ipc.sendSync('get-media-permissions');

// Events for updating block number states across different windows.
// In this case we need these to update the blocked number
//  collection on the main window from the settings window.
window.onUnblockNumber = number => ipc.send('on-unblock-number', number);

ipc.on('on-unblock-number', (event, number) => {
  // Unblock the number
  if (window.BlockedNumberController) {
    window.BlockedNumberController.unblock(number);
  }

  // Update the conversation
  if (window.ConversationController) {
    try {
      const conversation = window.ConversationController.get(number);
      conversation.unblock();
    } catch (e) {
      window.log.info(
        'IPC on unblock: failed to fetch conversation for number: ',
        number
      );
    }
  }
});

=======
>>>>>>> 18b5b7c0
window.closeAbout = () => ipc.send('close-about');

window.updateTrayIcon = unreadCount =>
  ipc.send('update-tray-icon', unreadCount);

ipc.on('set-up-with-import', () => {
  Whisper.events.trigger('setupWithImport');
});

ipc.on('set-up-as-new-device', () => {
  Whisper.events.trigger('setupAsNewDevice');
});

ipc.on('set-up-as-standalone', () => {
  Whisper.events.trigger('setupAsStandalone');
});

// Settings-related events

window.showSettings = () => ipc.send('show-settings');
window.showPermissionsPopup = () => ipc.send('show-permissions-popup');

ipc.on('add-dark-overlay', () => {
  const { addDarkOverlay } = window.Events;
  if (addDarkOverlay) {
    addDarkOverlay();
  }
});
ipc.on('remove-dark-overlay', () => {
  const { removeDarkOverlay } = window.Events;
  if (removeDarkOverlay) {
    removeDarkOverlay();
  }
});

installGetter('device-name', 'getDeviceName');

installGetter('theme-setting', 'getThemeSetting');
installSetter('theme-setting', 'setThemeSetting');
installGetter('hide-menu-bar', 'getHideMenuBar');
installSetter('hide-menu-bar', 'setHideMenuBar');

// Get the message TTL setting
window.getMessageTTL = () => window.storage.get('message-ttl', 24);
installGetter('message-ttl', 'getMessageTTL');
installSetter('message-ttl', 'setMessageTTL');

installGetter('read-receipt-setting', 'getReadReceiptSetting');
installSetter('read-receipt-setting', 'setReadReceiptSetting');
installGetter('notification-setting', 'getNotificationSetting');
installSetter('notification-setting', 'setNotificationSetting');
installGetter('audio-notification', 'getAudioNotification');
installSetter('audio-notification', 'setAudioNotification');

installGetter('link-preview-setting', 'getLinkPreviewSetting');
installSetter('link-preview-setting', 'setLinkPreviewSetting');

installGetter('spell-check', 'getSpellCheck');
installSetter('spell-check', 'setSpellCheck');

window.getMediaPermissions = () =>
  new Promise((resolve, reject) => {
    ipc.once('get-success-media-permissions', (_event, error, value) => {
      if (error) {
        return reject(error);
      }

      return resolve(value);
    });
    ipc.send('get-media-permissions');
  });

installGetter('is-primary', 'isPrimary');
installGetter('sync-request', 'getSyncRequest');
installGetter('sync-time', 'getLastSyncTime');
installSetter('sync-time', 'setLastSyncTime');

ipc.on('delete-all-data', () => {
  const { deleteAllData } = window.Events;
  if (deleteAllData) {
    deleteAllData();
  }
});

ipc.on('get-ready-for-shutdown', async () => {
  const { shutdown } = window.Events || {};
  if (!shutdown) {
    window.log.error('preload shutdown handler: shutdown method not found');
    ipc.send('now-ready-for-shutdown');
    return;
  }

  try {
    await shutdown();
    ipc.send('now-ready-for-shutdown');
  } catch (error) {
    ipc.send(
      'now-ready-for-shutdown',
      error && error.stack ? error.stack : error
    );
  }
});

function installGetter(name, functionName) {
  ipc.on(`get-${name}`, async () => {
    const getFn = window.Events[functionName];
    if (!getFn) {
      ipc.send(
        `get-success-${name}`,
        `installGetter: ${functionName} not found for event ${name}`
      );
      return;
    }
    try {
      ipc.send(`get-success-${name}`, null, await getFn());
    } catch (error) {
      ipc.send(
        `get-success-${name}`,
        error && error.stack ? error.stack : error
      );
    }
  });
}

function installSetter(name, functionName) {
  ipc.on(`set-${name}`, async (_event, value) => {
    const setFn = window.Events[functionName];
    if (!setFn) {
      ipc.send(
        `set-success-${name}`,
        `installSetter: ${functionName} not found for event ${name}`
      );
      return;
    }
    try {
      await setFn(value);
      ipc.send(`set-success-${name}`);
    } catch (error) {
      ipc.send(
        `set-success-${name}`,
        error && error.stack ? error.stack : error
      );
    }
  });
}

window.addSetupMenuItems = () => ipc.send('add-setup-menu-items');
window.removeSetupMenuItems = () => ipc.send('remove-setup-menu-items');

// We pull these dependencies in now, from here, because they have Node.js dependencies

require('./js/logging');

if (config.proxyUrl) {
  window.log.info('Using provided proxy url');
}

window.nodeSetImmediate = setImmediate;

const { initialize: initializeWebAPI } = require('./js/modules/web_api');

window.WebAPI = initializeWebAPI({
  url: config.serverUrl,
  cdnUrl: config.cdnUrl,
  certificateAuthority: config.certificateAuthority,
  contentProxyUrl: config.contentProxyUrl,
  proxyUrl: config.proxyUrl,
});

const LokiSnodeAPI = require('./js/modules/loki_snode_api');

window.lokiSnodeAPI = new LokiSnodeAPI({
  serverUrl: config.serverUrl,
  localUrl: config.localUrl,
  snodeServerPort: config.snodeServerPort,
});

window.LokiP2pAPI = require('./js/modules/loki_p2p_api');

const LokiMessageAPI = require('./js/modules/loki_message_api');

window.lokiMessageAPI = new LokiMessageAPI({
  url: config.serverUrl,
  snodeServerPort: config.snodeServerPort,
});

const LocalLokiServer = require('./libloki/modules/local_loki_server');

window.localServerPort = config.localServerPort;
window.localLokiServer = new LocalLokiServer();

window.mnemonic = require('./libloki/modules/mnemonic');
const WorkerInterface = require('./js/modules/util_worker_interface');

// A Worker with a 3 minute timeout
const utilWorkerPath = path.join(app.getAppPath(), 'js', 'util_worker.js');
const utilWorker = new WorkerInterface(utilWorkerPath, 3 * 60 * 1000);
window.callWorker = (fnName, ...args) => utilWorker.callWorker(fnName, ...args);

// Linux seems to periodically let the event loop stop, so this is a global workaround
setInterval(() => {
  window.nodeSetImmediate(() => {});
}, 1000);

const { autoOrientImage } = require('./js/modules/auto_orient_image');

window.autoOrientImage = autoOrientImage;
window.dataURLToBlobSync = require('blueimp-canvas-to-blob');
window.emojiData = require('emoji-datasource');
window.EmojiPanel = require('emoji-panel');
window.filesize = require('filesize');
window.libphonenumber = require('google-libphonenumber').PhoneNumberUtil.getInstance();
window.libphonenumber.PhoneNumberFormat = require('google-libphonenumber').PhoneNumberFormat;
window.loadImage = require('blueimp-load-image');
window.getGuid = require('uuid/v4');
window.profileImages = require('./app/profile_images');
window.passwordUtil = require('./app/password_util');

window.React = require('react');
window.ReactDOM = require('react-dom');
window.moment = require('moment');

const _sodium = require('libsodium-wrappers');

window.getSodium = async () => {
  await _sodium.ready;
  return _sodium;
};

window.clipboard = clipboard;

const Signal = require('./js/modules/signal');
const i18n = require('./js/modules/i18n');
const Attachments = require('./app/attachments');

const { locale } = config;
window.i18n = i18n.setup(locale, localeMessages);
window.moment.updateLocale(locale, {
  relativeTime: {
    s: window.i18n('timestamp_s'),
    m: window.i18n('timestamp_m'),
    h: window.i18n('timestamp_h'),
  },
});
window.moment.locale(locale);

window.Signal = Signal.setup({
  Attachments,
  userDataPath: app.getPath('userData'),
  getRegionCode: () => window.storage.get('regionCode'),
  logger: window.log,
});

// Pulling these in separately since they access filesystem, electron
window.Signal.Backup = require('./js/modules/backup');
window.Signal.Debug = require('./js/modules/debug');
window.Signal.Logs = require('./js/modules/logs');

// We pull this in last, because the native module involved appears to be sensitive to
//   /tmp mounted as noexec on Linux.
require('./js/spell_check');

if (config.environment === 'test') {
  const isTravis = 'TRAVIS' in process.env && 'CI' in process.env;
  const isWindows = process.platform === 'win32';
  /* eslint-disable global-require, import/no-extraneous-dependencies */
  window.test = {
    glob: require('glob'),
    fse: require('fs-extra'),
    tmp: require('tmp'),
    path: require('path'),
    basePath: __dirname,
    attachmentsPath: window.Signal.Migrations.attachmentsPath,
    isTravis,
    isWindows,
  };
  /* eslint-enable global-require, import/no-extraneous-dependencies */
}<|MERGE_RESOLUTION|>--- conflicted
+++ resolved
@@ -91,11 +91,6 @@
   ipc.send('restart');
 };
 
-<<<<<<< HEAD
-window.setMediaPermissions = enabled =>
-  ipc.send('set-media-permissions', enabled);
-window.getMediaPermissions = () => ipc.sendSync('get-media-permissions');
-
 // Events for updating block number states across different windows.
 // In this case we need these to update the blocked number
 //  collection on the main window from the settings window.
@@ -121,8 +116,6 @@
   }
 });
 
-=======
->>>>>>> 18b5b7c0
 window.closeAbout = () => ipc.send('close-about');
 
 window.updateTrayIcon = unreadCount =>
