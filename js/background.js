--- conflicted
+++ resolved
@@ -727,12 +727,8 @@
 
       if (Whisper.Import.isComplete()) {
         const { wrap, sendOptions } = ConversationController.prepareForSend(
-<<<<<<< HEAD
-          textsecure.storage.user.getNumber()
-=======
           textsecure.storage.user.getNumber(),
           { syncMessage: true }
->>>>>>> 59d048ca
         );
         wrap(
           textsecure.messaging.sendRequestConfigurationSyncMessage(sendOptions)
