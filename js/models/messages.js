--- conflicted
+++ resolved
@@ -1,16 +1,3 @@
-<<<<<<< HEAD
-/* global _: false */
-/* global Backbone: false */
-/* global storage: false */
-/* global filesize: false */
-/* global ConversationController: false */
-/* global clipboard: false */
-/* global getAccountManager: false */
-/* global i18n: false */
-/* global Signal: false */
-/* global textsecure: false */
-/* global Whisper: false */
-=======
 /* global
   _,
   Backbone,
@@ -22,9 +9,9 @@
   i18n,
   Signal,
   textsecure,
-  Whisper
+  Whisper,
+  clipboard
 */
->>>>>>> e54d2b34
 
 /* eslint-disable more/no-then */
 
