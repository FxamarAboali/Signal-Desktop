--- conflicted
+++ resolved
@@ -981,12 +981,8 @@
     sendSyncMessage() {
       const ourNumber = textsecure.storage.user.getNumber();
       const { wrap, sendOptions } = ConversationController.prepareForSend(
-<<<<<<< HEAD
-        ourNumber
-=======
         ourNumber,
         { syncMessage: true }
->>>>>>> 59d048ca
       );
 
       this.syncPromise = this.syncPromise || Promise.resolve();
