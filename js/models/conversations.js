/* global _: false */
/* global Backbone: false */
/* global BlockedNumberController: false */
/* global ConversationController: false */
/* global i18n: false */
/* global profileImages: false */
/* global storage: false */
/* global textsecure: false */
/* global Whisper: false */
/* global lokiP2pAPI: false */
/* global JobQueue: false */

/* eslint-disable more/no-then */

// eslint-disable-next-line func-names
(function() {
  'use strict';

  window.Whisper = window.Whisper || {};

  const SEALED_SENDER = {
    UNKNOWN: 0,
    ENABLED: 1,
    DISABLED: 2,
    UNRESTRICTED: 3,
  };

  const { Util } = window.Signal;
  const {
    Conversation,
    Contact,
    Errors,
    Message,
    PhoneNumber,
  } = window.Signal.Types;
  const {
    upgradeMessageSchema,
    loadAttachmentData,
    getAbsoluteAttachmentPath,
    // eslint-disable-next-line no-unused-vars
    writeNewAttachmentData,
    deleteAttachmentData,
  } = window.Signal.Migrations;

  // Possible conversation friend states
  const FriendRequestStatusEnum = window.friends.friendRequestStatusEnum;

  // Possible session reset states
  const SessionResetEnum = Object.freeze({
    // No ongoing reset
    none: 0,
    // we initiated the session reset
    initiated: 1,
    // we received the session reset
    request_received: 2,
  });

  const COLORS = [
    'red',
    'deep_orange',
    'brown',
    'pink',
    'purple',
    'indigo',
    'blue',
    'teal',
    'green',
    'light_green',
    'blue_grey',
  ];

  Whisper.Conversation = Backbone.Model.extend({
    storeName: 'conversations',
    defaults() {
      return {
        unreadCount: 0,
        verified: textsecure.storage.protocol.VerifiedStatus.DEFAULT,
        friendRequestStatus: FriendRequestStatusEnum.none,
        unlockTimestamp: null, // Timestamp used for expiring friend requests.
        sessionResetStatus: SessionResetEnum.none,
        swarmNodes: new Set([]),
        isOnline: false,
      };
    },

    idForLogging() {
      if (this.isPrivate()) {
        return this.id;
      }

      return `group(${this.id})`;
    },

    handleMessageError(message, errors) {
      this.trigger('messageError', message, errors);
    },

    initialize() {
      this.ourNumber = textsecure.storage.user.getNumber();
      this.verifiedEnum = textsecure.storage.protocol.VerifiedStatus;

      // This may be overridden by ConversationController.getOrCreate, and signify
      //   our first save to the database. Or first fetch from the database.
      this.initialPromise = Promise.resolve();

      this.contactCollection = new Backbone.Collection();
      const collator = new Intl.Collator();
      this.contactCollection.comparator = (left, right) => {
        const leftLower = left.getTitle().toLowerCase();
        const rightLower = right.getTitle().toLowerCase();
        return collator.compare(leftLower, rightLower);
      };
      this.messageCollection = new Whisper.MessageCollection([], {
        conversation: this,
      });

      this.messageCollection.on('change:errors', this.handleMessageError, this);
      this.messageCollection.on('send-error', this.onMessageError, this);

      this.throttledBumpTyping = _.throttle(this.bumpTyping, 300);
      const debouncedUpdateLastMessage = _.debounce(
        this.updateLastMessage.bind(this),
        200
      );
      this.listenTo(
        this.messageCollection,
        'add remove destroy',
        debouncedUpdateLastMessage
      );
      this.listenTo(this.messageCollection, 'sent', this.updateLastMessage);
      this.listenTo(
        this.messageCollection,
        'send-error',
        this.updateLastMessage
      );

      this.on('newmessage', this.onNewMessage);
      this.on('change:profileKey', this.onChangeProfileKey);

      // Listening for out-of-band data updates
      this.on('updateMessage', this.updateAndMerge);
      this.on('delivered', this.updateAndMerge);
      this.on('read', this.updateAndMerge);
      this.on('expiration-change', this.updateAndMerge);
      this.on('expired', this.onExpired);

      const sealedSender = this.get('sealedSender');
      if (sealedSender === undefined) {
        this.set({ sealedSender: SEALED_SENDER.UNKNOWN });
      }
      this.unset('unidentifiedDelivery');
      this.unset('unidentifiedDeliveryUnrestricted');
      this.unset('hasFetchedProfile');
      this.unset('tokens');
      this.unset('lastMessage');
      this.unset('lastMessageStatus');

      this.setFriendRequestExpiryTimeout();
      this.typingRefreshTimer = null;
      this.typingPauseTimer = null;

      // Online status handling
      this.set({ isOnline: lokiP2pAPI.isOnline(this.id) });

      this.messageSendQueue = new JobQueue();
    },

    isOnline() {
      return this.isMe() || this.get('isOnline');
    },

    isMe() {
      return this.id === this.ourNumber;
    },
    isBlocked() {
      return BlockedNumberController.isBlocked(this.id);
    },
    block() {
      BlockedNumberController.block(this.id);
      this.trigger('change');
      this.messageCollection.forEach(m => m.trigger('change'));
    },
    unblock() {
      BlockedNumberController.unblock(this.id);
      this.trigger('change');
      this.messageCollection.forEach(m => m.trigger('change'));
    },

    bumpTyping() {
      // We don't send typing messages if the setting is disabled
      if (!storage.get('typingIndicators')) {
        return;
      }

      if (!this.typingRefreshTimer) {
        const isTyping = true;
        this.setTypingRefreshTimer();
        this.sendTypingMessage(isTyping);
      }

      this.setTypingPauseTimer();
    },

    setTypingRefreshTimer() {
      if (this.typingRefreshTimer) {
        clearTimeout(this.typingRefreshTimer);
      }
      this.typingRefreshTimer = setTimeout(
        this.onTypingRefreshTimeout.bind(this),
        10 * 1000
      );
    },

    onTypingRefreshTimeout() {
      const isTyping = true;
      this.sendTypingMessage(isTyping);

      // This timer will continue to reset itself until the pause timer stops it
      this.setTypingRefreshTimer();
    },

    setTypingPauseTimer() {
      if (this.typingPauseTimer) {
        clearTimeout(this.typingPauseTimer);
      }
      this.typingPauseTimer = setTimeout(
        this.onTypingPauseTimeout.bind(this),
        3 * 1000
      );
    },

    onTypingPauseTimeout() {
      const isTyping = false;
      this.sendTypingMessage(isTyping);

      this.clearTypingTimers();
    },

    clearTypingTimers() {
      if (this.typingPauseTimer) {
        clearTimeout(this.typingPauseTimer);
        this.typingPauseTimer = null;
      }
      if (this.typingRefreshTimer) {
        clearTimeout(this.typingRefreshTimer);
        this.typingRefreshTimer = null;
      }
    },

    sendTypingMessage(isTyping) {
      const groupId = !this.isPrivate() ? this.id : null;
      const recipientId = this.isPrivate() ? this.id : null;

      const sendOptions = this.getSendOptions();
      this.wrapSend(
        textsecure.messaging.sendTypingMessage(
          {
            groupId,
            isTyping,
            recipientId,
          },
          sendOptions
        )
      );
    },

    async cleanup() {
      await window.Signal.Types.Conversation.deleteExternalFiles(
        this.attributes,
        {
          deleteAttachmentData,
        }
      );
      profileImages.removeImage(this.id);
    },

    async updateProfileAvatar() {
      const path = profileImages.getOrCreateImagePath(this.id);
      await this.setProfileAvatar(path);
    },

    async updateAndMerge(message) {
      this.updateLastMessage();

      const mergeMessage = () => {
        const existing = this.messageCollection.get(message.id);
        if (!existing) {
          return;
        }

        existing.merge(message.attributes);
      };

      await this.inProgressFetch;
      mergeMessage();
    },

    async onExpired(message) {
      this.updateLastMessage();

      const removeMessage = () => {
        const { id } = message;
        const existing = this.messageCollection.get(id);
        if (!existing) {
          return;
        }

        window.log.info('Remove expired message from collection', {
          sentAt: existing.get('sent_at'),
        });

        this.messageCollection.remove(id);
        existing.trigger('expired');
      };

      // If a fetch is in progress, then we need to wait until that's complete to
      //   do this removal. Otherwise we could remove from messageCollection, then
      //   the async database fetch could include the removed message.

      await this.inProgressFetch;
      removeMessage();
    },

    async onCalculatingPoW(pubKey, timestamp) {
      if (this.id !== pubKey) return;

      // Go through our messages and find the one that we need to update
      const messages = this.messageCollection.models.filter(
        m => m.get('sent_at') === timestamp
      );
      await Promise.all(messages.map(m => m.setCalculatingPoW()));
    },

    async onNewMessage(message) {
      await this.updateLastMessage();

      // Clear typing indicator for a given contact if we receive a message from them
      const identifier = message.get
        ? `${message.get('source')}.${message.get('sourceDevice')}`
        : `${message.source}.${message.sourceDevice}`;
      this.clearContactTypingTimer(identifier);
    },

    addSingleMessage(message, setToExpire = true) {
      const model = this.messageCollection.add(message, { merge: true });
      if (setToExpire) model.setToExpire();
      return model;
    },
    format() {
      const { format } = PhoneNumber;
      const regionCode = storage.get('regionCode');
      const color = this.getColor();

      return {
        phoneNumber: format(this.id, {
          ourRegionCode: regionCode,
        }),
        color,
        avatarPath: this.getAvatarPath(),
        name: this.getName(),
        profileName: this.getProfileName(),
        title: this.getTitle(),
      };
    },
    // This goes through all our message history and finds a friend request
    async getPendingFriendRequests(direction = null) {
      // Theoretically all our messages could be friend requests,
      // thus we have to unfortunately go through each one :(
      const messages = await window.Signal.Data.getMessagesByConversation(
        this.id,
        {
          type: 'friend-request',
          MessageCollection: Whisper.MessageCollection,
        }
      );
      // Get the pending friend requests that match the direction
      // If no direction is supplied then return all pending friend requests
      return messages.models.filter(m => {
        if (m.get('friendStatus') !== 'pending') return false;
        return direction === null || m.get('direction') === direction;
      });
    },
    getPropsForListItem() {
      const typingKeys = Object.keys(this.contactTypingTimers || {});

      const result = {
        ...this.format(),
        conversationType: this.isPrivate() ? 'direct' : 'group',

        lastUpdated: this.get('timestamp'),
        unreadCount: this.get('unreadCount') || 0,
        isSelected: this.isSelected,
        showFriendRequestIndicator: this.isPendingFriendRequest(),
        isBlocked: this.isBlocked(),

        isTyping: typingKeys.length > 0,
        lastMessage: {
          status: this.lastMessageStatus,
          text: this.lastMessage,
        },
        isOnline: this.isOnline(),

        onClick: () => this.trigger('select', this),
      };

      return result;
    },

    onMessageError() {
      this.updateVerified();
    },
    safeGetVerified() {
      const promise = textsecure.storage.protocol.getVerified(this.id);
      return promise.catch(
        () => textsecure.storage.protocol.VerifiedStatus.DEFAULT
      );
    },
    async updateVerified() {
      if (this.isPrivate()) {
        await this.initialPromise;
        const verified = await this.safeGetVerified();

        this.set({ verified });

        // we don't await here because we don't need to wait for this to finish
        window.Signal.Data.updateConversation(this.id, this.attributes, {
          Conversation: Whisper.Conversation,
        });

        return;
      }

      await this.fetchContacts();
      await Promise.all(
        this.contactCollection.map(async contact => {
          if (!contact.isMe()) {
            await contact.updateVerified();
          }
        })
      );

      this.onMemberVerifiedChange();
    },
    setVerifiedDefault(options) {
      const { DEFAULT } = this.verifiedEnum;
      return this.queueJob(() => this._setVerified(DEFAULT, options));
    },
    setVerified(options) {
      const { VERIFIED } = this.verifiedEnum;
      return this.queueJob(() => this._setVerified(VERIFIED, options));
    },
    setUnverified(options) {
      const { UNVERIFIED } = this.verifiedEnum;
      return this.queueJob(() => this._setVerified(UNVERIFIED, options));
    },
    async _setVerified(verified, providedOptions) {
      const options = providedOptions || {};
      _.defaults(options, {
        viaSyncMessage: false,
        viaContactSync: false,
        key: null,
      });

      const { VERIFIED, UNVERIFIED } = this.verifiedEnum;

      if (!this.isPrivate()) {
        throw new Error(
          'You cannot verify a group conversation. ' +
            'You must verify individual contacts.'
        );
      }

      const beginningVerified = this.get('verified');
      let keyChange;
      if (options.viaSyncMessage) {
        // handle the incoming key from the sync messages - need different
        // behavior if that key doesn't match the current key
        keyChange = await textsecure.storage.protocol.processVerifiedMessage(
          this.id,
          verified,
          options.key
        );
      } else {
        keyChange = await textsecure.storage.protocol.setVerified(
          this.id,
          verified
        );
      }

      this.set({ verified });
      await window.Signal.Data.updateConversation(this.id, this.attributes, {
        Conversation: Whisper.Conversation,
      });

      // Three situations result in a verification notice in the conversation:
      //   1) The message came from an explicit verification in another client (not
      //      a contact sync)
      //   2) The verification value received by the contact sync is different
      //      from what we have on record (and it's not a transition to UNVERIFIED)
      //   3) Our local verification status is VERIFIED and it hasn't changed,
      //      but the key did change (Key1/VERIFIED to Key2/VERIFIED - but we don't
      //      want to show DEFAULT->DEFAULT or UNVERIFIED->UNVERIFIED)
      if (
        !options.viaContactSync ||
        (beginningVerified !== verified && verified !== UNVERIFIED) ||
        (keyChange && verified === VERIFIED)
      ) {
        await this.addVerifiedChange(this.id, verified === VERIFIED, {
          local: !options.viaSyncMessage,
        });
      }
      if (!options.viaSyncMessage) {
        await this.sendVerifySyncMessage(this.id, verified);
      }
    },
    sendVerifySyncMessage(number, state) {
      // Because syncVerification sends a (null) message to the target of the verify and
      //   a sync message to our own devices, we need to send the accessKeys down for both
      //   contacts. So we merge their sendOptions.
      const { sendOptions } = ConversationController.prepareForSend(
        this.ourNumber,
        { syncMessage: true }
      );
      const contactSendOptions = this.getSendOptions();
      const options = Object.assign({}, sendOptions, contactSendOptions);

      const promise = textsecure.storage.protocol.loadIdentityKey(number);
      return promise.then(key =>
        this.wrapSend(
          textsecure.messaging.syncVerification(number, state, key, options)
        )
      );
    },
    isVerified() {
      if (this.isPrivate()) {
        return this.get('verified') === this.verifiedEnum.VERIFIED;
      }
      if (!this.contactCollection.length) {
        return false;
      }

      return this.contactCollection.every(contact => {
        if (contact.isMe()) {
          return true;
        }
        return contact.isVerified();
      });
    },
    isFriendRequestStatusNone() {
      return this.get('friendRequestStatus') === FriendRequestStatusEnum.none;
    },
    isPendingFriendRequest() {
      const status = this.get('friendRequestStatus');
      return (
        status === FriendRequestStatusEnum.requestSent ||
        status === FriendRequestStatusEnum.requestReceived ||
        status === FriendRequestStatusEnum.pendingSend
      );
    },
    hasSentFriendRequest() {
      return (
        this.get('friendRequestStatus') === FriendRequestStatusEnum.requestSent
      );
    },
    hasReceivedFriendRequest() {
      return (
        this.get('friendRequestStatus') ===
        FriendRequestStatusEnum.requestReceived
      );
    },
    isFriend() {
      return (
        this.get('friendRequestStatus') === FriendRequestStatusEnum.friends
      );
    },
    updateTextInputState() {
      switch (this.get('friendRequestStatus')) {
        case FriendRequestStatusEnum.none:
          this.trigger('disable:input', false);
          this.trigger('change:placeholder', 'friend-request');
          return;
        case FriendRequestStatusEnum.pendingSend:
        case FriendRequestStatusEnum.requestReceived:
        case FriendRequestStatusEnum.requestSent:
          this.trigger('disable:input', true);
          this.trigger('change:placeholder', 'disabled');
          return;
        case FriendRequestStatusEnum.friends:
          this.trigger('disable:input', false);
          this.trigger('change:placeholder', 'chat');
          return;
        default:
          throw new Error('Invalid friend request state');
      }
    },
    async setFriendRequestStatus(newStatus) {
      // Ensure that the new status is a valid FriendStatusEnum value
      if (!(newStatus in Object.values(FriendRequestStatusEnum))) return;
      if (this.get('friendRequestStatus') !== newStatus) {
        this.set({ friendRequestStatus: newStatus });
        await window.Signal.Data.updateConversation(this.id, this.attributes, {
          Conversation: Whisper.Conversation,
        });
        this.updateTextInputState();
      }
    },
    async respondToAllPendingFriendRequests(options) {
      const { response, direction = null } = options;
      // Ignore if no response supplied
      if (!response) return;
      const pending = await this.getPendingFriendRequests(direction);
      await Promise.all(
        pending.map(async request => {
          if (request.hasErrors()) return;

          request.set({ friendStatus: response });
          await window.Signal.Data.saveMessage(request.attributes, {
            Message: Whisper.Message,
          });
          this.trigger('updateMessage', request);
        })
      );
    },
    async resetPendingSend() {
      if (
        this.get('friendRequestStatus') === FriendRequestStatusEnum.pendingSend
      ) {
        await this.setFriendRequestStatus(FriendRequestStatusEnum.none);
      }
    },
    // We have declined an incoming friend request
    async onDeclineFriendRequest() {
      this.setFriendRequestStatus(FriendRequestStatusEnum.none);
      await this.respondToAllPendingFriendRequests({
        response: 'declined',
        direction: 'incoming',
      });
      await window.libloki.storage.removeContactPreKeyBundle(this.id);
    },
    // We have accepted an incoming friend request
    async onAcceptFriendRequest() {
      if (this.hasReceivedFriendRequest()) {
        this.setFriendRequestStatus(FriendRequestStatusEnum.friends);
        await this.respondToAllPendingFriendRequests({
          response: 'accepted',
          direction: 'incoming',
        });
        window.libloki.api.sendFriendRequestAccepted(this.id);
      }
    },
    // Our outgoing friend request has been accepted
    async onFriendRequestAccepted() {
      if (this.hasSentFriendRequest()) {
        this.setFriendRequestStatus(FriendRequestStatusEnum.friends);
        await this.respondToAllPendingFriendRequests({
          response: 'accepted',
        });
        window.libloki.api.sendOnlineBroadcastMessage(this.id);
        return true;
      }
      return false;
    },
    async onFriendRequestTimeout() {
      // Unset the timer
      if (this.unlockTimer) clearTimeout(this.unlockTimer);

      this.unlockTimer = null;

      // Set the unlock timestamp to null
      if (this.get('unlockTimestamp')) {
        this.set({ unlockTimestamp: null });
        await window.Signal.Data.updateConversation(this.id, this.attributes, {
          Conversation: Whisper.Conversation,
        });
      }

      // Change any pending outgoing friend requests to expired
      await this.respondToAllPendingFriendRequests({
        response: 'expired',
        direction: 'outgoing',
      });
      await this.setFriendRequestStatus(FriendRequestStatusEnum.none);
    },
    async onFriendRequestReceived() {
      if (this.isFriendRequestStatusNone()) {
        this.setFriendRequestStatus(FriendRequestStatusEnum.requestReceived);
      } else if (this.hasSentFriendRequest()) {
        await Promise.all([
          this.setFriendRequestStatus(FriendRequestStatusEnum.friends),
          // Accept all outgoing FR
          this.respondToAllPendingFriendRequests({
            direction: 'outgoing',
            response: 'accepted',
          }),
        ]);
      }
      // Delete stale incoming friend requests
      const incoming = await this.getPendingFriendRequests('incoming');
      await Promise.all(
        incoming.map(request => this._removeMessage(request.id))
      );
      this.trigger('change');
    },
    async onFriendRequestSent() {
      // Check if we need to set the friend request expiry
      const unlockTimestamp = this.get('unlockTimestamp');
      if (!this.isFriend() && !unlockTimestamp) {
        // Expire the messages after 72 hours
        const hourLockDuration = 72;
        const ms = 60 * 60 * 1000 * hourLockDuration;

        this.set({ unlockTimestamp: Date.now() + ms });
        this.setFriendRequestExpiryTimeout();
      }
      await this.setFriendRequestStatus(FriendRequestStatusEnum.requestSent);
    },
    setFriendRequestExpiryTimeout() {
      const unlockTimestamp = this.get('unlockTimestamp');
      if (unlockTimestamp && !this.unlockTimer) {
        const delta = Math.max(unlockTimestamp - Date.now(), 0);
        this.unlockTimer = setTimeout(() => {
          this.onFriendRequestTimeout();
        }, delta);
      }
    },
    isUnverified() {
      if (this.isPrivate()) {
        const verified = this.get('verified');
        return (
          verified !== this.verifiedEnum.VERIFIED &&
          verified !== this.verifiedEnum.DEFAULT
        );
      }
      if (!this.contactCollection.length) {
        return true;
      }

      return this.contactCollection.any(contact => {
        if (contact.isMe()) {
          return false;
        }
        return contact.isUnverified();
      });
    },
    getUnverified() {
      if (this.isPrivate()) {
        return this.isUnverified()
          ? new Backbone.Collection([this])
          : new Backbone.Collection();
      }
      return new Backbone.Collection(
        this.contactCollection.filter(contact => {
          if (contact.isMe()) {
            return false;
          }
          return contact.isUnverified();
        })
      );
    },
    setApproved() {
      if (!this.isPrivate()) {
        throw new Error(
          'You cannot set a group conversation as trusted. ' +
            'You must set individual contacts as trusted.'
        );
      }

      return textsecure.storage.protocol.setApproval(this.id, true);
    },
    safeIsUntrusted() {
      return textsecure.storage.protocol
        .isUntrusted(this.id)
        .catch(() => false);
    },
    isUntrusted() {
      if (this.isPrivate()) {
        return this.safeIsUntrusted();
      }
      if (!this.contactCollection.length) {
        return Promise.resolve(false);
      }

      return Promise.all(
        this.contactCollection.map(contact => {
          if (contact.isMe()) {
            return false;
          }
          return contact.safeIsUntrusted();
        })
      ).then(results => _.any(results, result => result));
    },
    getUntrusted() {
      // This is a bit ugly because isUntrusted() is async. Could do the work to cache
      //   it locally, but we really only need it for this call.
      if (this.isPrivate()) {
        return this.isUntrusted().then(untrusted => {
          if (untrusted) {
            return new Backbone.Collection([this]);
          }

          return new Backbone.Collection();
        });
      }
      return Promise.all(
        this.contactCollection.map(contact => {
          if (contact.isMe()) {
            return [false, contact];
          }
          return Promise.all([contact.isUntrusted(), contact]);
        })
      ).then(results => {
        const filtered = _.filter(results, result => {
          const untrusted = result[0];
          return untrusted;
        });
        return new Backbone.Collection(
          _.map(filtered, result => {
            const contact = result[1];
            return contact;
          })
        );
      });
    },
    onMemberVerifiedChange() {
      // If the verified state of a member changes, our aggregate state changes.
      // We trigger both events to replicate the behavior of Backbone.Model.set()
      this.trigger('change:verified');
      this.trigger('change');
    },
    toggleVerified() {
      if (this.isVerified()) {
        return this.setVerifiedDefault();
      }
      return this.setVerified();
    },

    async addKeyChange(keyChangedId) {
      window.log.info(
        'adding key change advisory for',
        this.idForLogging(),
        keyChangedId,
        this.get('timestamp')
      );

      const timestamp = Date.now();
      const message = {
        conversationId: this.id,
        type: 'keychange',
        sent_at: this.get('timestamp'),
        received_at: timestamp,
        key_changed: keyChangedId,
        unread: 1,
      };

      const id = await window.Signal.Data.saveMessage(message, {
        Message: Whisper.Message,
      });

      this.trigger(
        'newmessage',
        new Whisper.Message({
          ...message,
          id,
        })
      );
    },
    // Remove the message locally from our conversation
    async _removeMessage(id) {
      await window.Signal.Data.removeMessage(id, { Message: Whisper.Message });
      const existing = this.messageCollection.get(id);
      if (existing) {
        this.messageCollection.remove(id);
        existing.trigger('destroy');
      }
    },
    async addVerifiedChange(verifiedChangeId, verified, providedOptions) {
      const options = providedOptions || {};
      _.defaults(options, { local: true });

      if (this.isMe()) {
        window.log.info(
          'refusing to add verified change advisory for our own number'
        );
        return;
      }

      const lastMessage = this.get('timestamp') || Date.now();

      window.log.info(
        'adding verified change advisory for',
        this.idForLogging(),
        verifiedChangeId,
        lastMessage
      );

      const timestamp = Date.now();
      const message = {
        conversationId: this.id,
        type: 'verified-change',
        sent_at: lastMessage,
        received_at: timestamp,
        verifiedChanged: verifiedChangeId,
        verified,
        local: options.local,
        unread: 1,
      };

      const id = await window.Signal.Data.saveMessage(message, {
        Message: Whisper.Message,
      });

      this.trigger(
        'newmessage',
        new Whisper.Message({
          ...message,
          id,
        })
      );

      if (this.isPrivate()) {
        ConversationController.getAllGroupsInvolvingId(this.id).then(groups => {
          _.forEach(groups, group => {
            group.addVerifiedChange(this.id, verified, options);
          });
        });
      }
    },

    async onReadMessage(message, readAt) {
      const existing = this.messageCollection.get(message.id);
      if (existing) {
        const fetched = await window.Signal.Data.getMessageById(existing.id, {
          Message: Whisper.Message,
        });
        existing.merge(fetched);
      }

      // We mark as read everything older than this message - to clean up old stuff
      //   still marked unread in the database. If the user generally doesn't read in
      //   the desktop app, so the desktop app only gets read syncs, we can very
      //   easily end up with messages never marked as read (our previous early read
      //   sync handling, read syncs never sent because app was offline)

      // We queue it because we often get a whole lot of read syncs at once, and
      //   their markRead calls could very easily overlap given the async pull from DB.

      // Lastly, we don't send read syncs for any message marked read due to a read
      //   sync. That's a notification explosion we don't need.
      return this.queueJob(() =>
        this.markRead(message.get('received_at'), {
          sendReadReceipts: false,
          readAt,
        })
      );
    },

    getUnread() {
      return window.Signal.Data.getUnreadByConversation(this.id, {
        MessageCollection: Whisper.MessageCollection,
      });
    },

    validate(attributes) {
      const required = ['id', 'type'];
      const missing = _.filter(required, attr => !attributes[attr]);
      if (missing.length) {
        return `Conversation must have ${missing}`;
      }

      if (attributes.type !== 'private' && attributes.type !== 'group') {
        return `Invalid conversation type: ${attributes.type}`;
      }

      const error = this.validateNumber();
      if (error) {
        return error;
      }

      return null;
    },

    validateNumber() {
      if (!this.id) return 'Invalid ID';
      if (!this.isPrivate()) return null;

      // Check if it's hex
      const isHex = this.id.replace(/[\s]*/g, '').match(/^[0-9a-fA-F]+$/);
      if (!isHex) return 'Invalid Hex ID';

      // Check if the pubkey length is 33 and leading with 05 or of length 32
      const len = this.id.length;
      if ((len !== 33 * 2 || !/^05/.test(this.id)) && len !== 32 * 2)
        return 'Invalid Pubkey Format';

      this.set({ id: this.id });
      return null;
    },

    queueJob(callback) {
      const previous = this.pending || Promise.resolve();

      const taskWithTimeout = textsecure.createTaskWithTimeout(
        callback,
        `conversation ${this.idForLogging()}`
      );

      this.pending = previous.then(taskWithTimeout, taskWithTimeout);
      const current = this.pending;

      current.then(() => {
        if (this.pending === current) {
          delete this.pending;
        }
      });

      return current;
    },

    queueMessageSend(callback) {
      const taskWithTimeout = textsecure.createTaskWithTimeout(
        callback,
        `conversation ${this.idForLogging()}`
      );

      return this.messageSendQueue.add(taskWithTimeout);
    },

    getRecipients() {
      if (this.isPrivate()) {
        return [this.id];
      }
      const me = textsecure.storage.user.getNumber();
      return _.without(this.get('members'), me);
    },

    async makeQuote(quotedMessage) {
      const { getName } = Contact;
      const contact = quotedMessage.getContact();
      const attachments = quotedMessage.get('attachments');
      const preview = quotedMessage.get('preview');

      const body = quotedMessage.get('body');
      const embeddedContact = quotedMessage.get('contact');
      const embeddedContactName =
        embeddedContact && embeddedContact.length > 0
          ? getName(embeddedContact[0])
          : '';

      const media =
        attachments && attachments.length ? attachments : preview || [];

      return {
        author: contact.id,
        id: quotedMessage.get('sent_at'),
        text: body || embeddedContactName,
        attachments: await Promise.all(
          media
            .filter(
              attachment =>
                attachment &&
                (attachment.image || (!attachment.pending && !attachment.error))
            )
            .slice(0, 1)
            .map(async attachment => {
              const { fileName } = attachment;

              const thumbnail = attachment.thumbnail || attachment.image;
              const contentType =
                attachment.contentType ||
                (attachment.image && attachment.image.contentType);

              return {
                contentType,
                // Our protos library complains about this field being undefined, so we
                //   force it to null
                fileName: fileName || null,
                thumbnail: thumbnail
                  ? {
                      ...(await loadAttachmentData(thumbnail)),
                      objectUrl: getAbsoluteAttachmentPath(thumbnail.path),
                    }
                  : null,
              };
            })
        ),
      };
    },

<<<<<<< HEAD
    async sendMessage(body, attachments, quote) {
      // Input should be blocked if there is a pending friend request
      if (this.isPendingFriendRequest()) return;

=======
    sendMessage(body, attachments, quote, preview) {
>>>>>>> c5eb0672
      this.clearTypingTimers();

      const destination = this.id;
      const expireTimer = this.get('expireTimer');
      const recipients = this.getRecipients();

      let profileKey;
      if (this.get('profileSharing')) {
        profileKey = storage.get('profileKey');
      }

      this.queueJob(async () => {
        const now = Date.now();

        window.log.info(
          'Sending message to conversation',
          this.idForLogging(),
          'with timestamp',
          now
        );

<<<<<<< HEAD
        let messageWithSchema = null;

        // If we are a friend then let the user send the message normally
        if (this.isFriend()) {
          messageWithSchema = await upgradeMessageSchema({
            type: 'outgoing',
            body,
            conversationId: destination,
            quote,
            attachments,
            sent_at: now,
            received_at: now,
            expireTimer,
            recipients,
          });
        } else {
          // Check if we have sent a friend request
          const outgoingRequests = await this.getPendingFriendRequests(
            'outgoing'
          );
          if (outgoingRequests.length > 0) {
            // Check if the requests have errored, if so then remove them
            // and send the new request if possible
            let friendRequestSent = false;
            const promises = [];
            outgoingRequests.forEach(outgoing => {
              if (outgoing.hasErrors()) {
                promises.push(this._removeMessage(outgoing.id));
              } else {
                // No errors = we have sent over the friend request
                friendRequestSent = true;
              }
            });
            await Promise.all(promises);

            // If the requests didn't error then don't add a new friend request
            // because one of them was sent successfully
            if (friendRequestSent) return null;
          }
          await this.setFriendRequestStatus(
            FriendRequestStatusEnum.pendingSend
          );

          // Send the friend request!
          messageWithSchema = await upgradeMessageSchema({
            type: 'friend-request',
            body,
            conversationId: destination,
            sent_at: now,
            received_at: now,
            expireTimer,
            recipients,
            direction: 'outgoing',
            friendStatus: 'pending',
          });
        }
=======
        const messageWithSchema = await upgradeMessageSchema({
          type: 'outgoing',
          body,
          conversationId: destination,
          quote,
          preview,
          attachments,
          sent_at: now,
          received_at: now,
          expireTimer,
          recipients,
        });
>>>>>>> c5eb0672

        const message = this.addSingleMessage(messageWithSchema);
        this.lastMessage = message.getNotificationText();
        this.lastMessageStatus = 'sending';

        if (this.isPrivate()) {
          message.set({ destination });
        }

        const id = await window.Signal.Data.saveMessage(message.attributes, {
          Message: Whisper.Message,
        });
        message.set({ id });

        this.set({
          active_at: now,
          timestamp: now,
        });
        await window.Signal.Data.updateConversation(this.id, this.attributes, {
          Conversation: Whisper.Conversation,
        });

        // We're offline!
        if (!textsecure.messaging) {
          const errors = this.contactCollection.map(contact => {
            const error = new Error('Network is not available');
            error.name = 'SendMessageNetworkError';
            error.number = contact.id;
            return error;
          });
          await message.saveErrors(errors);
          return null;
        }

        const conversationType = this.get('type');
        const sendFunction = (() => {
          switch (conversationType) {
            case Message.PRIVATE:
              return textsecure.messaging.sendMessageToNumber;
            case Message.GROUP:
              return textsecure.messaging.sendMessageToGroup;
            default:
              throw new TypeError(
                `Invalid conversation type: '${conversationType}'`
              );
          }
        })();

        const attachmentsWithData = await Promise.all(
          messageWithSchema.attachments.map(loadAttachmentData)
        );

        const options = this.getSendOptions();
<<<<<<< HEAD
        options.messageType = message.get('type');

        // Add the message sending on another queue so that our UI doesn't get blocked
        this.queueMessageSend(async () => {
          message.send(
            this.wrapSend(
              sendFunction(
                destination,
                body,
                attachmentsWithData,
                quote,
                now,
                expireTimer,
                profileKey,
                options
              )
=======
        return message.send(
          this.wrapSend(
            sendFunction(
              destination,
              body,
              attachmentsWithData,
              quote,
              preview,
              now,
              expireTimer,
              profileKey,
              options
>>>>>>> c5eb0672
            )
          );
        });

        return true;
      });
    },
    wrapSend(promise) {
      return promise.then(
        async result => {
          // success
          if (result) {
            await this.handleMessageSendResult({
              ...result,
              success: true,
            });
          }
          return result;
        },
        async result => {
          // failure
          if (result) {
            await this.handleMessageSendResult({
              ...result,
              success: false,
            });
          }
          throw result;
        }
      );
    },

    async handleMessageSendResult({
      failoverNumbers,
      unidentifiedDeliveries,
      messageType,
      success,
    }) {
      if (success && messageType === 'friend-request')
        await this.onFriendRequestSent();
      await Promise.all(
        (failoverNumbers || []).map(async number => {
          const conversation = ConversationController.get(number);

          if (
            conversation &&
            conversation.get('sealedSender') !== SEALED_SENDER.DISABLED
          ) {
            window.log.info(
              `Setting sealedSender to DISABLED for conversation ${conversation.idForLogging()}`
            );
            conversation.set({
              sealedSender: SEALED_SENDER.DISABLED,
            });
            await window.Signal.Data.updateConversation(
              conversation.id,
              conversation.attributes,
              { Conversation: Whisper.Conversation }
            );
          }
        })
      );

      await Promise.all(
        (unidentifiedDeliveries || []).map(async number => {
          const conversation = ConversationController.get(number);

          if (
            conversation &&
            conversation.get('sealedSender') === SEALED_SENDER.UNKNOWN
          ) {
            if (conversation.get('accessKey')) {
              window.log.info(
                `Setting sealedSender to ENABLED for conversation ${conversation.idForLogging()}`
              );
              conversation.set({
                sealedSender: SEALED_SENDER.ENABLED,
              });
            } else {
              window.log.info(
                `Setting sealedSender to UNRESTRICTED for conversation ${conversation.idForLogging()}`
              );
              conversation.set({
                sealedSender: SEALED_SENDER.UNRESTRICTED,
              });
            }
            await window.Signal.Data.updateConversation(
              conversation.id,
              conversation.attributes,
              { Conversation: Whisper.Conversation }
            );
          }
        })
      );
    },

    getSendOptions(options = {}) {
      const senderCertificate = storage.get('senderCertificate');
      const numberInfo = this.getNumberInfo(options);

      return {
        senderCertificate,
        numberInfo,
      };
    },

    getNumberInfo(options = {}) {
      const { syncMessage, disableMeCheck } = options;

      if (!this.ourNumber) {
        return null;
      }

      // START: this code has an Expiration date of ~2018/11/21
      // We don't want to enable unidentified delivery for send unless it is
      //   also enabled for our own account.
      const me = ConversationController.getOrCreate(this.ourNumber, 'private');
      if (
        !disableMeCheck &&
        me.get('sealedSender') === SEALED_SENDER.DISABLED
      ) {
        return null;
      }
      // END

      if (!this.isPrivate()) {
        const infoArray = this.contactCollection.map(conversation =>
          conversation.getNumberInfo(options)
        );
        return Object.assign({}, ...infoArray);
      }

      const accessKey = this.get('accessKey');
      const sealedSender = this.get('sealedSender');

      // We never send sync messages as sealed sender
      if (syncMessage && this.id === this.ourNumber) {
        return null;
      }

      // If we've never fetched user's profile, we default to what we have
      if (sealedSender === SEALED_SENDER.UNKNOWN) {
        return {
          [this.id]: {
            accessKey:
              accessKey ||
              window.Signal.Crypto.arrayBufferToBase64(
                window.Signal.Crypto.getRandomBytes(16)
              ),
          },
        };
      }

      if (sealedSender === SEALED_SENDER.DISABLED) {
        return null;
      }

      return {
        [this.id]: {
          accessKey:
            accessKey && sealedSender === SEALED_SENDER.ENABLED
              ? accessKey
              : window.Signal.Crypto.arrayBufferToBase64(
                  window.Signal.Crypto.getRandomBytes(16)
                ),
        },
      };
    },
    async updateLastMessage() {
      if (!this.id) {
        return;
      }

      const messages = await window.Signal.Data.getMessagesByConversation(
        this.id,
        { limit: 1, MessageCollection: Whisper.MessageCollection }
      );

      const lastMessageModel = messages.at(0);
      const lastMessageJSON = lastMessageModel
        ? lastMessageModel.toJSON()
        : null;
      const lastMessageStatusModel = lastMessageModel
        ? lastMessageModel.getMessagePropStatus()
        : null;
      const lastMessageUpdate = Conversation.createLastMessageUpdate({
        currentLastMessageText: this.get('lastMessage') || null,
        currentTimestamp: this.get('timestamp') || null,
        lastMessage: lastMessageJSON,
        lastMessageStatus: lastMessageStatusModel,
        lastMessageNotificationText: lastMessageModel
          ? lastMessageModel.getNotificationText()
          : null,
      });

      let hasChanged = false;
      const { lastMessage, lastMessageStatus } = lastMessageUpdate;
      delete lastMessageUpdate.lastMessage;
      delete lastMessageUpdate.lastMessageStatus;

      hasChanged = hasChanged || lastMessage !== this.lastMessage;
      this.lastMessage = lastMessage;

      hasChanged = hasChanged || lastMessageStatus !== this.lastMessageStatus;
      this.lastMessageStatus = lastMessageStatus;

      // Because we're no longer using Backbone-integrated saves, we need to manually
      //   clear the changed fields here so our hasChanged() check below is useful.
      this.changed = {};
      this.set(lastMessageUpdate);

      if (this.hasChanged()) {
        await window.Signal.Data.updateConversation(this.id, this.attributes, {
          Conversation: Whisper.Conversation,
        });
      } else if (hasChanged) {
        this.trigger('change');
      }
    },

    async updateExpirationTimer(
      providedExpireTimer,
      providedSource,
      receivedAt,
      options = {}
    ) {
      let expireTimer = providedExpireTimer;
      let source = providedSource;

      _.defaults(options, { fromSync: false, fromGroupUpdate: false });

      if (!expireTimer) {
        expireTimer = null;
      }
      if (
        this.get('expireTimer') === expireTimer ||
        (!expireTimer && !this.get('expireTimer'))
      ) {
        return null;
      }

      window.log.info("Update conversation 'expireTimer'", {
        id: this.idForLogging(),
        expireTimer,
        source,
      });

      source = source || textsecure.storage.user.getNumber();

      // When we add a disappearing messages notification to the conversation, we want it
      //   to be above the message that initiated that change, hence the subtraction.
      const timestamp = (receivedAt || Date.now()) - 1;

      this.set({ expireTimer });
      await window.Signal.Data.updateConversation(this.id, this.attributes, {
        Conversation: Whisper.Conversation,
      });

      const message = this.messageCollection.add({
        // Even though this isn't reflected to the user, we want to place the last seen
        //   indicator above it. We set it to 'unread' to trigger that placement.
        unread: 1,
        conversationId: this.id,
        // No type; 'incoming' messages are specially treated by conversation.markRead()
        sent_at: timestamp,
        received_at: timestamp,
        flags: textsecure.protobuf.DataMessage.Flags.EXPIRATION_TIMER_UPDATE,
        expirationTimerUpdate: {
          expireTimer,
          source,
          fromSync: options.fromSync,
          fromGroupUpdate: options.fromGroupUpdate,
        },
      });
      if (this.isPrivate()) {
        message.set({ destination: this.id });
      }
      if (message.isOutgoing()) {
        message.set({ recipients: this.getRecipients() });
      }

      const id = await window.Signal.Data.saveMessage(message.attributes, {
        Message: Whisper.Message,
      });
      message.set({ id });

      // if change was made remotely, don't send it to the number/group
      if (receivedAt) {
        return message;
      }

      let sendFunc;
      if (this.get('type') === 'private') {
        sendFunc = textsecure.messaging.sendExpirationTimerUpdateToNumber;
      } else {
        sendFunc = textsecure.messaging.sendExpirationTimerUpdateToGroup;
      }
      let profileKey;
      if (this.get('profileSharing')) {
        profileKey = storage.get('profileKey');
      }

      const sendOptions = this.getSendOptions();
      const promise = sendFunc(
        this.get('id'),
        this.get('expireTimer'),
        message.get('sent_at'),
        profileKey,
        sendOptions
      );

      await message.send(this.wrapSend(promise));

      return message;
    },

    isSearchable() {
      return !this.get('left');
    },
    async setSessionResetStatus(newStatus) {
      // Ensure that the new status is a valid SessionResetEnum value
      if (!(newStatus in Object.values(SessionResetEnum))) return;
      if (this.get('sessionResetStatus') !== newStatus) {
        this.set({ sessionResetStatus: newStatus });
        await window.Signal.Data.updateConversation(this.id, this.attributes, {
          Conversation: Whisper.Conversation,
        });
      }
    },
    async onSessionResetInitiated() {
      await this.setSessionResetStatus(SessionResetEnum.initiated);
    },
    async onSessionResetReceived() {
      await this.setSessionResetStatus(SessionResetEnum.request_received);
      // send empty message, this will trigger the new session to propagate
      // to the reset initiator.
      await window.libloki.api.sendEmptyMessage(this.id);
    },

    isSessionResetReceived() {
      return (
        this.get('sessionResetStatus') === SessionResetEnum.request_received
      );
    },

    isSessionResetOngoing() {
      return this.get('sessionResetStatus') !== SessionResetEnum.none;
    },

    async createAndStoreEndSessionMessage(attributes) {
      const now = Date.now();
      const message = this.messageCollection.add({
        conversationId: this.id,
        type: 'outgoing',
        sent_at: now,
        received_at: now,
        destination: this.id,
        recipients: this.getRecipients(),
        flags: textsecure.protobuf.DataMessage.Flags.END_SESSION,
        ...attributes,
      });

      const id = await window.Signal.Data.saveMessage(message.attributes, {
        Message: Whisper.Message,
      });
      message.set({ id });
      return message;
    },

    async onNewSessionAdopted() {
      if (this.get('sessionResetStatus') === SessionResetEnum.initiated) {
        // send empty message to confirm that we have adopted the new session
        await window.libloki.api.sendEmptyMessage(this.id);
      }
      await this.createAndStoreEndSessionMessage({
        type: 'incoming',
        endSessionType: 'done',
      });
      await this.setSessionResetStatus(SessionResetEnum.none);
    },

    async endSession() {
      if (this.isPrivate()) {
        // Only create a new message if *we* initiated the session reset.
        // On the receiver side, the actual message containing the END_SESSION flag
        // will ensure the "session reset" message will be added to their conversation.
        if (
          this.get('sessionResetStatus') !== SessionResetEnum.request_received
        ) {
          await this.onSessionResetInitiated();
          const message = await this.createAndStoreEndSessionMessage({
            type: 'outgoing',
            endSessionType: 'ongoing',
          });
          const options = this.getSendOptions();
          await message.send(
            this.wrapSend(
              textsecure.messaging.resetSession(
                this.id,
                message.get('sent_at'),
                options
              )
            )
          );
          if (message.hasErrors()) {
            await this.setSessionResetStatus(SessionResetEnum.none);
          }
        }
      }
    },

    async updateGroup(providedGroupUpdate) {
      let groupUpdate = providedGroupUpdate;

      if (this.isPrivate()) {
        throw new Error('Called update group on private conversation');
      }
      if (groupUpdate === undefined) {
        groupUpdate = this.pick(['name', 'avatar', 'members']);
      }
      const now = Date.now();
      const message = this.messageCollection.add({
        conversationId: this.id,
        type: 'outgoing',
        sent_at: now,
        received_at: now,
        group_update: groupUpdate,
      });

      const id = await window.Signal.Data.saveMessage(message.attributes, {
        Message: Whisper.Message,
      });
      message.set({ id });

      const options = this.getSendOptions();
      message.send(
        this.wrapSend(
          textsecure.messaging.updateGroup(
            this.id,
            this.get('name'),
            this.get('avatar'),
            this.get('members'),
            options
          )
        )
      );
    },

    async leaveGroup() {
      const now = Date.now();
      if (this.get('type') === 'group') {
        this.set({ left: true });
        await window.Signal.Data.updateConversation(this.id, this.attributes, {
          Conversation: Whisper.Conversation,
        });

        const message = this.messageCollection.add({
          group_update: { left: 'You' },
          conversationId: this.id,
          type: 'outgoing',
          sent_at: now,
          received_at: now,
        });

        const id = await window.Signal.Data.saveMessage(message.attributes, {
          Message: Whisper.Message,
        });
        message.set({ id });

        const options = this.getSendOptions();
        message.send(
          this.wrapSend(textsecure.messaging.leaveGroup(this.id, options))
        );
      }
    },

    async markRead(newestUnreadDate, providedOptions) {
      const options = providedOptions || {};
      _.defaults(options, { sendReadReceipts: true });

      const conversationId = this.id;
      Whisper.Notifications.remove(
        Whisper.Notifications.where({
          conversationId,
        })
      );

      let unreadMessages = await this.getUnread();
      const oldUnread = unreadMessages.filter(
        message => message.get('received_at') <= newestUnreadDate
      );

      let read = await Promise.all(
        _.map(oldUnread, async providedM => {
          let m = providedM;

          if (this.messageCollection.get(m.id)) {
            m = this.messageCollection.get(m.id);
          } else {
            window.log.warn(
              'Marked a message as read in the database, but ' +
                'it was not in messageCollection.'
            );
          }

          await m.markRead(options.readAt);
          const errors = m.get('errors');
          return {
            sender: m.get('source'),
            timestamp: m.get('sent_at'),
            hasErrors: Boolean(errors && errors.length),
          };
        })
      );

      // Some messages we're marking read are local notifications with no sender
      read = _.filter(read, m => Boolean(m.sender));
      unreadMessages = unreadMessages.filter(m => Boolean(m.isIncoming()));

      const unreadCount = unreadMessages.length - read.length;
      this.set({ unreadCount });
      await window.Signal.Data.updateConversation(this.id, this.attributes, {
        Conversation: Whisper.Conversation,
      });

      // If a message has errors, we don't want to send anything out about it.
      //   read syncs - let's wait for a client that really understands the message
      //      to mark it read. we'll mark our local error read locally, though.
      //   read receipts - here we can run into infinite loops, where each time the
      //      conversation is viewed, another error message shows up for the contact
      read = read.filter(item => !item.hasErrors);

      if (read.length && options.sendReadReceipts) {
        window.log.info(`Sending ${read.length} read receipts`);
        // Because syncReadMessages sends to our other devices, and sendReadReceipts goes
        //   to a contact, we need accessKeys for both.
        const { sendOptions } = ConversationController.prepareForSend(
          this.ourNumber,
          { syncMessage: true }
        );
        await this.wrapSend(
          textsecure.messaging.syncReadMessages(read, sendOptions)
        );

        if (storage.get('read-receipt-setting')) {
          const convoSendOptions = this.getSendOptions();

          await Promise.all(
            _.map(_.groupBy(read, 'sender'), async (receipts, sender) => {
              const timestamps = _.map(receipts, 'timestamp');
              await this.wrapSend(
                textsecure.messaging.sendReadReceipts(
                  sender,
                  timestamps,
                  convoSendOptions
                )
              );
            })
          );
        }
      }
    },

    // LOKI PROFILES

    async setNickname(nickname) {
      const trimmed = nickname && nickname.trim();
      if (this.get('nickname') === trimmed) return;

      this.set({ nickname: trimmed });
      await window.Signal.Data.updateConversation(this.id, this.attributes, {
        Conversation: Whisper.Conversation,
      });

      await this.updateProfile();
    },
    async setProfile(profile) {
      if (!_.isEqual(this.get('profile'), profile)) {
        this.set({ profile });
        await window.Signal.Data.updateConversation(this.id, this.attributes, {
          Conversation: Whisper.Conversation,
        });
      }

      await this.updateProfile();
    },
    async updateProfile() {
      // Prioritise nickname over the profile display name
      const nickname = this.getNickname();
      const profile = this.getLocalProfile();
      const displayName = profile && profile.name && profile.name.displayName;

      const profileName = nickname || displayName || null;
      await this.setProfileName(profileName);
    },
    getLocalProfile() {
      return this.get('profile');
    },
    getNickname() {
      return this.get('nickname');
    },

    // SIGNAL PROFILES

    onChangeProfileKey() {
      if (this.isPrivate()) {
        this.getProfiles();
      }
    },

    getProfiles() {
      // request all conversation members' keys
      let ids = [];
      if (this.isPrivate()) {
        ids = [this.id];
      } else {
        ids = this.get('members');
      }
      return Promise.all(_.map(ids, this.getProfile));
    },

    // This function is wrongly named by signal
    // This is basically an `update` function and thus we have overwritten it with such
    async getProfile(id) {
      const c = await ConversationController.getOrCreateAndWait(id, 'private');

      // We only need to update the profile as they are all stored inside the conversation
      await c.updateProfile();
    },
    async setProfileName(name) {
      const profileName = this.get('profileName');
      if (profileName !== name) {
        this.set({ profileName: name });
        await window.Signal.Data.updateConversation(this.id, this.attributes, {
          Conversation: Whisper.Conversation,
        });
      }
    },
    async setProfileAvatar(avatarPath) {
      const profileAvatar = this.get('profileAvatar');
      if (profileAvatar !== avatarPath) {
        this.set({ profileAvatar: avatarPath });
        await window.Signal.Data.updateConversation(this.id, this.attributes, {
          Conversation: Whisper.Conversation,
        });
      }
    },
    async setProfileKey(profileKey) {
      // profileKey is a string so we can compare it directly
      if (this.get('profileKey') !== profileKey) {
        window.log.info(
          `Setting sealedSender to UNKNOWN for conversation ${this.idForLogging()}`
        );
        this.set({
          profileKey,
          accessKey: null,
          sealedSender: SEALED_SENDER.UNKNOWN,
        });

        await this.deriveAccessKeyIfNeeded();

        await window.Signal.Data.updateConversation(this.id, this.attributes, {
          Conversation: Whisper.Conversation,
        });
      }
    },

    async deriveAccessKeyIfNeeded() {
      const profileKey = this.get('profileKey');
      if (!profileKey) {
        return;
      }
      if (this.get('accessKey')) {
        return;
      }

      const profileKeyBuffer = window.Signal.Crypto.base64ToArrayBuffer(
        profileKey
      );
      const accessKeyBuffer = await window.Signal.Crypto.deriveAccessKey(
        profileKeyBuffer
      );
      const accessKey = window.Signal.Crypto.arrayBufferToBase64(
        accessKeyBuffer
      );
      this.set({ accessKey });
    },

    async upgradeMessages(messages) {
      for (let max = messages.length, i = 0; i < max; i += 1) {
        const message = messages.at(i);
        const { attributes } = message;
        const { schemaVersion } = attributes;

        if (schemaVersion < Message.VERSION_NEEDED_FOR_DISPLAY) {
          // Yep, we really do want to wait for each of these
          // eslint-disable-next-line no-await-in-loop
          const upgradedMessage = await upgradeMessageSchema(attributes);
          message.set(upgradedMessage);
          // eslint-disable-next-line no-await-in-loop
          await window.Signal.Data.saveMessage(upgradedMessage, {
            Message: Whisper.Message,
          });
        }
      }
    },

    async fetchMessages() {
      if (!this.id) {
        throw new Error('This conversation has no id!');
      }
      if (this.inProgressFetch) {
        window.log.warn('Attempting to start a parallel fetchMessages() call');
        return;
      }

      this.inProgressFetch = this.messageCollection.fetchConversation(
        this.id,
        undefined,
        this.get('unreadCount')
      );

      await this.inProgressFetch;

      try {
        // We are now doing the work to upgrade messages before considering the load from
        //   the database complete. Note that we do save messages back, so it is a
        //   one-time hit. We do this so we have guarantees about message structure.
        await this.upgradeMessages(this.messageCollection);
      } catch (error) {
        window.log.error(
          'fetchMessages: failed to upgrade messages',
          Errors.toLogFormat(error)
        );
      }

      this.inProgressFetch = null;
    },

    hasMember(number) {
      return _.contains(this.get('members'), number);
    },
    fetchContacts() {
      if (this.isPrivate()) {
        this.contactCollection.reset([this]);
        return Promise.resolve();
      }
      const members = this.get('members') || [];
      const promises = members.map(number =>
        ConversationController.getOrCreateAndWait(number, 'private')
      );

      return Promise.all(promises).then(contacts => {
        _.forEach(contacts, contact => {
          this.listenTo(
            contact,
            'change:verified',
            this.onMemberVerifiedChange
          );
        });

        this.contactCollection.reset(contacts);
      });
    },

    async destroyMessages() {
      await window.Signal.Data.removeAllMessagesInConversation(this.id, {
        MessageCollection: Whisper.MessageCollection,
      });

      this.messageCollection.reset([]);

      this.set({
        lastMessage: null,
        timestamp: null,
        active_at: null,
      });

      // Reset our friend status if we're not friends
      if (!this.isFriend()) {
        this.set({ friendRequestStatus: FriendRequestStatusEnum.none });
      }

      await window.Signal.Data.updateConversation(this.id, this.attributes, {
        Conversation: Whisper.Conversation,
      });
    },

    getName() {
      if (this.isPrivate()) {
        return this.get('name');
      }
      return this.get('name') || 'Unknown group';
    },

    getTitle() {
      if (this.isPrivate()) {
        const profileName = this.getProfileName();
        const number = this.getNumber();
        const name = profileName ? `${profileName} (${number})` : number;
        return this.get('name') || name;
      }
      return this.get('name') || 'Unknown group';
    },

    getProfileName() {
      if (this.isPrivate() && !this.get('name')) {
        return this.get('profileName');
      }
      return null;
    },

    getDisplayName() {
      if (!this.isPrivate()) {
        return this.getTitle();
      }

      const name = this.get('name');
      if (name) {
        return name;
      }

      const profileName = this.get('profileName');
      if (profileName) {
        return `${this.getNumber()} ~${profileName}`;
      }

      return this.getNumber();
    },

    getNumber() {
      if (!this.isPrivate()) {
        return '';
      }
      return this.id;
    },

    getInitials(name) {
      if (!name) {
        return null;
      }

      const cleaned = name.replace(/[^A-Za-z\s]+/g, '').replace(/\s+/g, ' ');
      const parts = cleaned.split(' ');
      const initials = parts.map(part => part.trim()[0]);
      if (!initials.length) {
        return null;
      }

      return initials.slice(0, 2).join('');
    },

    isPrivate() {
      return this.get('type') === 'private';
    },

    getColor() {
      if (!this.isPrivate()) {
        return 'signal-blue';
      }

      const { migrateColor } = Util;
      return migrateColor(this.get('color'));
    },
    getAvatarPath() {
      const avatar = this.get('avatar') || this.get('profileAvatar');

      if (avatar) {
        if (avatar.path) return getAbsoluteAttachmentPath(avatar.path);
        return avatar;
      }

      return null;
    },
    getAvatar() {
      const title = this.get('name');
      const color = this.getColor();
      const avatar = this.get('avatar') || this.get('profileAvatar');

      const url =
        avatar && avatar.path ? getAbsoluteAttachmentPath(avatar.path) : avatar;

      if (url) {
        return { url, color };
      } else if (this.isPrivate()) {
        const symbol = this.isValid() ? '#' : '!';
        return {
          color,
          content: this.getInitials(title) || symbol,
        };
      }
      return { url: 'images/group_default.png', color };
    },

    getNotificationIcon() {
      return new Promise(resolve => {
        const avatar = this.getAvatar();
        if (avatar.url) {
          resolve(avatar.url);
        } else {
          resolve(new Whisper.IdenticonSVGView(avatar).getDataUrl());
        }
      });
    },

    notify(message) {
      if (message.isFriendRequest()) {
        if (this.hasSentFriendRequest())
          return this.notifyFriendRequest(message.get('source'), 'accepted');
        return this.notifyFriendRequest(message.get('source'), 'requested');
      }
      if (!message.isIncoming()) return Promise.resolve();
      const conversationId = this.id;

      return ConversationController.getOrCreateAndWait(
        message.get('source'),
        'private'
      ).then(sender =>
        sender.getNotificationIcon().then(iconUrl => {
          const messageJSON = message.toJSON();
          const messageSentAt = messageJSON.sent_at;
          const messageId = message.id;
          const isExpiringMessage = Message.hasExpiration(messageJSON);

          window.log.info('Add notification', {
            conversationId: this.idForLogging(),
            isExpiringMessage,
            messageSentAt,
          });
          Whisper.Notifications.add({
            conversationId,
            iconUrl,
            isExpiringMessage,
            message: message.getNotificationText(),
            messageId,
            messageSentAt,
            title: sender.getTitle(),
          });
        })
      );
    },
    // Notification for friend request received
    async notifyFriendRequest(source, type) {
      // Data validation
      if (!source) throw new Error('Invalid source');
      if (!['accepted', 'requested'].includes(type))
        throw new Error('Type must be accepted or requested.');

      // Call the notification on the right conversation
      let conversation = this;
      if (conversation.id !== source) {
        try {
          conversation = await ConversationController.getOrCreateAndWait(
            source,
            'private'
          );
          window.log.info(`Notify called on a different conversation.
                           Expected: ${this.id}. Actual: ${conversation.id}`);
        } catch (e) {
          throw new Error('Failed to fetch conversation.');
        }
      }

      const isTypeAccepted = type === 'accepted';
      const title = isTypeAccepted
        ? 'friendRequestAcceptedNotificationTitle'
        : 'friendRequestNotificationTitle';
      const message = isTypeAccepted
        ? 'friendRequestAcceptedNotificationMessage'
        : 'friendRequestNotificationMessage';

      const iconUrl = await conversation.getNotificationIcon();
      window.log.info('Add notification for friend request updated', {
        conversationId: conversation.idForLogging(),
      });
      Whisper.Notifications.add({
        conversationId: conversation.id,
        iconUrl,
        isExpiringMessage: false,
        message: i18n(message, conversation.getTitle()),
        messageSentAt: Date.now(),
        title: i18n(title),
        isFriendRequest: true,
        friendRequestType: type,
      });
    },

    notifyTyping(options = {}) {
      const { isTyping, sender, senderDevice } = options;

      // We don't do anything with typing messages from our other devices
      if (sender === this.ourNumber) {
        return;
      }

      const identifier = `${sender}.${senderDevice}`;

      this.contactTypingTimers = this.contactTypingTimers || {};
      const record = this.contactTypingTimers[identifier];

      if (record) {
        clearTimeout(record.timer);
      }

      // Note: We trigger two events because:
      //   'typing-update' is a surgical update ConversationView does for in-convo bubble
      //   'change' causes a re-render of this conversation's list item in the left pane

      if (isTyping) {
        this.contactTypingTimers[identifier] = this.contactTypingTimers[
          identifier
        ] || {
          timestamp: Date.now(),
          sender,
          senderDevice,
        };

        this.contactTypingTimers[identifier].timer = setTimeout(
          this.clearContactTypingTimer.bind(this, identifier),
          15 * 1000
        );
        if (!record) {
          // User was not previously typing before. State change!
          this.trigger('typing-update');
          this.trigger('change');
        }
      } else {
        delete this.contactTypingTimers[identifier];
        if (record) {
          // User was previously typing, and is no longer. State change!
          this.trigger('typing-update');
          this.trigger('change');
        }
      }
    },

    clearContactTypingTimer(identifier) {
      this.contactTypingTimers = this.contactTypingTimers || {};
      const record = this.contactTypingTimers[identifier];

      if (record) {
        clearTimeout(record.timer);
        delete this.contactTypingTimers[identifier];

        // User was previously typing, but timed out or we received message. State change!
        this.trigger('typing-update');
        this.trigger('change');
      }
    },
  });

  Whisper.ConversationCollection = Backbone.Collection.extend({
    model: Whisper.Conversation,

    comparator(m) {
      return -m.get('timestamp');
    },

    async destroyAll() {
      await Promise.all(
        this.models.map(conversation =>
          window.Signal.Data.removeConversation(conversation.id, {
            Conversation: Whisper.Conversation,
          })
        )
      );
      this.reset([]);
    },

    async search(providedQuery) {
      let query = providedQuery.trim().toLowerCase();
      query = query.replace(/[+-.()]*/g, '');

      if (query.length === 0) {
        return;
      }

      const collection = await window.Signal.Data.searchConversations(query, {
        ConversationCollection: Whisper.ConversationCollection,
      });

      this.reset(collection.models);
    },
  });

  Whisper.Conversation.COLORS = COLORS.concat(['grey', 'default']).join(' ');
})();<|MERGE_RESOLUTION|>--- conflicted
+++ resolved
@@ -1086,14 +1086,10 @@
       };
     },
 
-<<<<<<< HEAD
-    async sendMessage(body, attachments, quote) {
+    async sendMessage(body, attachments, quote, preview) {
       // Input should be blocked if there is a pending friend request
       if (this.isPendingFriendRequest()) return;
 
-=======
-    sendMessage(body, attachments, quote, preview) {
->>>>>>> c5eb0672
       this.clearTypingTimers();
 
       const destination = this.id;
@@ -1115,7 +1111,6 @@
           now
         );
 
-<<<<<<< HEAD
         let messageWithSchema = null;
 
         // If we are a friend then let the user send the message normally
@@ -1125,6 +1120,7 @@
             body,
             conversationId: destination,
             quote,
+            preview,
             attachments,
             sent_at: now,
             received_at: now,
@@ -1172,20 +1168,6 @@
             friendStatus: 'pending',
           });
         }
-=======
-        const messageWithSchema = await upgradeMessageSchema({
-          type: 'outgoing',
-          body,
-          conversationId: destination,
-          quote,
-          preview,
-          attachments,
-          sent_at: now,
-          received_at: now,
-          expireTimer,
-          recipients,
-        });
->>>>>>> c5eb0672
 
         const message = this.addSingleMessage(messageWithSchema);
         this.lastMessage = message.getNotificationText();
@@ -1239,7 +1221,6 @@
         );
 
         const options = this.getSendOptions();
-<<<<<<< HEAD
         options.messageType = message.get('type');
 
         // Add the message sending on another queue so that our UI doesn't get blocked
@@ -1251,25 +1232,12 @@
                 body,
                 attachmentsWithData,
                 quote,
+                preview,
                 now,
                 expireTimer,
                 profileKey,
                 options
               )
-=======
-        return message.send(
-          this.wrapSend(
-            sendFunction(
-              destination,
-              body,
-              attachmentsWithData,
-              quote,
-              preview,
-              now,
-              expireTimer,
-              profileKey,
-              options
->>>>>>> c5eb0672
             )
           );
         });
