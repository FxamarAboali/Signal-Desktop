<<<<<<< HEAD
/* global
 Whisper,
 $,
 getAccountManager,
 textsecure,
 i18n,
 passwordUtil,
 _,
 setTimeout
*/
=======
/* global Whisper, $, getAccountManager, textsecure,
   i18n, passwordUtil, _, setTimeout, displayNameRegex */
>>>>>>> d15d560f

/* eslint-disable more/no-then */

// eslint-disable-next-line func-names
(function() {
  'use strict';

  window.Whisper = window.Whisper || {};

  const REGISTER_INDEX = 0;
  const PROFILE_INDEX = 1;
  let currentPageIndex = REGISTER_INDEX;

  Whisper.StandaloneRegistrationView = Whisper.View.extend({
    templateName: 'standalone',
    className: 'full-screen-flow standalone-fullscreen',
    initialize() {
      this.accountManager = getAccountManager();
      // Clean status in case the app closed unexpectedly
      textsecure.storage.remove('secondaryDeviceStatus');

      this.render();

      const number = textsecure.storage.user.getNumber();
      if (number) {
        this.$('input.number').val(number);
      }
      this.phoneView = new Whisper.PhoneInputView({
        el: this.$('#phone-number-input'),
      });
      this.$('#error').hide();

      this.$('.standalone-mnemonic').hide();
      this.$('.standalone-secondary-device').hide();

      this.onGenerateMnemonic();

      const options = window.mnemonic.get_languages().map(language => {
        const text = language
          // Split by whitespace or underscore
          .split(/[\s_]+/)
          // Capitalise each word
          .map(word => word.charAt(0).toUpperCase() + word.slice(1))
          .join(' ');
        return `<option value="${language}">${text}</option>`;
      });
      this.$('#mnemonic-language').append(options);
      this.$('#mnemonic-language').val('english');
      this.$('#mnemonic-display-language').append(options);
      this.$('#mnemonic-display-language').val('english');

      this.$passwordInput = this.$('#password');
      this.$passwordConfirmationInput = this.$('#password-confirmation');
      this.$passwordInputError = this.$('.password-inputs .error');

      this.registrationParams = {};
      this.$pages = this.$('.page');
      this.pairingInterval = null;
      this.showRegisterPage();

      this.onValidatePassword();

<<<<<<< HEAD
      this.onSecondaryDeviceRegistered = this.onSecondaryDeviceRegistered.bind(
        this
      );
      const sanitiseNameInput = () => {
        const oldVal = this.$('#display-name').val();
        this.$('#display-name').val(oldVal.replace(/[^a-zA-Z0-9_]/g, ''));
      };

      this.$('#display-name').get(0).oninput = () => {
        sanitiseNameInput();
      };

=======
>>>>>>> d15d560f
      this.$('#display-name').get(0).onpaste = () => {
        // Sanitise data immediately after paste because it's easier
        setTimeout(() => {
          this.sanitiseNameInput();
        });
      };
      this.sanitiseNameInput();
    },
    events: {
      keyup: 'onKeyup',
      'validation input.number': 'onValidation',
      'click #request-voice': 'requestVoice',
      'click #request-sms': 'requestSMSVerification',
      'change #code': 'onChangeCode',
      'click #register': 'registerWithoutMnemonic',
      'click #register-mnemonic': 'registerWithMnemonic',
      'click #register-secondary-device': 'registerSecondaryDevice',
      'click #cancel-secondary-device': 'cancelSecondaryDevice',
      'click #back-button': 'onBack',
      'click #save-button': 'onSaveProfile',
      'change #mnemonic': 'onChangeMnemonic',
      'click #generate-mnemonic': 'onGenerateMnemonic',
      'change #mnemonic-display-language': 'onGenerateMnemonic',
      'click #copy-mnemonic': 'onCopyMnemonic',
      'click .section-toggle': 'toggleSection',
      'keyup #password': 'onValidatePassword',
      'keyup #password-confirmation': 'onValidatePassword',
    },
    sanitiseNameInput() {
      const oldVal = this.$('#display-name').val();
      const newVal = oldVal.replace(displayNameRegex, '');
      this.$('#display-name').val(newVal);
      if (_.isEmpty(newVal)) {
        this.$('#save-button').attr('disabled', 'disabled');
        return false;
      }
      this.$('#save-button').removeAttr('disabled');
      return true;
    },
    async showPage(pageIndex) {
      // eslint-disable-next-line func-names
      this.$pages.each(function(index) {
        if (index !== pageIndex) {
          $(this).hide();
        } else {
          $(this).show();
          currentPageIndex = pageIndex;
        }
      });
    },
    async showRegisterPage() {
      this.registrationParams = {};
      this.showPage(REGISTER_INDEX);
    },
    async showProfilePage(mnemonic, language) {
      this.registrationParams = {
        mnemonic,
        language,
      };
      this.$passwordInput.val('');
      this.$passwordConfirmationInput.val('');
      this.onValidatePassword();
      this.showPage(PROFILE_INDEX);
      this.$('#display-name').focus();
    },
    onKeyup(event) {
      if (currentPageIndex !== PROFILE_INDEX) {
        // Only want enter/escape keys to work on profile page
        return;
      }

      const validName = this.sanitiseNameInput();
      switch (event.key) {
        case 'Enter':
          if (validName) {
            this.onSaveProfile();
          }
          break;
        case 'Escape':
        case 'Esc':
          this.onBack();
          break;
        default:
      }
    },
    async register(mnemonic, language) {
      // Make sure the password is valid
      if (this.validatePassword()) {
        this.showToast(i18n('invalidPassword'));
        return;
      }

      const input = this.trim(this.$passwordInput.val());

      // Ensure we clear the secondary device registration status
      textsecure.storage.remove('secondaryDeviceStatus');

      try {
        await this.resetRegistration();

        await window.setPassword(input);
        await this.accountManager.registerSingleDevice(
          mnemonic,
          language,
          this.trim(this.$('#display-name').val())
        );
        this.$el.trigger('openInbox');
      } catch (e) {
        if (typeof e === 'string') {
          this.showToast(e);
        }
        this.log(e);
      }
    },
    registerWithoutMnemonic() {
      const mnemonic = this.$('#mnemonic-display').text();
      const language = this.$('#mnemonic-display-language').val();
      this.showProfilePage(mnemonic, language);
    },
    async onSecondaryDeviceRegistered() {
      clearInterval(this.pairingInterval);
      // Ensure the left menu is updated
      Whisper.events.trigger('userChanged', { isSecondaryDevice: true });
      // will re-run the background initialisation
      Whisper.events.trigger('registration_done');
      this.$el.trigger('openInbox');
    },
    async resetRegistration() {
      await window.Signal.Data.removeAllIdentityKeys();
      await window.Signal.Data.removeAllPrivateConversations();
      Whisper.Registration.remove();
      // Do not remove all items since they are only set
      // at startup.
      textsecure.storage.remove('identityKey');
      textsecure.storage.remove('secondaryDeviceStatus');
      window.ConversationController.reset();
      await window.ConversationController.load();
      Whisper.RotateSignedPreKeyListener.stop(Whisper.events);
    },
    async cancelSecondaryDevice() {
      Whisper.events.off(
        'secondaryDeviceRegistration',
        this.onSecondaryDeviceRegistered
      );
      this.$('#register-secondary-device')
        .removeAttr('disabled')
        .text('Link');
      this.$('#cancel-secondary-device').hide();
      this.$('.standalone-secondary-device #pubkey').text('');
      await this.resetRegistration();
    },
    async registerSecondaryDevice() {
      if (textsecure.storage.get('secondaryDeviceStatus') === 'ongoing') {
        return;
      }
      await this.resetRegistration();
      textsecure.storage.put('secondaryDeviceStatus', 'ongoing');
      this.$('#register-secondary-device')
        .attr('disabled', 'disabled')
        .text('Sending...');
      this.$('#cancel-secondary-device').show();
      const mnemonic = this.$('#mnemonic-display').text();
      const language = this.$('#mnemonic-display-language').val();
      const primaryPubKey = this.$('#primary-pubkey').val();
      this.$('.standalone-secondary-device #error').hide();
      // Ensure only one listener
      Whisper.events.off(
        'secondaryDeviceRegistration',
        this.onSecondaryDeviceRegistered
      );
      Whisper.events.once(
        'secondaryDeviceRegistration',
        this.onSecondaryDeviceRegistered
      );
      const onError = async error => {
        this.$('.standalone-secondary-device #error')
          .text(error)
          .show();
        await this.resetRegistration();
        this.$('#register-secondary-device')
          .removeAttr('disabled')
          .text('Link');
        this.$('#cancel-secondary-device').hide();
      };
      const c = new Whisper.Conversation({
        id: primaryPubKey,
        type: 'private',
      });
      const validationError = c.validateNumber();
      if (validationError) {
        onError('Invalid public key');
        return;
      }
      try {
        await this.accountManager.registerSingleDevice(
          mnemonic,
          language,
          null
        );
        await this.accountManager.requestPairing(primaryPubKey);
        const pubkey = textsecure.storage.user.getNumber();
        const words = window.mnemonic.pubkey_to_secret_words(pubkey);

        this.$('.standalone-secondary-device #pubkey').text(
          `Here is your secret:\n${words}`
        );
      } catch (e) {
        onError(e);
      }
    },
    registerWithMnemonic() {
      const mnemonic = this.$('#mnemonic').val();
      const language = this.$('#mnemonic-language').val();
      try {
        window.mnemonic.mn_decode(mnemonic, language);
      } catch (error) {
        this.$('#mnemonic').addClass('error-input');
        this.$('#error').text(error);
        this.$('#error').show();
        return;
      }
      this.$('#error').hide();
      this.$('#mnemonic').removeClass('error-input');
      if (!mnemonic) {
        this.log('Please provide a mnemonic word list');
      } else {
        this.showProfilePage(mnemonic, language);
      }
    },
    onSaveProfile() {
      if (_.isEmpty(this.registrationParams)) {
        this.onBack();
        return;
      }

      const { mnemonic, language } = this.registrationParams;
      this.register(mnemonic, language);
    },
    onBack() {
      this.showRegisterPage();
    },
    onChangeMnemonic() {
      this.$('#status').html('');
    },
    async onGenerateMnemonic() {
      const language = this.$('#mnemonic-display-language').val();
      const mnemonic = await this.accountManager.generateMnemonic(language);
      this.$('#mnemonic-display').text(mnemonic);
    },
    onCopyMnemonic() {
      window.clipboard.writeText(this.$('#mnemonic-display').text());

      this.showToast(i18n('copiedMnemonic'));
    },
    log(s) {
      window.log.info(s);
      this.$('#status').text(s);
    },
    displayError(error) {
      this.$('#error')
        .hide()
        .text(error)
        .addClass('in')
        .fadeIn();
    },
    onValidation() {
      if (this.$('#number-container').hasClass('valid')) {
        this.$('#request-sms, #request-voice').removeAttr('disabled');
      } else {
        this.$('#request-sms, #request-voice').prop('disabled', 'disabled');
      }
    },
    onChangeCode() {
      if (!this.validateCode()) {
        this.$('#code').addClass('invalid');
      } else {
        this.$('#code').removeClass('invalid');
      }
    },
    requestVoice() {
      window.removeSetupMenuItems();
      this.$('#error').hide();
      const number = this.phoneView.validateNumber();
      if (number) {
        this.accountManager
          .requestVoiceVerification(number)
          .catch(this.displayError.bind(this));
        this.$('#step2')
          .addClass('in')
          .fadeIn();
      } else {
        this.$('#number-container').addClass('invalid');
      }
    },
    requestSMSVerification() {
      window.removeSetupMenuItems();
      $('#error').hide();
      const number = this.phoneView.validateNumber();
      if (number) {
        this.accountManager
          .requestSMSVerification(number)
          .catch(this.displayError.bind(this));
        this.$('#step2')
          .addClass('in')
          .fadeIn();
      } else {
        this.$('#number-container').addClass('invalid');
      }
    },
    toggleSection(e) {
      // Expand or collapse this panel
      const $target = this.$(e.currentTarget);
      const $next = $target.next();

      // Toggle section visibility
      $next.slideToggle('fast');
      $target.toggleClass('section-toggle-visible');

      // Hide the other sections
      this.$('.section-toggle')
        .not($target)
        .removeClass('section-toggle-visible');
      this.$('.section-content')
        .not($next)
        .slideUp('fast');
    },
    validatePassword() {
      const input = this.trim(this.$passwordInput.val());
      const confirmationInput = this.trim(
        this.$passwordConfirmationInput.val()
      );

      // If user hasn't set a value then skip
      if (!input && !confirmationInput) {
        return null;
      }

      const error = passwordUtil.validatePassword(input, i18n);
      if (error) {
        return error;
      }

      if (input !== confirmationInput) {
        return "Password don't match";
      }

      return null;
    },
    onValidatePassword() {
      const passwordValidation = this.validatePassword();
      if (passwordValidation) {
        this.$passwordInput.addClass('error-input');
        this.$passwordConfirmationInput.addClass('error-input');

        this.$passwordInput.removeClass('match-input');
        this.$passwordConfirmationInput.removeClass('match-input');

        this.$passwordInputError.text(passwordValidation);
        this.$passwordInputError.show();
      } else {
        this.$passwordInput.removeClass('error-input');
        this.$passwordConfirmationInput.removeClass('error-input');

        this.$passwordInputError.text('');
        this.$passwordInputError.hide();

        // Show green box around inputs that match
        const input = this.trim(this.$passwordInput.val());
        const confirmationInput = this.trim(
          this.$passwordConfirmationInput.val()
        );
        if (input && input === confirmationInput) {
          this.$passwordInput.addClass('match-input');
          this.$passwordConfirmationInput.addClass('match-input');
        } else {
          this.$passwordInput.removeClass('match-input');
          this.$passwordConfirmationInput.removeClass('match-input');
        }
      }
    },
    trim(value) {
      return value ? value.trim() : value;
    },
    showToast(message) {
      const toast = new Whisper.MessageToastView({
        message,
      });
      toast.$el.appendTo(this.$el);
      toast.render();
    },
  });
})();<|MERGE_RESOLUTION|>--- conflicted
+++ resolved
@@ -1,4 +1,3 @@
-<<<<<<< HEAD
 /* global
  Whisper,
  $,
@@ -7,12 +6,9 @@
  i18n,
  passwordUtil,
  _,
- setTimeout
+ setTimeout,
+ displayNameRegex
 */
-=======
-/* global Whisper, $, getAccountManager, textsecure,
-   i18n, passwordUtil, _, setTimeout, displayNameRegex */
->>>>>>> d15d560f
 
 /* eslint-disable more/no-then */
 
@@ -75,21 +71,14 @@
 
       this.onValidatePassword();
 
-<<<<<<< HEAD
       this.onSecondaryDeviceRegistered = this.onSecondaryDeviceRegistered.bind(
         this
       );
-      const sanitiseNameInput = () => {
-        const oldVal = this.$('#display-name').val();
-        this.$('#display-name').val(oldVal.replace(/[^a-zA-Z0-9_]/g, ''));
+
+      this.$('#display-name').get(0).oninput = () => {
+        this.sanitiseNameInput();
       };
 
-      this.$('#display-name').get(0).oninput = () => {
-        sanitiseNameInput();
-      };
-
-=======
->>>>>>> d15d560f
       this.$('#display-name').get(0).onpaste = () => {
         // Sanitise data immediately after paste because it's easier
         setTimeout(() => {
