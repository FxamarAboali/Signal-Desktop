--- conflicted
+++ resolved
@@ -7,13 +7,8 @@
   i18n,
   Whisper,
   textsecure,
-<<<<<<< HEAD
   Signal,
   clipboard
-=======
-  Signal
-
->>>>>>> d934e2cd
 */
 
 // eslint-disable-next-line func-names
