/* global window, setTimeout, IDBKeyRange */

const electron = require('electron');

const {
  cloneDeep,
  forEach,
  get,
  isFunction,
  isObject,
  map,
  merge,
  set,
  omit,
} = require('lodash');

const { base64ToArrayBuffer, arrayBufferToBase64 } = require('./crypto');
const MessageType = require('./types/message');

const { ipcRenderer } = electron;

// We listen to a lot of events on ipcRenderer, often on the same channel. This prevents
//   any warnings that might be sent to the console in that case.
ipcRenderer.setMaxListeners(0);

const DATABASE_UPDATE_TIMEOUT = 2 * 60 * 1000; // two minutes

const SQL_CHANNEL_KEY = 'sql-channel';
const ERASE_SQL_KEY = 'erase-sql-key';
const ERASE_ATTACHMENTS_KEY = 'erase-attachments';
const CLEANUP_ORPHANED_ATTACHMENTS_KEY = 'cleanup-orphaned-attachments';

const _jobs = Object.create(null);
const _DEBUG = false;
let _jobCounter = 0;
let _shuttingDown = false;
let _shutdownCallback = null;
let _shutdownPromise = null;

const channels = {};

module.exports = {
  _jobs,
  _cleanData,

  shutdown,
  close,
  removeDB,
  removeIndexedDBFiles,

<<<<<<< HEAD
  getPasswordHash,

  createOrUpdateGroup,
  getGroupById,
  getAllGroupIds,
  getAllGroups,
  bulkAddGroups,
  removeGroupById,
  removeAllGroups,

=======
>>>>>>> 18b5b7c0
  createOrUpdateIdentityKey,
  getIdentityKeyById,
  bulkAddIdentityKeys,
  removeIdentityKeyById,
  removeAllIdentityKeys,
  getAllIdentityKeys,

  createOrUpdatePreKey,
  getPreKeyById,
  getPreKeyByRecipient,
  bulkAddPreKeys,
  removePreKeyById,
  removeAllPreKeys,
  getAllPreKeys,

  createOrUpdateSignedPreKey,
  getSignedPreKeyById,
  getAllSignedPreKeys,
  bulkAddSignedPreKeys,
  removeSignedPreKeyById,
  removeAllSignedPreKeys,

  createOrUpdateContactPreKey,
  getContactPreKeyById,
  getContactPreKeyByIdentityKey,
  getContactPreKeys,
  getAllContactPreKeys,
  bulkAddContactPreKeys,
  removeContactPreKeyByIdentityKey,
  removeAllContactPreKeys,

  createOrUpdateContactSignedPreKey,
  getContactSignedPreKeyById,
  getContactSignedPreKeyByIdentityKey,
  getContactSignedPreKeys,
  bulkAddContactSignedPreKeys,
  removeContactSignedPreKeyByIdentityKey,
  removeAllContactSignedPreKeys,

  createOrUpdateItem,
  getItemById,
  getAllItems,
  bulkAddItems,
  removeItemById,
  removeAllItems,

  createOrUpdateSession,
  getSessionById,
  getSessionsByNumber,
  bulkAddSessions,
  removeSessionById,
  removeSessionsByNumber,
  removeAllSessions,
  getAllSessions,

  getSwarmNodesByPubkey,

  getConversationCount,
  saveConversation,
  saveConversations,
  getConversationById,
  updateConversation,
  removeConversation,
  _removeConversations,

  getAllConversations,
  getPubKeysWithFriendStatus,
  getAllConversationIds,
  getAllPrivateConversations,
  getAllGroupsInvolvingId,
  searchConversations,

  getMessageCount,
  saveMessage,
  cleanSeenMessages,
  cleanLastHashes,
  saveSeenMessageHash,
  updateLastHash,
  saveSeenMessageHashes,
  saveLegacyMessage,
  saveMessages,
  removeMessage,
  _removeMessages,
  getUnreadByConversation,

  removeAllMessagesInConversation,

  getMessageBySender,
  getMessageById,
  getAllMessages,
  getAllUnsentMessages,
  getAllMessageIds,
  getMessagesBySentAt,
  getExpiredMessages,
  getOutgoingWithoutExpiresAt,
  getNextExpiringMessage,
  getMessagesByConversation,
  getSeenMessagesByHashList,
  getLastHashBySnode,

  getUnprocessedCount,
  getAllUnprocessed,
  getUnprocessedById,
  saveUnprocessed,
  saveUnprocesseds,
  updateUnprocessedAttempts,
  updateUnprocessedWithData,
  removeUnprocessed,
  removeAllUnprocessed,

  getNextAttachmentDownloadJobs,
  saveAttachmentDownloadJob,
  resetAttachmentDownloadPending,
  setAttachmentDownloadJobPending,
  removeAttachmentDownloadJob,
  removeAllAttachmentDownloadJobs,

  removeAll,
  removeAllConfiguration,

  removeOtherData,
  cleanupOrphanedAttachments,

  // Returning plain JSON
  getMessagesNeedingUpgrade,
  getLegacyMessagesNeedingUpgrade,
  getMessagesWithVisualMediaAttachments,
  getMessagesWithFileAttachments,
};

// When IPC arguments are prepared for the cross-process send, they are JSON.stringified.
// We can't send ArrayBuffers or BigNumbers (what we get from proto library for dates).
function _cleanData(data) {
  const keys = Object.keys(data);
  for (let index = 0, max = keys.length; index < max; index += 1) {
    const key = keys[index];
    const value = data[key];

    if (value === null || value === undefined) {
      // eslint-disable-next-line no-continue
      continue;
    }

    if (isFunction(value.toNumber)) {
      // eslint-disable-next-line no-param-reassign
      data[key] = value.toNumber();
    } else if (Array.isArray(value)) {
      // eslint-disable-next-line no-param-reassign
      data[key] = value.map(item => _cleanData(item));
    } else if (isObject(value)) {
      // eslint-disable-next-line no-param-reassign
      data[key] = _cleanData(value);
    } else if (
      typeof value !== 'string' &&
      typeof value !== 'number' &&
      typeof value !== 'boolean'
    ) {
      window.log.info(`_cleanData: key ${key} had type ${typeof value}`);
    }
  }
  return data;
}

async function _shutdown() {
  if (_shutdownPromise) {
    return _shutdownPromise;
  }

  _shuttingDown = true;

  const jobKeys = Object.keys(_jobs);
  window.log.info(
    `data.shutdown: starting process. ${jobKeys.length} jobs outstanding`
  );

  // No outstanding jobs, return immediately
  if (jobKeys.length === 0) {
    return null;
  }

  // Outstanding jobs; we need to wait until the last one is done
  _shutdownPromise = new Promise((resolve, reject) => {
    _shutdownCallback = error => {
      window.log.info('data.shutdown: process complete');
      if (error) {
        return reject(error);
      }

      return resolve();
    };
  });

  return _shutdownPromise;
}

function _makeJob(fnName) {
  if (_shuttingDown && fnName !== 'close') {
    throw new Error(
      `Rejecting SQL channel job (${fnName}); application is shutting down`
    );
  }

  _jobCounter += 1;
  const id = _jobCounter;

  if (_DEBUG) {
    window.log.debug(`SQL channel job ${id} (${fnName}) started`);
  }
  _jobs[id] = {
    fnName,
    start: Date.now(),
  };

  return id;
}

function _updateJob(id, data) {
  const { resolve, reject } = data;
  const { fnName, start } = _jobs[id];

  _jobs[id] = {
    ..._jobs[id],
    ...data,
    resolve: value => {
      _removeJob(id);
      const end = Date.now();
      const delta = end - start;
      if (delta > 10) {
        window.log.debug(
          `SQL channel job ${id} (${fnName}) succeeded in ${end - start}ms`
        );
      }
      return resolve(value);
    },
    reject: error => {
      _removeJob(id);
      const end = Date.now();
      window.log.warn(
        `SQL channel job ${id} (${fnName}) failed in ${end - start}ms`
      );
      return reject(error);
    },
  };
}

function _removeJob(id) {
  if (_DEBUG) {
    _jobs[id].complete = true;
    return;
  }

  delete _jobs[id];

  if (_shutdownCallback) {
    const keys = Object.keys(_jobs);
    if (keys.length === 0) {
      _shutdownCallback();
    }
  }
}

function _getJob(id) {
  return _jobs[id];
}

ipcRenderer.on(
  `${SQL_CHANNEL_KEY}-done`,
  (event, jobId, errorForDisplay, result) => {
    const job = _getJob(jobId);
    if (!job) {
      throw new Error(
        `Received SQL channel reply to job ${jobId}, but did not have it in our registry!`
      );
    }

    const { resolve, reject, fnName } = job;

    if (errorForDisplay) {
      return reject(
        new Error(
          `Error received from SQL channel job ${jobId} (${fnName}): ${errorForDisplay}`
        )
      );
    }

    return resolve(result);
  }
);

function makeChannel(fnName) {
  channels[fnName] = (...args) => {
    const jobId = _makeJob(fnName);

    return new Promise((resolve, reject) => {
      ipcRenderer.send(SQL_CHANNEL_KEY, jobId, fnName, ...args);

      _updateJob(jobId, {
        resolve,
        reject,
        args: _DEBUG ? args : null,
      });

      setTimeout(
        () =>
          reject(new Error(`SQL channel job ${jobId} (${fnName}) timed out`)),
        DATABASE_UPDATE_TIMEOUT
      );
    });
  };
}

forEach(module.exports, fn => {
  if (isFunction(fn)) {
    makeChannel(fn.name);
  }
});

function keysToArrayBuffer(keys, data) {
  const updated = cloneDeep(data);
  for (let i = 0, max = keys.length; i < max; i += 1) {
    const key = keys[i];
    const value = get(data, key);

    if (value) {
      set(updated, key, base64ToArrayBuffer(value));
    }
  }

  return updated;
}

function keysFromArrayBuffer(keys, data) {
  const updated = cloneDeep(data);
  for (let i = 0, max = keys.length; i < max; i += 1) {
    const key = keys[i];
    const value = get(data, key);

    if (value) {
      set(updated, key, arrayBufferToBase64(value));
    }
  }

  return updated;
}

// Top-level calls

async function shutdown() {
  // Stop accepting new SQL jobs, flush outstanding queue
  await _shutdown();

  // Close database
  await close();
}

// Note: will need to restart the app after calling this, to set up afresh
async function close() {
  await channels.close();
}

// Note: will need to restart the app after calling this, to set up afresh
async function removeDB() {
  await channels.removeDB();
}

async function removeIndexedDBFiles() {
  await channels.removeIndexedDBFiles();
}

<<<<<<< HEAD
// Password hash

async function getPasswordHash() {
  return channels.getPasswordHash();
}

// Groups

async function createOrUpdateGroup(data) {
  await channels.createOrUpdateGroup(data);
}
async function getGroupById(id) {
  const group = await channels.getGroupById(id);
  return group;
}
async function getAllGroupIds() {
  const ids = await channels.getAllGroupIds();
  return ids;
}
async function getAllGroups() {
  const groups = await channels.getAllGroups();
  return groups;
}
async function bulkAddGroups(array) {
  await channels.bulkAddGroups(array);
}
async function removeGroupById(id) {
  await channels.removeGroupById(id);
}
async function removeAllGroups() {
  await channels.removeAllGroups();
}

=======
>>>>>>> 18b5b7c0
// Identity Keys

const IDENTITY_KEY_KEYS = ['publicKey'];
async function createOrUpdateIdentityKey(data) {
  const updated = keysFromArrayBuffer(IDENTITY_KEY_KEYS, data);
  await channels.createOrUpdateIdentityKey(updated);
}
async function getIdentityKeyById(id) {
  const data = await channels.getIdentityKeyById(id);
  return keysToArrayBuffer(IDENTITY_KEY_KEYS, data);
}
async function bulkAddIdentityKeys(array) {
  const updated = map(array, data =>
    keysFromArrayBuffer(IDENTITY_KEY_KEYS, data)
  );
  await channels.bulkAddIdentityKeys(updated);
}
async function removeIdentityKeyById(id) {
  await channels.removeIdentityKeyById(id);
}
async function removeAllIdentityKeys() {
  await channels.removeAllIdentityKeys();
}
async function getAllIdentityKeys() {
  const keys = await channels.getAllIdentityKeys();
  return keys.map(key => keysToArrayBuffer(IDENTITY_KEY_KEYS, key));
}

// Pre Keys

async function createOrUpdatePreKey(data) {
  const updated = keysFromArrayBuffer(PRE_KEY_KEYS, data);
  await channels.createOrUpdatePreKey(updated);
}
async function getPreKeyById(id) {
  const data = await channels.getPreKeyById(id);
  return keysToArrayBuffer(PRE_KEY_KEYS, data);
}
async function getPreKeyByRecipient(recipient) {
  const data = await channels.getPreKeyByRecipient(recipient);
  return keysToArrayBuffer(PRE_KEY_KEYS, data);
}
async function bulkAddPreKeys(array) {
  const updated = map(array, data => keysFromArrayBuffer(PRE_KEY_KEYS, data));
  await channels.bulkAddPreKeys(updated);
}
async function removePreKeyById(id) {
  await channels.removePreKeyById(id);
}
async function removeAllPreKeys() {
  await channels.removeAllPreKeys();
}
async function getAllPreKeys() {
  const keys = await channels.getAllPreKeys();
  return keys.map(key => keysToArrayBuffer(PRE_KEY_KEYS, key));
}

// Signed Pre Keys

const PRE_KEY_KEYS = ['privateKey', 'publicKey', 'signature'];
async function createOrUpdateSignedPreKey(data) {
  const updated = keysFromArrayBuffer(PRE_KEY_KEYS, data);
  await channels.createOrUpdateSignedPreKey(updated);
}
async function getSignedPreKeyById(id) {
  const data = await channels.getSignedPreKeyById(id);
  return keysToArrayBuffer(PRE_KEY_KEYS, data);
}
async function getAllSignedPreKeys() {
  const keys = await channels.getAllSignedPreKeys();
  return keys.map(key => keysToArrayBuffer(PRE_KEY_KEYS, key));
}
async function bulkAddSignedPreKeys(array) {
  const updated = map(array, data => keysFromArrayBuffer(PRE_KEY_KEYS, data));
  await channels.bulkAddSignedPreKeys(updated);
}
async function removeSignedPreKeyById(id) {
  await channels.removeSignedPreKeyById(id);
}
async function removeAllSignedPreKeys() {
  await channels.removeAllSignedPreKeys();
}

// Contact Pre Key
async function createOrUpdateContactPreKey(data) {
  const updated = keysFromArrayBuffer(PRE_KEY_KEYS, data);
  await channels.createOrUpdateContactPreKey(updated);
}
async function getContactPreKeyById(id) {
  const data = await channels.getContactPreKeyById(id);
  return keysToArrayBuffer(PRE_KEY_KEYS, data);
}
async function getContactPreKeyByIdentityKey(key) {
  const data = await channels.getContactPreKeyByIdentityKey(key);
  return keysToArrayBuffer(PRE_KEY_KEYS, data);
}
async function getContactPreKeys(keyId, identityKeyString) {
  const keys = await channels.getContactPreKeys(keyId, identityKeyString);
  return keys.map(k => keysToArrayBuffer(PRE_KEY_KEYS, k));
}
async function getAllContactPreKeys() {
  const keys = await channels.getAllContactPreKeys();
  return keys;
}
async function bulkAddContactPreKeys(array) {
  const updated = map(array, data => keysFromArrayBuffer(PRE_KEY_KEYS, data));
  await channels.bulkAddContactPreKeys(updated);
}
async function removeContactPreKeyByIdentityKey(id) {
  await channels.removeContactPreKeyByIdentityKey(id);
}
async function removeAllContactPreKeys() {
  await channels.removeAllContactPreKeys();
}

// Contact Signed Pre Key
async function createOrUpdateContactSignedPreKey(data) {
  const updated = keysFromArrayBuffer(PRE_KEY_KEYS, data);
  await channels.createOrUpdateContactSignedPreKey(updated);
}
async function getContactSignedPreKeyById(id) {
  const data = await channels.getContactSignedPreKeyById(id);
  return keysToArrayBuffer(PRE_KEY_KEYS, data);
}
async function getContactSignedPreKeyByIdentityKey(key) {
  const data = await channels.getContactSignedPreKeyByIdentityKey(key);
  return keysToArrayBuffer(PRE_KEY_KEYS, data);
}
async function getContactSignedPreKeys(keyId, identityKeyString) {
  const keys = await channels.getContactSignedPreKeys(keyId, identityKeyString);
  return keys.map(k => keysToArrayBuffer(PRE_KEY_KEYS, k));
}
async function bulkAddContactSignedPreKeys(array) {
  const updated = map(array, data => keysFromArrayBuffer(PRE_KEY_KEYS, data));
  await channels.bulkAddContactSignedPreKeys(updated);
}
async function removeContactSignedPreKeyByIdentityKey(id) {
  await channels.removeContactSignedPreKeyByIdentityKey(id);
}
async function removeAllContactSignedPreKeys() {
  await channels.removeAllContactSignedPreKeys();
}

// Items

const ITEM_KEYS = {
  identityKey: ['value.pubKey', 'value.privKey'],
  senderCertificate: [
    'value.certificate',
    'value.signature',
    'value.serialized',
  ],
  signaling_key: ['value'],
  profileKey: ['value'],
};
async function createOrUpdateItem(data) {
  const { id } = data;
  if (!id) {
    throw new Error(
      'createOrUpdateItem: Provided data did not have a truthy id'
    );
  }

  const keys = ITEM_KEYS[id];
  const updated = Array.isArray(keys) ? keysFromArrayBuffer(keys, data) : data;

  await channels.createOrUpdateItem(updated);
}
async function getItemById(id) {
  const keys = ITEM_KEYS[id];
  const data = await channels.getItemById(id);

  return Array.isArray(keys) ? keysToArrayBuffer(keys, data) : data;
}
async function getAllItems() {
  const items = await channels.getAllItems();
  return map(items, item => {
    const { id } = item;
    const keys = ITEM_KEYS[id];
    return Array.isArray(keys) ? keysToArrayBuffer(keys, item) : item;
  });
}
async function bulkAddItems(array) {
  const updated = map(array, data => {
    const { id } = data;
    const keys = ITEM_KEYS[id];
    return Array.isArray(keys) ? keysFromArrayBuffer(keys, data) : data;
  });
  await channels.bulkAddItems(updated);
}
async function removeItemById(id) {
  await channels.removeItemById(id);
}
async function removeAllItems() {
  await channels.removeAllItems();
}

// Sessions

async function createOrUpdateSession(data) {
  await channels.createOrUpdateSession(data);
}
async function getSessionById(id) {
  const session = await channels.getSessionById(id);
  return session;
}
async function getSessionsByNumber(number) {
  const sessions = await channels.getSessionsByNumber(number);
  return sessions;
}
async function bulkAddSessions(array) {
  await channels.bulkAddSessions(array);
}
async function removeSessionById(id) {
  await channels.removeSessionById(id);
}
async function removeSessionsByNumber(number) {
  await channels.removeSessionsByNumber(number);
}
async function removeAllSessions(id) {
  await channels.removeAllSessions(id);
}
async function getAllSessions(id) {
  const sessions = await channels.getAllSessions(id);
  return sessions;
}

// Conversation

function setifyProperty(data, propertyName) {
  if (!data) return data;
  const returnData = { ...data };
  if (Array.isArray(returnData[propertyName])) {
    returnData[propertyName] = new Set(returnData[propertyName]);
  }
  return returnData;
}

async function getSwarmNodesByPubkey(pubkey) {
  return channels.getSwarmNodesByPubkey(pubkey);
}

async function getConversationCount() {
  return channels.getConversationCount();
}

async function saveConversation(data) {
  const cleaned = omit(data, 'isOnline');
  await channels.saveConversation(cleaned);
}

async function saveConversations(data) {
  const cleaned = data.map(d => omit(d, 'isOnline'));
  await channels.saveConversations(cleaned);
}

async function getConversationById(id, { Conversation }) {
  const data = await channels.getConversationById(id);
  return new Conversation(data);
}

async function updateConversation(id, data, { Conversation }) {
  const existing = await getConversationById(id, { Conversation });
  if (!existing) {
    throw new Error(`Conversation ${id} does not exist!`);
  }
  const setData = setifyProperty(data, 'swarmNodes');
  const setExisting = setifyProperty(existing.attributes, 'swarmNodes');

  const merged = merge({}, setExisting, setData);
  if (merged.swarmNodes instanceof Set) {
    merged.swarmNodes = Array.from(merged.swarmNodes);
  }

  // Don't save the online status of the object
  const cleaned = omit(merged, 'isOnline');
  await channels.updateConversation(cleaned);
}

async function removeConversation(id, { Conversation }) {
  const existing = await getConversationById(id, { Conversation });

  // Note: It's important to have a fully database-hydrated model to delete here because
  //   it needs to delete all associated on-disk files along with the database delete.
  if (existing) {
    await channels.removeConversation(id);
    await existing.cleanup();
  }
}

// Note: this method will not clean up external files, just delete from SQL
async function _removeConversations(ids) {
  await channels.removeConversation(ids);
}

async function getPubKeysWithFriendStatus(status) {
  return channels.getPubKeysWithFriendStatus(status);
}

async function getAllConversations({ ConversationCollection }) {
  const conversations = await channels.getAllConversations();

  const collection = new ConversationCollection();
  collection.add(conversations);
  return collection;
}

async function getAllConversationIds() {
  const ids = await channels.getAllConversationIds();
  return ids;
}

async function getAllPrivateConversations({ ConversationCollection }) {
  const conversations = await channels.getAllPrivateConversations();

  const collection = new ConversationCollection();
  collection.add(conversations);
  return collection;
}

async function getAllGroupsInvolvingId(id, { ConversationCollection }) {
  const conversations = await channels.getAllGroupsInvolvingId(id);

  const collection = new ConversationCollection();
  collection.add(conversations);
  return collection;
}

async function searchConversations(query, { ConversationCollection }) {
  const conversations = await channels.searchConversations(query);

  const collection = new ConversationCollection();
  collection.add(conversations);
  return collection;
}

// Message
async function getMessageCount() {
  return channels.getMessageCount();
}

async function cleanSeenMessages() {
  await channels.cleanSeenMessages();
}

async function cleanLastHashes() {
  await channels.cleanLastHashes();
}

async function saveSeenMessageHashes(data) {
  await channels.saveSeenMessageHashes(_cleanData(data));
}

async function updateLastHash(data) {
  await channels.updateLastHash(_cleanData(data));
}

async function saveSeenMessageHash(data) {
  await channels.saveSeenMessageHash(_cleanData(data));
}

async function saveMessage(data, { forceSave, Message } = {}) {
  const id = await channels.saveMessage(_cleanData(data), { forceSave });
  Message.refreshExpirationTimer();
  return id;
}

async function saveLegacyMessage(data) {
  const db = await window.Whisper.Database.open();
  try {
    await new Promise((resolve, reject) => {
      const transaction = db.transaction('messages', 'readwrite');

      transaction.onerror = () => {
        window.Whisper.Database.handleDOMException(
          'saveLegacyMessage transaction error',
          transaction.error,
          reject
        );
      };
      transaction.oncomplete = resolve;

      const store = transaction.objectStore('messages');

      if (!data.id) {
        // eslint-disable-next-line no-param-reassign
        data.id = window.getGuid();
      }

      const request = store.put(data, data.id);
      request.onsuccess = resolve;
      request.onerror = () => {
        window.Whisper.Database.handleDOMException(
          'saveLegacyMessage request error',
          request.error,
          reject
        );
      };
    });
  } finally {
    db.close();
  }
}

async function saveMessages(arrayOfMessages, { forceSave } = {}) {
  await channels.saveMessages(_cleanData(arrayOfMessages), { forceSave });
}

async function removeMessage(id, { Message }) {
  const message = await getMessageById(id, { Message });

  // Note: It's important to have a fully database-hydrated model to delete here because
  //   it needs to delete all associated on-disk files along with the database delete.
  if (message) {
    await channels.removeMessage(id);
    await message.cleanup();
  }
}

// Note: this method will not clean up external files, just delete from SQL
async function _removeMessages(ids) {
  await channels.removeMessage(ids);
}

async function getMessageById(id, { Message }) {
  const message = await channels.getMessageById(id);
  if (!message) {
    return null;
  }

  return new Message(message);
}

// For testing only
async function getAllMessages({ MessageCollection }) {
  const messages = await channels.getAllMessages();
  return new MessageCollection(messages);
}

async function getAllUnsentMessages({ MessageCollection }) {
  const messages = await channels.getAllUnsentMessages();
  return new MessageCollection(messages);
}

async function getAllMessageIds() {
  const ids = await channels.getAllMessageIds();
  return ids;
}

async function getMessageBySender(
  // eslint-disable-next-line camelcase
  { source, sourceDevice, sent_at },
  { Message }
) {
  const messages = await channels.getMessageBySender({
    source,
    sourceDevice,
    sent_at,
  });
  if (!messages || !messages.length) {
    return null;
  }

  return new Message(messages[0]);
}

async function getUnreadByConversation(conversationId, { MessageCollection }) {
  const messages = await channels.getUnreadByConversation(conversationId);
  return new MessageCollection(messages);
}

async function getMessagesByConversation(
  conversationId,
  { limit = 100, receivedAt = Number.MAX_VALUE, MessageCollection, type = '%' }
) {
  const messages = await channels.getMessagesByConversation(conversationId, {
    limit,
    receivedAt,
    type,
  });

  return new MessageCollection(messages);
}

async function getLastHashBySnode(snode) {
  return channels.getLastHashBySnode(snode);
}

async function getSeenMessagesByHashList(hashes) {
  return channels.getSeenMessagesByHashList(hashes);
}

async function removeAllMessagesInConversation(
  conversationId,
  { MessageCollection }
) {
  let messages;
  do {
    // Yes, we really want the await in the loop. We're deleting 100 at a
    //   time so we don't use too much memory.
    // eslint-disable-next-line no-await-in-loop
    messages = await getMessagesByConversation(conversationId, {
      limit: 100,
      MessageCollection,
    });

    if (!messages.length) {
      return;
    }

    const ids = messages.map(message => message.id);

    // Note: It's very important that these models are fully hydrated because
    //   we need to delete all associated on-disk files along with the database delete.
    // eslint-disable-next-line no-await-in-loop
    await Promise.all(messages.map(message => message.cleanup()));

    // eslint-disable-next-line no-await-in-loop
    await channels.removeMessage(ids);
  } while (messages.length > 0);
}

async function getMessagesBySentAt(sentAt, { MessageCollection }) {
  const messages = await channels.getMessagesBySentAt(sentAt);
  return new MessageCollection(messages);
}

async function getExpiredMessages({ MessageCollection }) {
  const messages = await channels.getExpiredMessages();
  return new MessageCollection(messages);
}

async function getOutgoingWithoutExpiresAt({ MessageCollection }) {
  const messages = await channels.getOutgoingWithoutExpiresAt();
  return new MessageCollection(messages);
}

async function getNextExpiringMessage({ MessageCollection }) {
  const messages = await channels.getNextExpiringMessage();
  return new MessageCollection(messages);
}

// Unprocessed

async function getUnprocessedCount() {
  return channels.getUnprocessedCount();
}

async function getAllUnprocessed() {
  return channels.getAllUnprocessed();
}

async function getUnprocessedById(id) {
  return channels.getUnprocessedById(id);
}

async function saveUnprocessed(data, { forceSave } = {}) {
  const id = await channels.saveUnprocessed(_cleanData(data), { forceSave });
  return id;
}

async function saveUnprocesseds(arrayOfUnprocessed, { forceSave } = {}) {
  await channels.saveUnprocesseds(_cleanData(arrayOfUnprocessed), {
    forceSave,
  });
}

async function updateUnprocessedAttempts(id, attempts) {
  await channels.updateUnprocessedAttempts(id, attempts);
}
async function updateUnprocessedWithData(id, data) {
  await channels.updateUnprocessedWithData(id, data);
}

async function removeUnprocessed(id) {
  await channels.removeUnprocessed(id);
}

async function removeAllUnprocessed() {
  await channels.removeAllUnprocessed();
}

// Attachment downloads

async function getNextAttachmentDownloadJobs(limit) {
  return channels.getNextAttachmentDownloadJobs(limit);
}
async function saveAttachmentDownloadJob(job) {
  await channels.saveAttachmentDownloadJob(job);
}
async function setAttachmentDownloadJobPending(id, pending) {
  await channels.setAttachmentDownloadJobPending(id, pending);
}
async function resetAttachmentDownloadPending() {
  await channels.resetAttachmentDownloadPending();
}
async function removeAttachmentDownloadJob(id) {
  await channels.removeAttachmentDownloadJob(id);
}
async function removeAllAttachmentDownloadJobs() {
  await channels.removeAllAttachmentDownloadJobs();
}

// Other

async function removeAll() {
  await channels.removeAll();
}

async function removeAllConfiguration() {
  await channels.removeAllConfiguration();
}

async function cleanupOrphanedAttachments() {
  await callChannel(CLEANUP_ORPHANED_ATTACHMENTS_KEY);
}

// Note: will need to restart the app after calling this, to set up afresh
async function removeOtherData() {
  await Promise.all([
    callChannel(ERASE_SQL_KEY),
    callChannel(ERASE_ATTACHMENTS_KEY),
  ]);
}

async function callChannel(name) {
  return new Promise((resolve, reject) => {
    ipcRenderer.send(name);
    ipcRenderer.once(`${name}-done`, (event, error) => {
      if (error) {
        return reject(error);
      }

      return resolve();
    });

    setTimeout(
      () => reject(new Error(`callChannel call to ${name} timed out`)),
      DATABASE_UPDATE_TIMEOUT
    );
  });
}

// Functions below here return plain JSON instead of Backbone Models

async function getLegacyMessagesNeedingUpgrade(
  limit,
  { maxVersion = MessageType.CURRENT_SCHEMA_VERSION }
) {
  const db = await window.Whisper.Database.open();
  try {
    return new Promise((resolve, reject) => {
      const transaction = db.transaction('messages', 'readonly');
      const messages = [];

      transaction.onerror = () => {
        window.Whisper.Database.handleDOMException(
          'getLegacyMessagesNeedingUpgrade transaction error',
          transaction.error,
          reject
        );
      };
      transaction.oncomplete = () => {
        resolve(messages);
      };

      const store = transaction.objectStore('messages');
      const index = store.index('schemaVersion');
      const range = IDBKeyRange.upperBound(maxVersion, true);

      const request = index.openCursor(range);
      let count = 0;

      request.onsuccess = event => {
        const cursor = event.target.result;

        if (cursor) {
          count += 1;
          messages.push(cursor.value);

          if (count >= limit) {
            return;
          }

          cursor.continue();
        }
      };
      request.onerror = () => {
        window.Whisper.Database.handleDOMException(
          'getLegacyMessagesNeedingUpgrade request error',
          request.error,
          reject
        );
      };
    });
  } finally {
    db.close();
  }
}

async function getMessagesNeedingUpgrade(
  limit,
  { maxVersion = MessageType.CURRENT_SCHEMA_VERSION }
) {
  const messages = await channels.getMessagesNeedingUpgrade(limit, {
    maxVersion,
  });

  return messages;
}

async function getMessagesWithVisualMediaAttachments(
  conversationId,
  { limit }
) {
  return channels.getMessagesWithVisualMediaAttachments(conversationId, {
    limit,
  });
}

async function getMessagesWithFileAttachments(conversationId, { limit }) {
  return channels.getMessagesWithFileAttachments(conversationId, {
    limit,
  });
}<|MERGE_RESOLUTION|>--- conflicted
+++ resolved
@@ -47,20 +47,8 @@
   close,
   removeDB,
   removeIndexedDBFiles,
-
-<<<<<<< HEAD
   getPasswordHash,
 
-  createOrUpdateGroup,
-  getGroupById,
-  getAllGroupIds,
-  getAllGroups,
-  bulkAddGroups,
-  removeGroupById,
-  removeAllGroups,
-
-=======
->>>>>>> 18b5b7c0
   createOrUpdateIdentityKey,
   getIdentityKeyById,
   bulkAddIdentityKeys,
@@ -430,42 +418,12 @@
   await channels.removeIndexedDBFiles();
 }
 
-<<<<<<< HEAD
 // Password hash
 
 async function getPasswordHash() {
   return channels.getPasswordHash();
 }
 
-// Groups
-
-async function createOrUpdateGroup(data) {
-  await channels.createOrUpdateGroup(data);
-}
-async function getGroupById(id) {
-  const group = await channels.getGroupById(id);
-  return group;
-}
-async function getAllGroupIds() {
-  const ids = await channels.getAllGroupIds();
-  return ids;
-}
-async function getAllGroups() {
-  const groups = await channels.getAllGroups();
-  return groups;
-}
-async function bulkAddGroups(array) {
-  await channels.bulkAddGroups(array);
-}
-async function removeGroupById(id) {
-  await channels.removeGroupById(id);
-}
-async function removeAllGroups() {
-  await channels.removeAllGroups();
-}
-
-=======
->>>>>>> 18b5b7c0
 // Identity Keys
 
 const IDENTITY_KEY_KEYS = ['publicKey'];
