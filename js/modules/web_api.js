--- conflicted
+++ resolved
@@ -216,16 +216,12 @@
     const fetchOptions = {
       method: options.type,
       body: options.data || null,
-<<<<<<< HEAD
-      headers: { 'X-Loki-Messenger-Agent': 'OWD' },
-=======
       headers: {
-        'User-Agent': 'Signal Desktop (+https://signal.org/download)',
-        'X-Signal-Agent': 'OWD',
+        'User-Agent': 'Loki Messenger',
+        'X-Loki-Messenger-Agent': 'OWD',
         ...options.headers,
       },
       redirect: options.redirect,
->>>>>>> c5eb0672
       agent,
       ca: options.certificateAuthority,
       timeout,
