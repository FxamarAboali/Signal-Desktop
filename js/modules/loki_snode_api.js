/* eslint-disable class-methods-use-this */
/* global window, textsecure, ConversationController, _, log, process, Buffer, StringView, dcodeIO, URL */

const { lokiRpc } = require('./loki_rpc');
// not sure I like this name but it's been than util
const primitives = require('./loki_primitives');

const is = require('@sindresorhus/is');
const https = require('https');
const nodeFetch = require('node-fetch');
const semver = require('semver');

const snodeHttpsAgent = new https.Agent({
  rejectUnauthorized: false,
});

const RANDOM_SNODES_TO_USE_FOR_PUBKEY_SWARM = 3;
const SEED_NODE_RETRIES = 3;
const SNODE_VERSION_RETRIES = 3;
const MIN_GUARD_COUNT = 2;

const compareSnodes = (current, search) =>
  current.pubkey_ed25519 === search.pubkey_ed25519;

// just get the filtered list
async function tryGetSnodeListFromLokidSeednode(
  seedNodes = window.seedNodeList
) {
  if (!seedNodes.length) {
    log.info(
      'LokiSnodeAPI::tryGetSnodeListFromLokidSeednode - seedNodes are empty'
    );
    return [];
  }
  // Removed limit until there is a way to get snode info
  // for individual nodes (needed for guard nodes);  this way
  // we get all active nodes
  const params = {
    active_only: true,
    fields: {
      public_ip: true,
      storage_port: true,
      pubkey_x25519: true,
      pubkey_ed25519: true,
    },
  };
  // FIXME: use sample
  const seedNode = seedNodes[Math.floor(Math.random() * seedNodes.length)];
  if (!seedNode) {
    log.warn(
      'LokiSnodeAPI::tryGetSnodeListFromLokidSeednode - Could not select random snodes from',
      seedNodes
    );
    return [];
  }
  let snodes = [];
  try {
    const getSnodesFromSeedUrl = async urlObj => {
      const response = await lokiRpc(
        `${urlObj.protocol}//${urlObj.hostname}`,
        urlObj.port,
        'get_n_service_nodes',
        params,
        {}, // Options
        '/json_rpc' // Seed request endpoint
      );
      if (!response) {
        log.error(
          `loki_snodes:::tryGetSnodeListFromLokidSeednode - invalid response from seed ${urlObj.toString()}:`,
          response
        );
        return [];
      }

      // should we try to JSON.parse this?
      if (typeof response === 'string') {
        log.error(
          `loki_snodes:::tryGetSnodeListFromLokidSeednode - invalid string response from seed ${urlObj.toString()}:`,
          response
        );
        return [];
      }

      if (!response.result) {
        log.error(
          `loki_snodes:::tryGetSnodeListFromLokidSeednode - invalid result from seed ${urlObj.toString()}:`,
          response
        );
        return [];
      }
      // Filter 0.0.0.0 nodes which haven't submitted uptime proofs
      return response.result.service_node_states.filter(
        snode => snode.public_ip !== '0.0.0.0'
      );
    };
    const tryUrl = new URL(seedNode.url);
    snodes = await getSnodesFromSeedUrl(tryUrl);
    // throw before clearing the lock, so the retries can kick in
    if (snodes.length === 0) {
      log.warn(
        `LokiSnodeAPI::tryGetSnodeListFromLokidSeednode - ${
          seedNode.url
        } did not return any snodes, falling back to IP`,
        seedNode.ip_url
      );
      // fall back on ip_url
      const tryIpUrl = new URL(seedNode.ip_url);
      snodes = await getSnodesFromSeedUrl(tryIpUrl);
      if (snodes.length === 0) {
        log.warn(
          `LokiSnodeAPI::tryGetSnodeListFromLokidSeednode - ${
            seedNode.ip_url
          } did not return any snodes`
        );
        // does this error message need to be exactly this?
        throw new window.textsecure.SeedNodeError(
          'Failed to contact seed node'
        );
      }
    }
<<<<<<< HEAD
    log.info(
      `LokiSnodeAPI::tryGetSnodeListFromLokidSeednode - ${
        seedNode.url
      } returned ${snodes.length} snodes`
    );
=======
    if (snodes.length) {
      log.info(
        `loki_snodes:::tryGetSnodeListFromLokidSeednode - got ${snodes.length} service nodes from seed`
      );
    }
>>>>>>> cbc32b99
    return snodes;
  } catch (e) {
    log.warn(
      'LokiSnodeAPI::tryGetSnodeListFromLokidSeednode - error',
      e.code,
      e.message,
      'on',
      seedNode
    );
    if (snodes.length === 0) {
      throw new window.textsecure.SeedNodeError('Failed to contact seed node');
    }
  }
  return [];
}

async function getSnodeListFromLokidSeednode(
  seedNodes = window.seedNodeList,
  retries = 0
) {
  if (!seedNodes.length) {
    log.info(
      'LokiSnodeAPI::getSnodeListFromLokidSeednode - seedNodes are empty'
    );
    return [];
  }
  let snodes = [];
  try {
    snodes = await tryGetSnodeListFromLokidSeednode(seedNodes);
  } catch (e) {
    log.warn(
      'LokiSnodeAPI::getSnodeListFromLokidSeednode - error',
      e.code,
      e.message
    );
    // handle retries in case of temporary hiccups
    if (retries < SEED_NODE_RETRIES) {
      setTimeout(() => {
        log.info(
          'LokiSnodeAPI::getSnodeListFromLokidSeednode - Retrying initialising random snode pool, try #',
          retries,
          'seed nodes total',
          seedNodes.length
        );
        getSnodeListFromLokidSeednode(seedNodes, retries + 1);
      }, retries * retries * 5000);
    } else {
      log.error('LokiSnodeAPI::getSnodeListFromLokidSeednode - failing');
      throw new window.textsecure.SeedNodeError('Failed to contact seed node');
    }
  }
  return snodes;
}

class LokiSnodeAPI {
  constructor({ serverUrl, localUrl }) {
    if (!is.string(serverUrl)) {
      throw new Error('LokiSnodeAPI.initialize: Invalid server url');
    }
    this.serverUrl = serverUrl; // random.snode
    this.localUrl = localUrl; // localhost.loki
    this.randomSnodePool = [];
    this.swarmsPendingReplenish = {};
    this.stopGetAllVersionPromiseControl = false;

    this.onionPaths = [];
    this.guardNodes = [];
    this.onionRequestCounter = 0; // Request index for debugging
  }

  assignOnionRequestNumber() {
    this.onionRequestCounter += 1;
    return this.onionRequestCounter;
  }

  async getRandomSnodePool() {
    if (this.randomSnodePool.length === 0) {
      // allow exceptions to pass through upwards without the unhandled promise rejection
      try {
        await this.refreshRandomPool();
      } catch (e) {
        throw e;
      }
    }
    return this.randomSnodePool;
  }

  getRandomPoolLength() {
    return this.randomSnodePool.length;
  }

  async testGuardNode(snode) {
    log.info('Testing a candidate guard node ', snode);

    // Send a post request and make sure it is OK
    const endpoint = '/storage_rpc/v1';

    const url = `https://${snode.ip}:${snode.port}${endpoint}`;

    const ourPK = textsecure.storage.user.getNumber();
    const pubKey = window.getStoragePubKey(ourPK); // truncate if testnet

    const method = 'get_snodes_for_pubkey';
    const params = { pubKey };
    const body = {
      jsonrpc: '2.0',
      id: '0',
      method,
      params,
    };

    const fetchOptions = {
      method: 'POST',
      body: JSON.stringify(body),
      headers: { 'Content-Type': 'application/json' },
      timeout: 10000, // 10s, we want a smaller timeout for testing
    };

    process.env.NODE_TLS_REJECT_UNAUTHORIZED = '0';

    let response;

    try {
      // Log this line for testing
      // curl -k -X POST -H 'Content-Type: application/json' -d '"+fetchOptions.body.replace(/"/g, "\\'")+"'", url
      response = await nodeFetch(url, fetchOptions);
    } catch (e) {
      if (e.type === 'request-timeout') {
        log.warn(`test timeout for node,`, snode);
      }
      return false;
    } finally {
      process.env.NODE_TLS_REJECT_UNAUTHORIZED = '1';
    }

    if (!response.ok) {
      log.info(`Node failed the guard test:`, snode);
    }

    return response.ok;
  }

  async selectGuardNodes() {
    const _ = window.Lodash;

    // FIXME: handle rejections
    let nodePool = await this.getRandomSnodePool();
    if (nodePool.length === 0) {
      log.error(`Could not select guard nodes: node pool is empty`);
      return [];
    }

    let shuffled = _.shuffle(nodePool);

    let guardNodes = [];

    const DESIRED_GUARD_COUNT = 3;

    if (shuffled.length < DESIRED_GUARD_COUNT) {
      log.error(
        `Could not select guard nodes: node pool is not big enough, pool size ${shuffled.length}, need ${DESIRED_GUARD_COUNT}, attempting to refresh randomPool`
      );
      await this.refreshRandomPool();
      nodePool = await this.getRandomSnodePool();
      shuffled = _.shuffle(nodePool);
      if (shuffled.length < DESIRED_GUARD_COUNT) {
        log.error(
          `Could not select guard nodes: node pool is not big enough, pool size ${shuffled.length}, need ${DESIRED_GUARD_COUNT}, failing...`
        );
        return [];
      }
    }
    // The use of await inside while is intentional:
    // we only want to repeat if the await fails
    // eslint-disable-next-line-no-await-in-loop
    while (guardNodes.length < 3) {
      if (shuffled.length < DESIRED_GUARD_COUNT) {
        log.error(`Not enought nodes in the pool`);
        break;
      }

      const candidateNodes = shuffled.splice(0, DESIRED_GUARD_COUNT);

      // Test all three nodes at once
      // eslint-disable-next-line no-await-in-loop
      const idxOk = await Promise.all(
        candidateNodes.map(n => this.testGuardNode(n))
      );

      const goodNodes = _.zip(idxOk, candidateNodes)
        .filter(x => x[0])
        .map(x => x[1]);

      guardNodes = _.concat(guardNodes, goodNodes);
    }

    if (guardNodes.length < DESIRED_GUARD_COUNT) {
      log.error(
        `COULD NOT get enough guard nodes, only have: ${guardNodes.length}`
      );
    }

    log.info('new guard nodes: ', guardNodes);

    const edKeys = guardNodes.map(n => n.pubkey_ed25519);

    await window.libloki.storage.updateGuardNodes(edKeys);

    return guardNodes;
  }

  async getOnionPath(toExclude = null) {
    const _ = window.Lodash;

    let goodPaths = this.onionPaths.filter(x => !x.bad);

<<<<<<< HEAD
    let attemptNumber = 0;
    while (goodPaths.length < 2) {
=======
    if (goodPaths.length < MIN_GUARD_COUNT) {
>>>>>>> cbc32b99
      log.error(
        `Must have at least 2 good onion paths, actual: ${
          goodPaths.length
        }, attempt #${attemptNumber} fetching more...`
      );
      // eslint-disable-next-line no-await-in-loop
      await this.buildNewOnionPaths();
      // should we add a delay? buildNewOnionPaths should act as one

      // reload goodPaths now
      attemptNumber += 1;
      goodPaths = this.onionPaths.filter(x => !x.bad);
    }

    const paths = _.shuffle(goodPaths);

    if (!toExclude) {
      if (!paths[0]) {
        log.error('LokiSnodeAPI::getOnionPath - no path in', paths);
        return [];
      }
      if (!paths[0].path) {
        log.error('LokiSnodeAPI::getOnionPath - no path in', paths[0]);
      }
      return paths[0].path;
    }

    // Select a path that doesn't contain `toExclude`
    const otherPaths = paths.filter(
      path =>
        !_.some(path, node => node.pubkey_ed25519 === toExclude.pubkey_ed25519)
    );

    if (otherPaths.length === 0) {
      // This should never happen!
      // well it did happen, should we
      // await this.buildNewOnionPaths();
      // and restart call?
      log.error(
        `loki_snode_api::getOnionPath - no paths without`,
        toExclude.pubkey_ed25519,
        'path count',
        paths.length,
        'goodPath count',
        goodPaths.length,
        'paths',
        paths
      );
      throw new Error('No onion paths available after filtering');
    }

    if (!otherPaths[0].path) {
      log.error(
        'LokiSnodeAPI::getOnionPath - otherPaths no path in',
        otherPaths[0]
      );
    }

    return otherPaths[0].path;
  }

  markPathAsBad(path) {
    this.onionPaths.forEach(p => {
      if (!p.path) {
        log.error('LokiSnodeAPI::markPathAsBad - no path in', p);
      }
      if (p.path === path) {
        // eslint-disable-next-line no-param-reassign
        p.bad = true;
      }
    });
  }

<<<<<<< HEAD
  // FIXME: need a lock because it is being called multiple times in parallel
=======
  // Does this get called multiple times on startup??
>>>>>>> cbc32b99
  async buildNewOnionPaths() {
    // Note: this function may be called concurrently, so
    // might consider blocking the other calls

    const _ = window.Lodash;

    log.info('LokiSnodeAPI::buildNewOnionPaths - building new onion paths');

    const allNodes = await this.getRandomSnodePool();

    if (this.guardNodes.length === 0) {
      // Not cached, load from DB
      const nodes = await window.libloki.storage.getGuardNodes();

      if (nodes.length === 0) {
        log.warn(
          'LokiSnodeAPI::buildNewOnionPaths - no guard nodes in DB. Will be selecting new guards nodes...'
        );
      } else {
        // We only store the nodes' keys, need to find full entries:
        const edKeys = nodes.map(x => x.ed25519PubKey);
        this.guardNodes = allNodes.filter(
          x => edKeys.indexOf(x.pubkey_ed25519) !== -1
        );

        if (this.guardNodes.length < edKeys.length) {
          log.warn(
<<<<<<< HEAD
            `LokiSnodeAPI::buildNewOnionPaths - could not find some guard nodes: ${
              this.guardNodes.length
            }/${edKeys.length} left`
=======
            `could not find some guard nodes: ${this.guardNodes.length}/${edKeys.length} left`
>>>>>>> cbc32b99
          );
        }
      }

      // If guard nodes is still empty (the old nodes are now invalid), select new ones:
      if (this.guardNodes.length < MIN_GUARD_COUNT) {
        // TODO: don't throw away potentially good guard nodes
        this.guardNodes = await this.selectGuardNodes();
      }
    }

    // TODO: select one guard node and 2 other nodes randomly
    let otherNodes = _.difference(allNodes, this.guardNodes);

    if (otherNodes.length < 2) {
      log.warn(
        'LokiSnodeAPI::buildNewOnionPaths - Too few nodes to build an onion path! Refreshing pool and retrying'
      );
      await this.refreshRandomPool();
      await this.buildNewOnionPaths();
      return;
    }

    otherNodes = _.shuffle(otherNodes);
    const guards = _.shuffle(this.guardNodes);

    // Create path for every guard node:
    const nodesNeededPerPaths = window.lokiFeatureFlags.onionRequestHops - 1;

    // Each path needs X (nodesNeededPerPaths) nodes in addition to the guard node:
    const maxPath = Math.floor(
      Math.min(
        guards.length,
        nodesNeededPerPaths
          ? otherNodes.length / nodesNeededPerPaths
          : otherNodes.length
      )
    );

    // TODO: might want to keep some of the existing paths
    this.onionPaths = [];

    for (let i = 0; i < maxPath; i += 1) {
      const path = [guards[i]];
      for (let j = 0; j < nodesNeededPerPaths; j += 1) {
        path.push(otherNodes[i * nodesNeededPerPaths + j]);
      }
      this.onionPaths.push({ path, bad: false });
    }

    log.info(`Built ${this.onionPaths.length} onion paths`, this.onionPaths);
  }

  async getRandomSnodeAddress() {
    // resolve random snode
    if (this.randomSnodePool.length === 0) {
      // allow exceptions to pass through upwards without the unhandled promise rejection
      try {
        await this.refreshRandomPool();
      } catch (e) {
        throw e;
      }
      if (this.randomSnodePool.length === 0) {
        throw new window.textsecure.SeedNodeError('Invalid seed node response');
      }
    }
    // FIXME: _.sample?
    return this.randomSnodePool[
      Math.floor(Math.random() * this.randomSnodePool.length)
    ];
  }

  // not cacheable because we write to this.randomSnodePool elsewhere
  getNodesMinVersion(minVersion) {
    return this.randomSnodePool.filter(
      node => node.version && semver.gt(node.version, minVersion)
    );
  }

  // use nodes that support more than 1mb
  async getRandomProxySnodeAddress() {
    // resolve random snode
    if (this.randomSnodePool.length === 0) {
      // allow exceptions to pass through upwards without the unhandled promise rejection
      try {
        await this.refreshRandomPool();
      } catch (e) {
        log.error(
<<<<<<< HEAD
          `LokiSnodeAPI::getRandomProxySnodeAddress - error ${e.code} ${
            e.message
          }`
=======
          `loki_snode:::getRandomProxySnodeAddress - error ${e.code} ${e.message}`
>>>>>>> cbc32b99
        );
        throw e;
      }
      if (this.randomSnodePool.length === 0) {
        throw new window.textsecure.SeedNodeError('Invalid seed node response');
      }
    }
    const goodPool = this.getNodesMinVersion('2.0.1');
    if (!goodPool.length) {
      // FIXME: retry
      log.warn(
        `LokiSnodeAPI::getRandomProxySnodeAddress - no good versions yet`
      );
      return false;
    }
    // FIXME: _.sample?
    const goodRandomNode =
      goodPool[Math.floor(Math.random() * goodPool.length)];
    return goodRandomNode;
  }

  // WARNING: this leaks our IP to all snodes but with no other identifying information
  // except "that a client started up" or "ran out of random pool snodes"
  // and the order of the list is randomized, so a snode can't tell if it just started or not
  async _getVersion(node, options = {}) {
    const retries = options.retries || 0;
    try {
      process.env.NODE_TLS_REJECT_UNAUTHORIZED = '0';
      const result = await nodeFetch(
        `https://${node.ip}:${node.port}/get_stats/v1`,
        { agent: snodeHttpsAgent }
      );
      process.env.NODE_TLS_REJECT_UNAUTHORIZED = '1';
      const data = await result.json();
      if (data.version) {
        const foundNodeIdx = this.randomSnodePool.findIndex(n =>
          compareSnodes(n, node)
        );
        if (foundNodeIdx !== -1) {
          this.randomSnodePool[foundNodeIdx].version = data.version;
        } else {
          // maybe already marked bad...
          log.debug(
<<<<<<< HEAD
            `LokiSnodeAPI::_getVersion - can't find ${node.ip}:${
              node.port
            } in randomSnodePool`
=======
            `loki_snode:::_getVersion - can't find ${node.ip}:${node.port} in randomSnodePool`
>>>>>>> cbc32b99
          );
        }
      }
      return data.version;
    } catch (e) {
      // ECONNREFUSED likely means it's just offline...
      // ECONNRESET seems to retry and fail as ECONNREFUSED (so likely a node going offline)
      // ETIMEDOUT not sure what to do about these
      // retry for now but maybe we should be marking bad...
      if (e.code === 'ECONNREFUSED') {
        this.markRandomNodeUnreachable(node);
        const randomNodesLeft = this.getRandomPoolLength();
        // clean up these error messages to be a little neater
        log.warn(
<<<<<<< HEAD
          `LokiSnodeAPI::_getVersion - ${node.ip}:${
            node.port
          } is offline, removing, leaving ${randomNodesLeft} in the randomPool`
=======
          `loki_snode:::_getVersion - ${node.ip}:${node.port} is offline, removing, leaving ${randomNodesLeft} in the randomPool`
>>>>>>> cbc32b99
        );
        // if not ECONNREFUSED, it's mostly ECONNRESETs
        // ENOTFOUND could mean no internet or hiccup
      } else if (retries < SNODE_VERSION_RETRIES) {
        log.warn(
          'LokiSnodeAPI::_getVersion - Error',
          e.code,
          e.message,
          `on ${node.ip}:${node.port} retrying in 1s`
        );
        await primitives.sleepFor(1000);
        return this._getVersion(node, { ...options, retries: retries + 1 });
      } else {
        this.markRandomNodeUnreachable(node);
        const randomNodesLeft = this.getRandomPoolLength();
        log.warn(
<<<<<<< HEAD
          `LokiSnodeAPI::_getVersion - failing to get version for ${node.ip}:${
            node.port
          }, removing, leaving ${randomNodesLeft} in the randomPool`
=======
          `loki_snode:::_getVersion - failing to get version for ${node.ip}:${node.port}, removing, leaving ${randomNodesLeft} in the randomPool`
>>>>>>> cbc32b99
        );
      }
      // maybe throw?
      return false;
    }
  }

  // now get version for all snodes
  // also acts an early online test/purge of bad nodes
  async _getAllVerionsForRandomSnodePool() {
    // let count = 0;
    // const verionStart = Date.now();
    // const total = this.randomSnodePool.length;
    // const noticeEvery = parseInt(total / 10, 10);
    const loop = primitives.abortableIterator(
      this.randomSnodePool,
      async node => {
        // count += 1;
        try {
          await this._getVersion(node);
          /*
          if (count % noticeEvery === 0) {
            // give stats
            const diff = Date.now() - verionStart;
            log.debug(
              `loki_snode:::_getAllVerionsForRandomSnodePool - ${count}/${total} pool version status update, has taken ${diff.toLocaleString()}ms`
            );
            Object.keys(this.versionPools).forEach(version => {
              const nodes = this.versionPools[version].length;
              log.debug(
                `loki_snode:::_getAllVerionsForRandomSnodePool - version ${version} has ${nodes.toLocaleString()} snodes`
              );
            });
          }
          */
        } catch (e) {
          log.error(
            `LokiSnodeAPI::_getAllVerionsForRandomSnodePool - error`,
            e.code,
            e.message
          );
          throw e;
        }
      }
    );
    // make abortable accessible outside this scope
    this.stopGetAllVersionPromiseControl = loop.stop;
    await loop.start(true);
    this.stopGetAllVersionPromiseControl = false; // clear lock
    // an array of objects
    const versions = this.randomSnodePool.reduce((curVal, node) => {
      if (curVal.indexOf(node.version) === -1) {
        curVal.push(node.version);
      }
      return curVal;
    }, []);
    log.debug(
<<<<<<< HEAD
      `LokiSnodeAPI::_getAllVerionsForRandomSnodePool - ${
        versions.length
      } versions retrieved from network!:`,
=======
      `loki_snode:::_getAllVerionsForRandomSnodePool - ${versions.length} versions retrieved from network!:`,
>>>>>>> cbc32b99
      versions.join(',')
    );
  }

  async refreshRandomPool(seedNodes = window.seedNodeList) {
    if (!seedNodes.length) {
      if (!window.seedNodeList || !window.seedNodeList.length) {
        log.error(
          `loki_snodes:::refreshRandomPool - seedNodeList has not been loaded yet`
        );
        return [];
      }
      // eslint-disable-next-line no-param-reassign
      seedNodes = window.seedNodeList;
    }
    return primitives.allowOnlyOneAtATime('refreshRandomPool', async () => {
      // are we running any _getAllVerionsForRandomSnodePool
      if (this.stopGetAllVersionPromiseControl !== false) {
        // we are, stop them
        this.stopGetAllVersionPromiseControl();
      }
      let snodes = [];
      try {
        snodes = await getSnodeListFromLokidSeednode(seedNodes);
        // make sure order of the list is random, so we get version in a non-deterministic way
        snodes = _.shuffle(snodes);
        // commit changes to be live
        // we'll update the version (in case they upgrade) every cycle
        this.randomSnodePool = snodes.map(snode => ({
          ip: snode.public_ip,
          port: snode.storage_port,
          pubkey_x25519: snode.pubkey_x25519,
          pubkey_ed25519: snode.pubkey_ed25519,
        }));
        log.info(
          'LokiSnodeAPI::refreshRandomPool - Refreshed random snode pool with',
          this.randomSnodePool.length,
          'snodes'
        );
        // start polling versions but no need to await it
        this._getAllVerionsForRandomSnodePool();
      } catch (e) {
        log.warn('LokiSnodeAPI::refreshRandomPool - error', e.code, e.message);
        /*
        log.error(
          'loki_snodes:::refreshRandomPoolPromise -  Giving up trying to contact seed node'
        );
        */
        if (snodes.length === 0) {
          throw new window.textsecure.SeedNodeError(
            'Failed to contact seed node'
          );
        }
      }
      return this.randomSnodePool;
    });
  }

  // unreachableNode.url is like 9hrje1bymy7hu6nmtjme9idyu3rm8gr3mkstakjyuw1997t7w4ny.snode
  async unreachableNode(pubKey, unreachableNode) {
    const conversation = ConversationController.get(pubKey);
    const swarmNodes = [...conversation.get('swarmNodes')];
    if (typeof unreachableNode === 'string') {
      log.warn(
        'LokiSnodeAPI::unreachableNode - String passed as unreachableNode to unreachableNode'
      );
      return swarmNodes;
    }
    let found = false;
    const filteredNodes = swarmNodes.filter(node => {
      // keep all but thisNode
      const thisNode =
        node.address === unreachableNode.address &&
        compareSnodes(unreachableNode, node);
      if (thisNode) {
        found = true;
      }
      return !thisNode;
    });
    if (!found) {
      log.warn(
<<<<<<< HEAD
        `LokiSnodeAPI::unreachableNode - snode ${unreachableNode.ip}:${
          unreachableNode.port
        } has already been marked as bad`
=======
        `loki_snodes:::unreachableNode - snode ${unreachableNode.ip}:${unreachableNode.port} has already been marked as bad`
>>>>>>> cbc32b99
      );
    }
    try {
      await conversation.updateSwarmNodes(filteredNodes);
    } catch (e) {
      log.error(`LokiSnodeAPI::unreachableNode - error ${e.code} ${e.message}`);
      throw e;
    }
    return filteredNodes;
  }

  markRandomNodeUnreachable(snode) {
    this.randomSnodePool = _.without(this.randomSnodePool, snode);
  }

  async updateLastHash(convoId, snodeAddress, hash, expiresAt) {
    // FIXME: handle rejections
    await window.Signal.Data.updateLastHash({
      convoId,
      snode: snodeAddress,
      hash,
      expiresAt,
    });
  }

  // called by loki_message:::sendMessage & loki_message:::startLongPolling
  async getSwarmNodesForPubKey(pubKey, options = {}) {
    const { fetchHashes } = options;
    try {
      const conversation = ConversationController.get(pubKey);
      const swarmNodes = [...conversation.get('swarmNodes')];

      // always? include lashHash
      if (fetchHashes) {
        await Promise.all(
          Object.keys(swarmNodes).map(async j => {
            const node = swarmNodes[j];
            // FIXME make a batch function call
            const lastHash = await window.Signal.Data.getLastHashBySnode(
              pubKey,
              node.address
            );
            log.debug(
<<<<<<< HEAD
              `LokiSnodeAPI::getSwarmNodesForPubKey - ${j} ${node.ip}:${
                node.port
              }`
=======
              `loki_snode:::getSwarmNodesForPubKey - ${j} ${node.ip}:${node.port}`
>>>>>>> cbc32b99
            );
            swarmNodes[j] = {
              ...node,
              lastHash,
            };
          })
        );
      }

      return swarmNodes;
    } catch (e) {
      log.error('getSwarmNodesForPubKey expection: ', e);
      throw new window.textsecure.ReplayableError({
        message: 'Could not get conversation',
      });
    }
  }

  async updateSwarmNodes(pubKey, newNodes) {
    try {
      const filteredNodes = newNodes.filter(snode => snode.ip !== '0.0.0.0');
      const conversation = ConversationController.get(pubKey);
      await conversation.updateSwarmNodes(filteredNodes);
      return filteredNodes;
    } catch (e) {
      log.error(
        `LokiSnodeAPI::updateSwarmNodes - error ${e.code} ${e.message}`
      );
      throw new window.textsecure.ReplayableError({
        message: 'Could not get conversation',
      });
    }
  }

  // FIXME: in it's own PR, reorder functions: put _getFreshSwarmNodes and it's callee
  // only loki_message::startLongPolling calls this...
  async refreshSwarmNodesForPubKey(pubKey) {
    // FIXME: handle rejections
    const newNodes = await this._getFreshSwarmNodes(pubKey);
    log.debug(
      'LokiSnodeAPI::refreshSwarmNodesForPubKey - newNodes',
      newNodes.length
    );
    const filteredNodes = this.updateSwarmNodes(pubKey, newNodes);
    return filteredNodes;
  }

  async _getFreshSwarmNodes(pubKey) {
    return primitives.allowOnlyOneAtATime(`swarmRefresh${pubKey}`, async () => {
      let newSwarmNodes = [];
      try {
        newSwarmNodes = await this._getSwarmNodes(pubKey);
      } catch (e) {
        log.error(
          'LokiSnodeAPI::_getFreshSwarmNodes - error',
          e.code,
          e.message
        );
        // TODO: Handle these errors sensibly
        newSwarmNodes = [];
      }
      return newSwarmNodes;
    });
  }

  // helper function
  async _requestLnsMapping(node, nameHash) {
    log.debug('[lns] lns requests to {}:{}', node.ip, node.port);

    try {
      // Hm, in case of proxy/onion routing we
      // are not even using ip/port...
      return lokiRpc(
        `https://${node.ip}`,
        node.port,
        'get_lns_mapping',
        {
          name_hash: nameHash,
        },
        {},
        '/storage_rpc/v1',
        node
      );
    } catch (e) {
      log.warn('exception caught making lns requests to a node', node, e);
      return false;
    }
  }

  async getLnsMapping(lnsName, timeout) {
    // Returns { pubkey, error }
    // pubkey is
    //      undefined when unconfirmed or no mapping found
    //      string    when found
    // timeout parameter optional (ms)

    // How many nodes to fetch data from?
    const numRequests = 5;

    // How many nodes must have the same response value?
    const numRequiredConfirms = 3;

    let ciphertextHex;
    let pubkey;
    let error;

    const _ = window.Lodash;

    const input = Buffer.from(lnsName);
    const output = await window.blake2b(input);
    const nameHash = dcodeIO.ByteBuffer.wrap(output).toString('base64');

    // Timeouts
    const maxTimeoutVal = 2 ** 31 - 1;
    const timeoutPromise = () =>
      new Promise((_resolve, reject) =>
        setTimeout(() => reject(), timeout || maxTimeoutVal)
      );

    // Get nodes capable of doing LNS
    const lnsNodes = await this.getNodesMinVersion(
      window.CONSTANTS.LNS_CAPABLE_NODES_VERSION
    );

    // Enough nodes?
    if (lnsNodes.length < numRequiredConfirms) {
      error = { lnsTooFewNodes: window.i18n('lnsTooFewNodes') };
      return { pubkey, error };
    }

    const confirmedNodes = [];

    // Promise is only resolved when a consensus is found
    let cipherResolve;
    const cipherPromise = () =>
      new Promise(resolve => {
        cipherResolve = resolve;
      });

    const decryptHex = async cipherHex => {
      const ciphertext = new Uint8Array(StringView.hexToArrayBuffer(cipherHex));

      const res = await window.decryptLnsEntry(lnsName, ciphertext);
      const publicKey = StringView.arrayBufferToHex(res);

      return publicKey;
    };

    const fetchFromNode = async node => {
      const res = await this._requestLnsMapping(node, nameHash);

      // Do validation
      if (res && res.result && res.result.status === 'OK') {
        const hasMapping = res.result.entries && res.result.entries.length > 0;

        const resValue = hasMapping
          ? res.result.entries[0].encrypted_value
          : null;

        confirmedNodes.push(resValue);

        if (confirmedNodes.length >= numRequiredConfirms) {
          if (ciphertextHex) {
            // Result already found, dont worry
            return;
          }

          const [winner, count] = _.maxBy(
            _.entries(_.countBy(confirmedNodes)),
            x => x[1]
          );

          if (count >= numRequiredConfirms) {
            ciphertextHex = winner === String(null) ? null : winner;

            // null represents no LNS mapping
            if (ciphertextHex === null) {
              error = { lnsMappingNotFound: window.i18n('lnsMappingNotFound') };
            }

            cipherResolve({ ciphertextHex });
          }
        }
      }
    };

    const nodes = lnsNodes.splice(0, numRequests);

    // Start fetching from nodes
    nodes.forEach(node => fetchFromNode(node));

    // Timeouts (optional parameter)
    // Wait for cipher to be found; race against timeout
    // eslint-disable-next-line more/no-then
    await Promise.race([cipherPromise, timeoutPromise].map(f => f()))
      .then(async () => {
        if (ciphertextHex !== null) {
          pubkey = await decryptHex(ciphertextHex);
        }
      })
      .catch(() => {
        error = { lnsLookupTimeout: window.i18n('lnsLookupTimeout') };
      });

    return { pubkey, error };
  }

  // get snodes for pubkey from random snode
  async _getSnodesForPubkey(pubKey) {
    let snode = { ip: '', port: 0 };
    try {
      snode = await this.getRandomSnodeAddress();
      const result = await lokiRpc(
        `https://${snode.ip}`,
        snode.port,
        'get_snodes_for_pubkey',
        {
          pubKey,
        },
        {},
        '/storage_rpc/v1',
        snode
      );
      if (!result) {
        log.warn(
<<<<<<< HEAD
          `LokiSnodeAPI::_getSnodesForPubkey - lokiRpc on ${snode.ip}:${
            snode.port
          } returned falsish value`,
=======
          `loki_snode:::_getSnodesForPubkey - lokiRpc on ${snode.ip}:${snode.port} returned falsish value`,
>>>>>>> cbc32b99
          result
        );
        return [];
      }
      if (!result.snodes) {
        // we hit this when snode gives 500s
        log.warn(
<<<<<<< HEAD
          `LokiSnodeAPI::_getSnodesForPubkey - lokiRpc on ${snode.ip}:${
            snode.port
          } returned falsish value for snodes`,
=======
          `loki_snode:::_getSnodesForPubkey - lokiRpc on ${snode.ip}:${snode.port} returned falsish value for snodes`,
>>>>>>> cbc32b99
          result
        );
        return [];
      }
      const snodes = result.snodes.filter(tSnode => tSnode.ip !== '0.0.0.0');
      return snodes;
    } catch (e) {
      this.markRandomNodeUnreachable(snode);
      const randomPoolRemainingCount = this.getRandomPoolLength();
      log.error(
        'LokiSnodeAPI::_getSnodesForPubkey - error',
        e.code,
        e.message,
        `for ${snode.ip}:${snode.port}. ${randomPoolRemainingCount} snodes remaining in randomPool`
      );
      return [];
    }
  }

  async _getSwarmNodes(pubKey) {
    const snodes = [];
    // creates a range: [0, 1, 2]
    const questions = [...Array(RANDOM_SNODES_TO_USE_FOR_PUBKEY_SWARM).keys()];
    // FIXME: handle rejections
    await Promise.all(
      questions.map(async qNum => {
        // allow exceptions to pass through upwards
        const resList = await this._getSnodesForPubkey(pubKey);
        log.info(
          `LokiSnodeAPI::_getSwarmNodes - question ${qNum} got`,
          resList.length,
          'snodes'
        );
        resList.map(item => {
          const hasItem = snodes.some(n => compareSnodes(n, item));
          if (!hasItem) {
            snodes.push(item);
          }
          return true;
        });
      })
    );
    // should we only activate entries that are in all results? yes
    return snodes;
  }
}

module.exports = LokiSnodeAPI;<|MERGE_RESOLUTION|>--- conflicted
+++ resolved
@@ -28,7 +28,7 @@
 ) {
   if (!seedNodes.length) {
     log.info(
-      'LokiSnodeAPI::tryGetSnodeListFromLokidSeednode - seedNodes are empty'
+      'loki_snode_api::tryGetSnodeListFromLokidSeednode - seedNodes are empty'
     );
     return [];
   }
@@ -48,7 +48,7 @@
   const seedNode = seedNodes[Math.floor(Math.random() * seedNodes.length)];
   if (!seedNode) {
     log.warn(
-      'LokiSnodeAPI::tryGetSnodeListFromLokidSeednode - Could not select random snodes from',
+      'loki_snode_api::tryGetSnodeListFromLokidSeednode - Could not select random snodes from',
       seedNodes
     );
     return [];
@@ -66,7 +66,7 @@
       );
       if (!response) {
         log.error(
-          `loki_snodes:::tryGetSnodeListFromLokidSeednode - invalid response from seed ${urlObj.toString()}:`,
+          `loki_snode_api:::tryGetSnodeListFromLokidSeednode - invalid response from seed ${urlObj.toString()}:`,
           response
         );
         return [];
@@ -75,7 +75,7 @@
       // should we try to JSON.parse this?
       if (typeof response === 'string') {
         log.error(
-          `loki_snodes:::tryGetSnodeListFromLokidSeednode - invalid string response from seed ${urlObj.toString()}:`,
+          `loki_snode_api:::tryGetSnodeListFromLokidSeednode - invalid string response from seed ${urlObj.toString()}:`,
           response
         );
         return [];
@@ -83,7 +83,7 @@
 
       if (!response.result) {
         log.error(
-          `loki_snodes:::tryGetSnodeListFromLokidSeednode - invalid result from seed ${urlObj.toString()}:`,
+          `loki_snode_api:::tryGetSnodeListFromLokidSeednode - invalid result from seed ${urlObj.toString()}:`,
           response
         );
         return [];
@@ -98,7 +98,7 @@
     // throw before clearing the lock, so the retries can kick in
     if (snodes.length === 0) {
       log.warn(
-        `LokiSnodeAPI::tryGetSnodeListFromLokidSeednode - ${
+        `loki_snode_api::tryGetSnodeListFromLokidSeednode - ${
           seedNode.url
         } did not return any snodes, falling back to IP`,
         seedNode.ip_url
@@ -108,7 +108,7 @@
       snodes = await getSnodesFromSeedUrl(tryIpUrl);
       if (snodes.length === 0) {
         log.warn(
-          `LokiSnodeAPI::tryGetSnodeListFromLokidSeednode - ${
+          `loki_snode_api::tryGetSnodeListFromLokidSeednode - ${
             seedNode.ip_url
           } did not return any snodes`
         );
@@ -118,19 +118,13 @@
         );
       }
     }
-<<<<<<< HEAD
-    log.info(
-      `LokiSnodeAPI::tryGetSnodeListFromLokidSeednode - ${
-        seedNode.url
-      } returned ${snodes.length} snodes`
-    );
-=======
     if (snodes.length) {
       log.info(
-        `loki_snodes:::tryGetSnodeListFromLokidSeednode - got ${snodes.length} service nodes from seed`
-      );
-    }
->>>>>>> cbc32b99
+        `loki_snode_api::tryGetSnodeListFromLokidSeednode - ${
+          seedNode.url
+        } returned ${snodes.length} snodes`
+      );
+    }
     return snodes;
   } catch (e) {
     log.warn(
@@ -153,7 +147,7 @@
 ) {
   if (!seedNodes.length) {
     log.info(
-      'LokiSnodeAPI::getSnodeListFromLokidSeednode - seedNodes are empty'
+      'loki_snode_api::getSnodeListFromLokidSeednode - seedNodes are empty'
     );
     return [];
   }
@@ -162,7 +156,7 @@
     snodes = await tryGetSnodeListFromLokidSeednode(seedNodes);
   } catch (e) {
     log.warn(
-      'LokiSnodeAPI::getSnodeListFromLokidSeednode - error',
+      'loki_snode_api::getSnodeListFromLokidSeednode - error',
       e.code,
       e.message
     );
@@ -170,7 +164,7 @@
     if (retries < SEED_NODE_RETRIES) {
       setTimeout(() => {
         log.info(
-          'LokiSnodeAPI::getSnodeListFromLokidSeednode - Retrying initialising random snode pool, try #',
+          'loki_snode_api::getSnodeListFromLokidSeednode - Retrying initialising random snode pool, try #',
           retries,
           'seed nodes total',
           seedNodes.length
@@ -178,7 +172,7 @@
         getSnodeListFromLokidSeednode(seedNodes, retries + 1);
       }, retries * retries * 5000);
     } else {
-      log.error('LokiSnodeAPI::getSnodeListFromLokidSeednode - failing');
+      log.error('loki_snode_api::getSnodeListFromLokidSeednode - failing');
       throw new window.textsecure.SeedNodeError('Failed to contact seed node');
     }
   }
@@ -347,12 +341,8 @@
 
     let goodPaths = this.onionPaths.filter(x => !x.bad);
 
-<<<<<<< HEAD
     let attemptNumber = 0;
-    while (goodPaths.length < 2) {
-=======
-    if (goodPaths.length < MIN_GUARD_COUNT) {
->>>>>>> cbc32b99
+    while (goodPaths.length < MIN_GUARD_COUNT) {
       log.error(
         `Must have at least 2 good onion paths, actual: ${
           goodPaths.length
@@ -392,7 +382,7 @@
       // await this.buildNewOnionPaths();
       // and restart call?
       log.error(
-        `loki_snode_api::getOnionPath - no paths without`,
+        `LokiSnodeAPI::getOnionPath - no paths without`,
         toExclude.pubkey_ed25519,
         'path count',
         paths.length,
@@ -426,11 +416,7 @@
     });
   }
 
-<<<<<<< HEAD
   // FIXME: need a lock because it is being called multiple times in parallel
-=======
-  // Does this get called multiple times on startup??
->>>>>>> cbc32b99
   async buildNewOnionPaths() {
     // Note: this function may be called concurrently, so
     // might consider blocking the other calls
@@ -458,13 +444,9 @@
 
         if (this.guardNodes.length < edKeys.length) {
           log.warn(
-<<<<<<< HEAD
             `LokiSnodeAPI::buildNewOnionPaths - could not find some guard nodes: ${
               this.guardNodes.length
             }/${edKeys.length} left`
-=======
-            `could not find some guard nodes: ${this.guardNodes.length}/${edKeys.length} left`
->>>>>>> cbc32b99
           );
         }
       }
@@ -553,13 +535,9 @@
         await this.refreshRandomPool();
       } catch (e) {
         log.error(
-<<<<<<< HEAD
           `LokiSnodeAPI::getRandomProxySnodeAddress - error ${e.code} ${
             e.message
           }`
-=======
-          `loki_snode:::getRandomProxySnodeAddress - error ${e.code} ${e.message}`
->>>>>>> cbc32b99
         );
         throw e;
       }
@@ -603,13 +581,9 @@
         } else {
           // maybe already marked bad...
           log.debug(
-<<<<<<< HEAD
             `LokiSnodeAPI::_getVersion - can't find ${node.ip}:${
               node.port
             } in randomSnodePool`
-=======
-            `loki_snode:::_getVersion - can't find ${node.ip}:${node.port} in randomSnodePool`
->>>>>>> cbc32b99
           );
         }
       }
@@ -624,13 +598,9 @@
         const randomNodesLeft = this.getRandomPoolLength();
         // clean up these error messages to be a little neater
         log.warn(
-<<<<<<< HEAD
           `LokiSnodeAPI::_getVersion - ${node.ip}:${
             node.port
           } is offline, removing, leaving ${randomNodesLeft} in the randomPool`
-=======
-          `loki_snode:::_getVersion - ${node.ip}:${node.port} is offline, removing, leaving ${randomNodesLeft} in the randomPool`
->>>>>>> cbc32b99
         );
         // if not ECONNREFUSED, it's mostly ECONNRESETs
         // ENOTFOUND could mean no internet or hiccup
@@ -647,13 +617,9 @@
         this.markRandomNodeUnreachable(node);
         const randomNodesLeft = this.getRandomPoolLength();
         log.warn(
-<<<<<<< HEAD
           `LokiSnodeAPI::_getVersion - failing to get version for ${node.ip}:${
             node.port
           }, removing, leaving ${randomNodesLeft} in the randomPool`
-=======
-          `loki_snode:::_getVersion - failing to get version for ${node.ip}:${node.port}, removing, leaving ${randomNodesLeft} in the randomPool`
->>>>>>> cbc32b99
         );
       }
       // maybe throw?
@@ -679,12 +645,12 @@
             // give stats
             const diff = Date.now() - verionStart;
             log.debug(
-              `loki_snode:::_getAllVerionsForRandomSnodePool - ${count}/${total} pool version status update, has taken ${diff.toLocaleString()}ms`
+              `LokiSnodeAPI:::_getAllVerionsForRandomSnodePool - ${count}/${total} pool version status update, has taken ${diff.toLocaleString()}ms`
             );
             Object.keys(this.versionPools).forEach(version => {
               const nodes = this.versionPools[version].length;
               log.debug(
-                `loki_snode:::_getAllVerionsForRandomSnodePool - version ${version} has ${nodes.toLocaleString()} snodes`
+                `LokiSnodeAPI:::_getAllVerionsForRandomSnodePool - version ${version} has ${nodes.toLocaleString()} snodes`
               );
             });
           }
@@ -711,13 +677,9 @@
       return curVal;
     }, []);
     log.debug(
-<<<<<<< HEAD
       `LokiSnodeAPI::_getAllVerionsForRandomSnodePool - ${
         versions.length
       } versions retrieved from network!:`,
-=======
-      `loki_snode:::_getAllVerionsForRandomSnodePool - ${versions.length} versions retrieved from network!:`,
->>>>>>> cbc32b99
       versions.join(',')
     );
   }
@@ -726,7 +688,7 @@
     if (!seedNodes.length) {
       if (!window.seedNodeList || !window.seedNodeList.length) {
         log.error(
-          `loki_snodes:::refreshRandomPool - seedNodeList has not been loaded yet`
+          `LokiSnodeAPI:::refreshRandomPool - seedNodeList has not been loaded yet`
         );
         return [];
       }
@@ -763,7 +725,7 @@
         log.warn('LokiSnodeAPI::refreshRandomPool - error', e.code, e.message);
         /*
         log.error(
-          'loki_snodes:::refreshRandomPoolPromise -  Giving up trying to contact seed node'
+          'LokiSnodeAPI:::refreshRandomPoolPromise -  Giving up trying to contact seed node'
         );
         */
         if (snodes.length === 0) {
@@ -799,13 +761,9 @@
     });
     if (!found) {
       log.warn(
-<<<<<<< HEAD
         `LokiSnodeAPI::unreachableNode - snode ${unreachableNode.ip}:${
           unreachableNode.port
         } has already been marked as bad`
-=======
-        `loki_snodes:::unreachableNode - snode ${unreachableNode.ip}:${unreachableNode.port} has already been marked as bad`
->>>>>>> cbc32b99
       );
     }
     try {
@@ -849,13 +807,9 @@
               node.address
             );
             log.debug(
-<<<<<<< HEAD
               `LokiSnodeAPI::getSwarmNodesForPubKey - ${j} ${node.ip}:${
                 node.port
               }`
-=======
-              `loki_snode:::getSwarmNodesForPubKey - ${j} ${node.ip}:${node.port}`
->>>>>>> cbc32b99
             );
             swarmNodes[j] = {
               ...node,
@@ -1081,13 +1035,9 @@
       );
       if (!result) {
         log.warn(
-<<<<<<< HEAD
           `LokiSnodeAPI::_getSnodesForPubkey - lokiRpc on ${snode.ip}:${
             snode.port
           } returned falsish value`,
-=======
-          `loki_snode:::_getSnodesForPubkey - lokiRpc on ${snode.ip}:${snode.port} returned falsish value`,
->>>>>>> cbc32b99
           result
         );
         return [];
@@ -1095,13 +1045,9 @@
       if (!result.snodes) {
         // we hit this when snode gives 500s
         log.warn(
-<<<<<<< HEAD
           `LokiSnodeAPI::_getSnodesForPubkey - lokiRpc on ${snode.ip}:${
             snode.port
           } returned falsish value for snodes`,
-=======
-          `loki_snode:::_getSnodesForPubkey - lokiRpc on ${snode.ip}:${snode.port} returned falsish value for snodes`,
->>>>>>> cbc32b99
           result
         );
         return [];
