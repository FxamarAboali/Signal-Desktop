/* global log, textsecure, libloki, Signal, Whisper, ConversationController,
clearTimeout, MessageController, libsignal, StringView, window, _,
dcodeIO, Buffer, lokiSnodeAPI, TextDecoder, process */
const nodeFetch = require('node-fetch');
const { URL, URLSearchParams } = require('url');
const FormData = require('form-data');
const https = require('https');
const path = require('path');

const lokiRpcUtils = require('./loki_rpc');

// Can't be less than 1200 if we have unauth'd requests
const PUBLICCHAT_MSG_POLL_EVERY = 1.5 * 1000; // 1.5s
const PUBLICCHAT_CHAN_POLL_EVERY = 20 * 1000; // 20s
const PUBLICCHAT_DELETION_POLL_EVERY = 5 * 1000; // 5s
const PUBLICCHAT_MOD_POLL_EVERY = 30 * 1000; // 30s
const PUBLICCHAT_MIN_TIME_BETWEEN_DUPLICATE_MESSAGES = 10 * 1000; // 10s

// FIXME: replace with something on urlPubkeyMap...
const FILESERVER_HOSTS = [
  'file-dev.lokinet.org',
  'file.lokinet.org',
  'file-dev.getsession.org',
  'file.getsession.org',
];

const LOKIFOUNDATION_DEVFILESERVER_PUBKEY =
  'BSZiMVxOco/b3sYfaeyiMWv/JnqokxGXkHoclEx8TmZ6';
const LOKIFOUNDATION_FILESERVER_PUBKEY =
  'BWJQnVm97sQE3Q1InB4Vuo+U/T1hmwHBv0ipkiv8tzEc';
const urlPubkeyMap = {
  'https://file-dev.getsession.org': LOKIFOUNDATION_DEVFILESERVER_PUBKEY,
  'https://file-dev.lokinet.org': LOKIFOUNDATION_DEVFILESERVER_PUBKEY,
  'https://file.getsession.org': LOKIFOUNDATION_FILESERVER_PUBKEY,
  'https://file.lokinet.org': LOKIFOUNDATION_FILESERVER_PUBKEY,
};

const HOMESERVER_USER_ANNOTATION_TYPE = 'network.loki.messenger.homeserver';
const AVATAR_USER_ANNOTATION_TYPE = 'network.loki.messenger.avatar';
const SETTINGS_CHANNEL_ANNOTATION_TYPE = 'net.patter-app.settings';
const MESSAGE_ATTACHMENT_TYPE = 'net.app.core.oembed';
const LOKI_ATTACHMENT_TYPE = 'attachment';
const LOKI_PREVIEW_TYPE = 'preview';

const snodeHttpsAgent = new https.Agent({
  rejectUnauthorized: false,
});

const timeoutDelay = ms => new Promise(resolve => setTimeout(resolve, ms));

const sendViaOnion = async (srvPubKey, url, fetchOptions, options = {}) => {
  if (!srvPubKey) {
    log.error(
      'loki_app_dot_net:::sendViaOnion - called without a server public key'
    );
    return {};
  }

  // set retry count
  if (options.retry === undefined) {
    // eslint-disable-next-line no-param-reassign
    options.retry = 0;
    // eslint-disable-next-line no-param-reassign
    options.requestNumber = window.lokiSnodeAPI.assignOnionRequestNumber();
  }

  const payloadObj = {
    method: fetchOptions.method || 'GET',
    body: fetchOptions.body || '',
    // safety issue with file server, just safer to have this
    headers: fetchOptions.headers || {},
    // no initial /
    endpoint: url.pathname.replace(/^\//, ''),
  };
  if (url.search) {
    payloadObj.endpoint += url.search;
  }

  // from https://github.com/sindresorhus/is-stream/blob/master/index.js
  if (
    payloadObj.body &&
    typeof payloadObj.body === 'object' &&
    typeof payloadObj.body.pipe === 'function'
  ) {
    const fData = payloadObj.body.getBuffer();
    const fHeaders = payloadObj.body.getHeaders();
    // update headers for boundary
    payloadObj.headers = { ...payloadObj.headers, ...fHeaders };
    // update body with base64 chunk
    payloadObj.body = {
      fileUpload: fData.toString('base64'),
    };
  }

  let pathNodes = [];
  try {
    pathNodes = await lokiSnodeAPI.getOnionPath();
  } catch (e) {
    log.error(
      `loki_app_dot_net:::sendViaOnion #${options.requestNumber} - getOnionPath Error ${e.code} ${e.message}`
    );
  }
  if (!pathNodes || !pathNodes.length) {
    log.warn(
      `loki_app_dot_net:::sendViaOnion #${options.requestNumber} - failing, no path available`
    );
    // should we retry?
    return {};
  }

  // do the request
  let result;
  try {
    result = await lokiRpcUtils.sendOnionRequestLsrpcDest(
      0,
      pathNodes,
      srvPubKey,
      url.host,
      payloadObj,
      options.requestNumber
    );
  } catch (e) {
    log.error(
      'loki_app_dot_net:::sendViaOnion - lokiRpcUtils error',
      e.code,
      e.message
    );
    return {};
  }

  if (result === lokiRpcUtils.BAD_PATH) {
    return {};
  }

  // handle error/retries
  if (!result.status) {
    log.error(
      `loki_app_dot_net:::sendViaOnion #${options.requestNumber} - Retry #${options.retry} Couldnt handle onion request, retrying`,
      payloadObj
    );
    return sendViaOnion(srvPubKey, url, fetchOptions, {
      ...options,
      retry: options.retry + 1,
      counter: options.requestNumber,
    });
  }

  if (options.noJson) {
    return {
      result,
      txtResponse: result.body,
      response: {
        data: result.body,
        headers: result.headers,
      },
    };
  }

  // get the return variables we need
  let response = {};
  let txtResponse = '';
<<<<<<< HEAD

  let { body } = result;
  if (typeof body === 'string') {
    // adn does uses this path
    // log.info(`loki_app_dot_net:::sendViaOnion - got text response ${url.toString()}`);
    txtResponse = result.body;
    try {
      body = JSON.parse(result.body);
    } catch (e) {
      log.error(
        `loki_app_dot_net:::sendViaOnion #${
          options.requestNumber
        } - Cant decode JSON body`,
        typeof result.body,
        result.body
      );
    }
  } else {
    // why is
    // https://chat-dev.lokinet.org/loki/v1/channel/1/deletes?count=200&since_id=
    // difference in response than all the other calls....
    log.info(
      `loki_app_dot_net:::sendViaOnion - got object response ${url.toString()}`
=======
  let body = '';
  try {
    body = JSON.parse(result.body);
  } catch (e) {
    log.error(
      `loki_app_dot_net:::sendViaOnion #${options.requestNumber} - Cant decode JSON body`,
      result.body
>>>>>>> cbc32b99
    );
  }
  // result.status has the http response code
  if (!txtResponse) {
    txtResponse = JSON.stringify(body);
  }
  response = body;
  response.headers = result.headers;

  return { result, txtResponse, response };
};

const sendToProxy = async (srvPubKey, endpoint, fetchOptions, options = {}) => {
  if (!srvPubKey) {
    log.error(
      'loki_app_dot_net:::sendToProxy - called without a server public key'
    );
    return {};
  }

  const payloadObj = {
    body: fetchOptions.body, // might need to b64 if binary...
    endpoint,
    method: fetchOptions.method,
    // safety issue with file server, just safer to have this
    headers: fetchOptions.headers || {},
  };

  // from https://github.com/sindresorhus/is-stream/blob/master/index.js
  let fileUpload = false;
  if (
    payloadObj.body &&
    typeof payloadObj.body === 'object' &&
    typeof payloadObj.body.pipe === 'function'
  ) {
    const fData = payloadObj.body.getBuffer();
    const fHeaders = payloadObj.body.getHeaders();
    // update headers for boundary
    payloadObj.headers = { ...payloadObj.headers, ...fHeaders };
    // update body with base64 chunk
    payloadObj.body = {
      fileUpload: fData.toString('base64'),
    };
    fileUpload = true;
  }

  // use nodes that support more than 1mb
  const randomFunc = fileUpload
    ? 'getRandomProxySnodeAddress'
    : 'getRandomSnodeAddress';
  const randSnode = await lokiSnodeAPI[randomFunc]();
  if (randSnode === false) {
    log.warn('proxy random snode pool is not ready, retrying 10s', endpoint);
    // no nodes in the pool yet, give it some time and retry
    await timeoutDelay(1000);
    return sendToProxy(srvPubKey, endpoint, fetchOptions, options);
  }
  const url = `https://${randSnode.ip}:${randSnode.port}/file_proxy`;

  // convert our payload to binary buffer
  const payloadData = Buffer.from(
    dcodeIO.ByteBuffer.wrap(JSON.stringify(payloadObj)).toArrayBuffer()
  );
  payloadObj.body = false; // free memory

  // make temporary key for this request/response
  // async maybe preferable to avoid cpu spikes
  // but I think sync might be more apt in cases like sending...
  const ephemeralKey = await libloki.crypto.generateEphemeralKeyPair();

  // mix server pub key with our priv key
  const symKey = await libsignal.Curve.async.calculateAgreement(
    srvPubKey, // server's pubkey
    ephemeralKey.privKey // our privkey
  );

  const ivAndCiphertext = await libloki.crypto.DHEncrypt(symKey, payloadData);

  // convert final buffer to base64
  const cipherText64 = dcodeIO.ByteBuffer.wrap(ivAndCiphertext).toString(
    'base64'
  );

  const ephemeralPubKey64 = dcodeIO.ByteBuffer.wrap(
    ephemeralKey.pubKey
  ).toString('base64');

  const finalRequestHeader = {
    'X-Loki-File-Server-Ephemeral-Key': ephemeralPubKey64,
  };

  const firstHopOptions = {
    method: 'POST',
    // not sure why I can't use anything but json...
    // text/plain would be preferred...
    body: JSON.stringify({ cipherText64 }),
    headers: {
      'Content-Type': 'application/json',
      'X-Loki-File-Server-Target': '/loki/v1/secure_rpc',
      'X-Loki-File-Server-Verb': 'POST',
      'X-Loki-File-Server-Headers': JSON.stringify(finalRequestHeader),
    },
    // we are talking to a snode...
    agent: snodeHttpsAgent,
  };
  // weird this doesn't need NODE_TLS_REJECT_UNAUTHORIZED = '0'
  const result = await nodeFetch(url, firstHopOptions);

  const txtResponse = await result.text();
  if (txtResponse.match(/^Service node is not ready: not in any swarm/i)) {
    // mark snode bad
    const randomPoolRemainingCount = lokiSnodeAPI.markRandomNodeUnreachable(
      randSnode
    );
    log.warn(
      `loki_app_dot_net:::sendToProxy - Marking random snode bad, internet address ${randSnode.ip}:${randSnode.port}. ${randomPoolRemainingCount} snodes remaining in randomPool`
    );
    // retry (hopefully with new snode)
    // FIXME: max number of retries...
    return sendToProxy(srvPubKey, endpoint, fetchOptions, options);
  }

  let response = {};
  try {
    response = JSON.parse(txtResponse);
  } catch (e) {
    log.warn(
      `loki_app_dot_net:::sendToProxy - Could not parse outer JSON [${txtResponse}]`,
      endpoint,
      'on',
      url
    );
  }

  if (response.meta && response.meta.code === 200) {
    // convert base64 in response to binary
    const ivAndCiphertextResponse = dcodeIO.ByteBuffer.wrap(
      response.data,
      'base64'
    ).toArrayBuffer();
    const decrypted = await libloki.crypto.DHDecrypt(
      symKey,
      ivAndCiphertextResponse
    );
    const textDecoder = new TextDecoder();
    const respStr = textDecoder.decode(decrypted);
    // replace response
    try {
      response = options.textResponse ? respStr : JSON.parse(respStr);
    } catch (e) {
      log.warn(
        `loki_app_dot_net:::sendToProxy - Could not parse inner JSON [${respStr}]`,
        endpoint,
        'on',
        url
      );
    }
  } else {
    log.warn(
      'loki_app_dot_net:::sendToProxy - file server secure_rpc gave an non-200 response: ',
      response,
      ` txtResponse[${txtResponse}]`,
      endpoint
    );
  }
  return { result, txtResponse, response };
};

const serverRequest = async (endpoint, options = {}) => {
  const {
    params = {},
    method,
    rawBody,
    objBody,
    token,
    srvPubKey,
    forceFreshToken = false,
  } = options;

  const url = new URL(endpoint);
  if (params) {
    url.search = new URLSearchParams(params);
  }
  const fetchOptions = {};
  const headers = {};
  try {
    if (token) {
      headers.Authorization = `Bearer ${token}`;
    }
    if (method) {
      fetchOptions.method = method;
    }
    if (objBody) {
      headers['Content-Type'] = 'application/json';
      fetchOptions.body = JSON.stringify(objBody);
    } else if (rawBody) {
      fetchOptions.body = rawBody;
    }
    fetchOptions.headers = headers;

    // domain ends in .loki
    if (url.host.match(/\.loki$/i)) {
      fetchOptions.agent = snodeHttpsAgent;
    }
  } catch (e) {
    log.error(
      'loki_app_dot_net:::serverRequest - set up error:',
      e.code,
      e.message
    );
    return {
      err: e,
    };
  }

  let response;
  let result;
  let txtResponse;
  let mode = 'nodeFetch';
  try {
    const host = url.host.toLowerCase();
    // log.info('host', host, FILESERVER_HOSTS);
    if (
      window.lokiFeatureFlags.useFileOnionRequests &&
      FILESERVER_HOSTS.includes(host)
    ) {
      mode = 'sendViaOnion';
      ({ response, txtResponse, result } = await sendViaOnion(
        srvPubKey,
        url,
        fetchOptions,
        options
      ));
    } else if (window.lokiFeatureFlags.useFileOnionRequests && srvPubKey) {
      mode = 'sendViaOnionOG';
      ({ response, txtResponse, result } = await sendViaOnion(
        srvPubKey,
        url,
        fetchOptions,
        options
      ));
    } else if (
      window.lokiFeatureFlags.useSnodeProxy &&
      FILESERVER_HOSTS.includes(host)
    ) {
      mode = 'sendToProxy';
      // url.search automatically includes the ? part
      const search = url.search || '';
      // strip first slash
      const endpointWithQS = `${url.pathname}${search}`.replace(/^\//, '');
      ({ response, txtResponse, result } = await sendToProxy(
        srvPubKey,
        endpointWithQS,
        fetchOptions,
        options
      ));
    } else {
      // disable check for .loki
      process.env.NODE_TLS_REJECT_UNAUTHORIZED = host.match(/\.loki$/i)
        ? '0'
        : '1';
      result = await nodeFetch(url, fetchOptions);
      // always make sure this check is enabled
      process.env.NODE_TLS_REJECT_UNAUTHORIZED = '1';

      txtResponse = await result.text();
      // cloudflare timeouts (504s) will be html...
      response = options.textResponse ? txtResponse : JSON.parse(txtResponse);

      // result.status will always be 200
      // emulate the correct http code if available
      if (response && response.meta && response.meta.code) {
        result.status = response.meta.code;
      }
    }
  } catch (e) {
    if (txtResponse) {
      log.error(
        `loki_app_dot_net:::serverRequest - ${mode} error`,
        e.code,
        e.message,
        `json: ${txtResponse}`,
        'attempting connection to',
        url
      );
    } else {
      log.error(
        `loki_app_dot_net:::serverRequest - ${mode} error`,
        e.code,
        e.message,
        'attempting connection to',
        url
      );
    }
    if (mode === 'sendToProxy') {
      // if we can detect, certain types of failures, we can retry...
      if (e.code === 'ECONNRESET') {
        // retry with counter?
      }
    }
    return {
      err: e,
    };
  }

  if (!result) {
    return {
      err: 'noResult',
      response,
    };
  }

  // if it's a response style with a meta
  if (result.status !== 200) {
    if (!forceFreshToken && (!response.meta || response.meta.code === 401)) {
      // retry with forcing a fresh token
      return serverRequest(endpoint, {
        ...options,
        forceFreshToken: true,
      });
    }
    return {
      err: 'statusCode',
      statusCode: result.status,
      response,
    };
  }
  return {
    statusCode: result.status,
    response,
  };
};

// the core ADN class that handles all communication with a specific server
class LokiAppDotNetServerAPI {
  constructor(ourKey, url) {
    this.ourKey = ourKey;
    this.channels = [];
    this.tokenPromise = null;
    this.baseServerUrl = url;
    log.info(`LokiAppDotNetAPI registered server ${url}`);
  }

  async open() {
    // check token, we're not sure how long we were asleep, token may have expired
    await this.getOrRefreshServerToken();
    // now that we have a working token, start up pollers
    this.channels.forEach(channel => channel.open());
  }

  async close() {
    this.channels.forEach(channel => channel.stop());
    // match sure our pending requests are finished
    // in case it's still starting up
    if (this.tokenPromise) {
      await this.tokenPromise;
    }
  }

  // channel getter/factory
  async findOrCreateChannel(chatAPI, channelId, conversationId) {
    let thisChannel = this.channels.find(
      channel => channel.channelId === channelId
    );
    if (!thisChannel) {
      // make sure we're subscribed
      // eventually we'll need to move to account registration/add server
      await this.serverRequest(`channels/${channelId}/subscribe`, {
        method: 'POST',
      });
      thisChannel = new LokiPublicChannelAPI(
        chatAPI,
        this,
        channelId,
        conversationId
      );
      log.info(
        'LokiPublicChannelAPI started for',
        channelId,
        'on',
        this.baseServerUrl
      );
      this.channels.push(thisChannel);
    }
    return thisChannel;
  }

  async partChannel(channelId) {
    log.info('partChannel', channelId, 'from', this.baseServerUrl);
    await this.serverRequest(`channels/${channelId}/subscribe`, {
      method: 'DELETE',
    });
    this.unregisterChannel(channelId);
  }

  // deallocate resources channel uses
  unregisterChannel(channelId) {
    log.info('unregisterChannel', channelId, 'from', this.baseServerUrl);
    let thisChannel;
    let i = 0;
    for (; i < this.channels.length; i += 1) {
      if (this.channels[i].channelId === channelId) {
        thisChannel = this.channels[i];
        break;
      }
    }
    if (!thisChannel) {
      return;
    }
    thisChannel.stop();
    this.channels.splice(i, 1);
  }

  // set up pubKey & pubKeyHex properties
  // optionally called for mainly file server comms
  getPubKeyForUrl() {
    if (
      !window.lokiFeatureFlags.useSnodeProxy &&
      !window.lokiFeatureFlags.useOnionRequests
    ) {
      // pubkeys don't matter
      return '';
    }

    // Hard coded
    let pubKeyAB;
    if (urlPubkeyMap && urlPubkeyMap[this.baseServerUrl]) {
      pubKeyAB = window.Signal.Crypto.base64ToArrayBuffer(
        urlPubkeyMap[this.baseServerUrl]
      );
    }

    // do we have their pubkey locally?
    // FIXME: this._server won't be set yet...
    // can't really do this for the file server because we'll need the key
    // before we can communicate with lsrpc
    if (window.lokiFeatureFlags.useFileOnionRequests) {
      if (
        window.lokiPublicChatAPI &&
        window.lokiPublicChatAPI.openGroupPubKeys &&
        window.lokiPublicChatAPI.openGroupPubKeys[this.baseServerUrl]
      ) {
        pubKeyAB =
          window.lokiPublicChatAPI.openGroupPubKeys[this.baseServerUrl];
      }
    } else if (window.lokiFeatureFlags.useSnodeProxy) {
      // if in proxy mode, replace with "file."...
      // it only supports this host...
      pubKeyAB = window.Signal.Crypto.base64ToArrayBuffer(
        LOKIFOUNDATION_FILESERVER_PUBKEY
      );
    }
    // else will fail validation later

    // now that key is loaded, lets verify
    if (pubKeyAB && pubKeyAB.byteLength && pubKeyAB.byteLength !== 33) {
      log.error('FILESERVER PUBKEY is invalid, length:', pubKeyAB.byteLength);
      process.exit(1);
    }
    this.pubKey = pubKeyAB;
    this.pubKeyHex = StringView.arrayBufferToHex(pubKeyAB);

    return pubKeyAB;
  }

  async setProfileName(profileName) {
    // when we add an annotation, may need this
    /*
    const privKey = await this.getPrivateKey();
    // we might need an annotation that sets the homeserver for media
    // better to include this with each attachment...
    const objToSign = {
      name: profileName,
      version: 1,
      annotations: [],
    };
    const sig = await libsignal.Curve.async.calculateSignature(
      privKey,
      JSON.stringify(objToSign)
    );
    */

    // You cannot use null to clear the profile name
    // the name key has to be set to know what value we want changed
    const pName = profileName || '';

    const res = await this.serverRequest('users/me', {
      method: 'PATCH',
      objBody: {
        name: pName,
      },
    });
    // no big deal if it fails...
    if (res.err || !res.response || !res.response.data) {
      if (res.err) {
        log.error(
          `setProfileName Error ${res.err} ${res.statusCode}`,
          this.baseServerUrl
        );
      }
      return [];
    }

    // expecting a user object
    return res.response.data.annotations || [];

    // if no profileName should we update the local from the server?
    // no because there will be multiple public chat servers
  }

  async setHomeServer(homeServer) {
    const res = await this.serverRequest('users/me', {
      method: 'PATCH',
      objBody: {
        annotations: [
          {
            type: HOMESERVER_USER_ANNOTATION_TYPE,
            value: homeServer,
          },
        ],
      },
    });

    if (res.err || !res.response || !res.response.data) {
      if (res.err) {
        log.error(`setHomeServer Error ${res.err}`);
      }
      return [];
    }

    // expecting a user object
    return res.response.data.annotations || [];
  }

  async setAvatar(url, profileKey) {
    let value; // undefined will save bandwidth on the annotation if we don't need it (no avatar)
    if (url && profileKey) {
      value = { url, profileKey };
    }
    return this.setSelfAnnotation(AVATAR_USER_ANNOTATION_TYPE, value);
  }

  // get active token for this server
  async getOrRefreshServerToken(forceRefresh = false) {
    let token;
    if (!forceRefresh) {
      if (this.token) {
        return this.token;
      }
      token = await Signal.Data.getPublicServerTokenByServerUrl(
        this.baseServerUrl
      );
    }
    if (!token) {
      token = await this.refreshServerToken();
      if (token) {
        await Signal.Data.savePublicServerToken({
          serverUrl: this.baseServerUrl,
          token,
        });
      }
    }
    this.token = token;

    // if no token to verify, just bail now
    if (!token) {
      // if we haven't forced it
      if (!forceRefresh) {
        // try one more time with requesting a fresh token
        token = await this.getOrRefreshServerToken(true);
      }
      return token;
    }

    // verify token info
    const tokenRes = await this.serverRequest('token');
    // if no problems and we have data
    if (
      !tokenRes.err &&
      tokenRes.response &&
      tokenRes.response.data &&
      tokenRes.response.data.user
    ) {
      // get our profile name
      // this should be primaryDevicePubKey
      // because the rest of the profile system uses that...
      const ourNumber =
        window.storage.get('primaryDevicePubKey') ||
        textsecure.storage.user.getNumber();
      const profileConvo = ConversationController.get(ourNumber);
      const profile = profileConvo && profileConvo.getLokiProfile();
      const profileName = profile && profile.displayName;
      // if doesn't match, write it to the network
      if (tokenRes.response.data.user.name !== profileName) {
        // update our profile name if it got out of sync
        this.setProfileName(profileName);
      }
    }
    if (tokenRes.err) {
      log.error(`token err`, tokenRes);
      // didn't already try && this specific error
      if (
        !forceRefresh &&
        tokenRes.response &&
        tokenRes.response.meta &&
        tokenRes.response.meta.code === 401
      ) {
        // this token is not good
        this.token = ''; // remove from object
        await Signal.Data.savePublicServerToken({
          serverUrl: this.baseServerUrl,
          token: '',
        });
        token = await this.getOrRefreshServerToken(true);
      }
    }

    return token;
  }

  // get active token from server (but only allow one request at a time)
  async refreshServerToken() {
    // if currently not in progress
    if (this.tokenPromise === null) {
      // FIXME: add timeout
      // a broken/stuck token endpoint can prevent you from removing channels
      // set lock
      this.tokenPromise = new Promise(async res => {
        // request the token
        const token = await this.requestToken();
        if (!token) {
          res(null);
          return;
        }
        // activate the token
        const registered = await this.submitToken(token);
        if (!registered) {
          res(null);
          return;
        }
        // resolve promise to release lock
        res(token);
      });
    }
    // wait until we have it set
    const token = await this.tokenPromise;
    // clear lock
    this.tokenPromise = null;
    return token;
  }

  // request an token from the server
  async requestToken() {
    let res;
    try {
      const url = new URL(`${this.baseServerUrl}/loki/v1/get_challenge`);
      const params = {
        pubKey: this.ourKey,
      };
      url.search = new URLSearchParams(params);

      res = await this.proxyFetch(url);
    } catch (e) {
      // should we retry here?
      // no, this is the low level function
      // not really an error, from a client's pov, network servers can fail...
      if (e.code === 'ECONNREFUSED') {
        // down
        log.warn(
          'requestToken request can not connect',
          this.baseServerUrl,
          e.message
        );
      } else if (e.code === 'ECONNRESET') {
        // got disconnected
        log.warn(
          'requestToken request lost connection',
          this.baseServerUrl,
          e.message
        );
      } else {
        log.error(
          'requestToken request failed',
          this.baseServerUrl,
          e.code,
          e.message
        );
      }
      return null;
    }
    if (!res.ok) {
      log.error('requestToken request failed');
      return null;
    }
    const body = await res.json();
    const token = await libloki.crypto.decryptToken(body);
    return token;
  }

  // activate token
  async submitToken(token) {
    const fetchOptions = {
      method: 'POST',
      headers: {
        'Content-Type': 'application/json',
      },
      body: JSON.stringify({
        pubKey: this.ourKey,
        token,
      }),
    };

    try {
      const res = await this.proxyFetch(
        new URL(`${this.baseServerUrl}/loki/v1/submit_challenge`),
        fetchOptions,
        { textResponse: true }
      );
      return res.ok;
    } catch (e) {
      log.error('submitToken proxyFetch failure', e.code, e.message);
      return false;
    }
  }

  async proxyFetch(urlObj, fetchOptions = { method: 'GET' }, options = {}) {
    if (
      window.lokiFeatureFlags.useSnodeProxy &&
      (this.baseServerUrl === 'https://file-dev.lokinet.org' ||
        this.baseServerUrl === 'https://file.lokinet.org' ||
        this.baseServerUrl === 'https://file-dev.getsession.org' ||
        this.baseServerUrl === 'https://file.getsession.org')
    ) {
      const finalOptions = { ...fetchOptions };
      if (!fetchOptions.method) {
        finalOptions.method = 'GET';
      }
      const urlStr = urlObj.toString();
      const endpoint = urlStr.replace(`${this.baseServerUrl}/`, '');
      const { response, result } = await sendToProxy(
        this.pubKey,
        endpoint,
        finalOptions,
        options
      );
      // emulate nodeFetch response...
      return {
        ok: result.status === 200,
        json: () => response,
      };
    }
    const host = urlObj.host.toLowerCase();
    if (host.match(/\.loki$/)) {
      process.env.NODE_TLS_REJECT_UNAUTHORIZED = '0';
    }
    const result = nodeFetch(urlObj, fetchOptions, options);
    process.env.NODE_TLS_REJECT_UNAUTHORIZED = '1';
    return result;
  }

  // make a request to the server
  async serverRequest(endpoint, options = {}) {
    if (options.forceFreshToken) {
      await this.getOrRefreshServerToken(true);
    }
    return serverRequest(`${this.baseServerUrl}/${endpoint}`, {
      ...options,
      token: this.token,
      srvPubKey: this.pubKey,
    });
  }

  async getUserAnnotations(pubKey) {
    if (!pubKey) {
      log.warn('No pubkey provided to getUserAnnotations!');
      return [];
    }
    const res = await this.serverRequest(`users/@${pubKey}`, {
      method: 'GET',
      params: {
        include_user_annotations: 1,
      },
    });

    if (res.err || !res.response || !res.response.data) {
      if (res.err) {
        log.error(`getUserAnnotations Error ${res.err}`);
      }
      return [];
    }

    return res.response.data.annotations || [];
  }

  async getModerators(channelId) {
    if (!channelId) {
      log.warn('No channelId provided to getModerators!');
      return [];
    }
    const res = await this.serverRequest(
      `loki/v1/channels/${channelId}/moderators`
    );

    return (!res.err && res.response && res.response.moderators) || [];
  }

  async addModerators(pubKeysParam) {
    let pubKeys = pubKeysParam;
    if (!Array.isArray(pubKeys)) {
      pubKeys = [pubKeys];
    }
    pubKeys = pubKeys.map(key => `@${key}`);
    const users = await this.getUsers(pubKeys);
    const validUsers = users.filter(user => !!user.id);
    const results = await Promise.all(
      validUsers.map(async user => {
        log.info(`POSTing loki/v1/moderators/${user.id}`);
        const res = await this.serverRequest(`loki/v1/moderators/${user.id}`, {
          method: 'POST',
        });
        return !!(!res.err && res.response && res.response.data);
      })
    );
    const anyFailures = results.some(test => !test);
    return anyFailures ? results : true; // return failures or total success
  }

  async removeModerators(pubKeysParam) {
    let pubKeys = pubKeysParam;
    if (!Array.isArray(pubKeys)) {
      pubKeys = [pubKeys];
    }
    pubKeys = pubKeys.map(key => `@${key}`);
    const users = await this.getUsers(pubKeys);
    const validUsers = users.filter(user => !!user.id);

    const results = await Promise.all(
      validUsers.map(async user => {
        const res = await this.serverRequest(`loki/v1/moderators/${user.id}`, {
          method: 'DELETE',
        });
        return !!(!res.err && res.response && res.response.data);
      })
    );
    const anyFailures = results.some(test => !test);
    return anyFailures ? results : true; // return failures or total success
  }

  async getSubscribers(channelId, wantObjects) {
    if (!channelId) {
      log.warn('No channelId provided to getSubscribers!');
      return [];
    }

    let res = {};
    if (!Array.isArray(channelId) && wantObjects) {
      res = await this.serverRequest(`channels/${channelId}/subscribers`, {
        method: 'GET',
        params: {
          include_user_annotations: 1,
        },
      });
    } else {
      // not deployed on all backends yet
      res.err = 'array subscribers endpoint not yet implemented';
      /*
      var list = channelId;
      if (!Array.isArray(list)) {
        list = [channelId];
      }
      const idres = await this.serverRequest(`channels/subscribers/ids`, {
        method: 'GET',
        params: {
          ids: list.join(','),
          include_user_annotations: 1,
        },
      });
      if (wantObjects) {
        if (idres.err || !idres.response || !idres.response.data) {
          if (idres.err) {
            log.error(`Error ${idres.err}`);
          }
          return [];
        }
        const userList = [];
        await Promise.all(idres.response.data.map(async channelId => {
          const channelUserObjs = await this.getUsers(idres.response.data[channelId]);
          userList.push(...channelUserObjs);
        }));
        res = {
          response: {
            meta: {
              code: 200,
            },
            data: userList
          }
        }
      } else {
        res = idres;
      }
      */
    }

    if (res.err || !res.response || !res.response.data) {
      if (res.err) {
        log.error(`getSubscribers Error ${res.err}`);
      }
      return [];
    }

    return res.response.data || [];
  }

  async getUsers(pubKeys) {
    if (!pubKeys) {
      log.warn('No pubKeys provided to getUsers!');
      return [];
    }
    // ok to call without
    if (!pubKeys.length) {
      return [];
    }
    if (pubKeys.length > 200) {
      log.warn('Too many pubKeys given to getUsers!');
    }
    const res = await this.serverRequest('users', {
      method: 'GET',
      params: {
        ids: pubKeys.join(','),
        include_user_annotations: 1,
      },
    });

    if (res.err || !res.response || !res.response.data) {
      if (res.err) {
        log.error(
          `loki_app_dot_net:::getUsers - Error: ${res.err} for ${pubKeys.join(
            ','
          )}`
        );
      }
      return [];
    }

    return res.response.data || [];
  }

  // Only one annotation at a time
  async setSelfAnnotation(type, value) {
    const annotation = { type };

    // to delete annotation, omit the "value" field
    if (value) {
      annotation.value = value;
    }

    const res = await this.serverRequest('users/me', {
      method: 'PATCH',
      objBody: {
        annotations: [annotation],
      },
    });

    if (!res.err && res.response) {
      return res.response;
    }

    return false;
  }

  async uploadAvatar(data) {
    const endpoint = 'users/me/avatar';

    const options = {
      method: 'POST',
      rawBody: data,
    };

    const { statusCode, response } = await this.serverRequest(
      endpoint,
      options
    );

    if (statusCode !== 200) {
      log.warn('Failed to upload avatar to fileserver');
      return null;
    }

    const url =
      response.data &&
      response.data.avatar_image &&
      response.data.avatar_image.url;

    // We don't use the server id for avatars
    return {
      url,
      id: null,
    };
  }

  // for avatar
  async uploadData(data) {
    const endpoint = 'files';
    const options = {
      method: 'POST',
      rawBody: data,
    };

    const { statusCode, response } = await this.serverRequest(
      endpoint,
      options
    );
    if (statusCode !== 200) {
      log.warn('Failed to upload data to server', this.baseServerUrl);
      return null;
    }

    const url = response.data && response.data.url;
    const id = response.data && response.data.id;
    return {
      url,
      id,
    };
  }

  // for files
  putAttachment(attachmentBin) {
    const formData = new FormData();
    const buffer = Buffer.from(attachmentBin);
    formData.append('type', 'network.loki');
    formData.append('content', buffer, {
      contentType: 'application/octet-stream',
      name: 'content',
      filename: 'attachment',
      knownLength: buffer.byteLength,
    });

    return this.uploadData(formData);
  }
}

// functions to a specific ADN channel on an ADN server
class LokiPublicChannelAPI {
  constructor(chatAPI, serverAPI, channelId, conversationId) {
    // properties
    this.chatAPI = chatAPI;
    this.serverAPI = serverAPI;
    this.channelId = channelId;
    this.baseChannelUrl = `channels/${this.channelId}`;
    this.conversationId = conversationId;
    this.conversation = ConversationController.get(conversationId);
    this.lastGot = null;
    this.modStatus = false;
    this.deleteLastId = 1;
    this.timers = {};
    this.myPrivateKey = false;
    this.messagesPollLock = false;

    // can escalated to SQL if it start uses too much memory
    this.logMop = {};

    // Cache for duplicate checking
    this.lastMessagesCache = [];

    // end properties

    log.info(
      `registered LokiPublicChannel ${channelId} on ${this.serverAPI.baseServerUrl}`
    );
    // start polling
    this.open();
  }

  async getPrivateKey() {
    if (!this.myPrivateKey) {
      const myKeyPair = await textsecure.storage.protocol.getIdentityKeyPair();
      this.myPrivateKey = myKeyPair.privKey;
    }
    return this.myPrivateKey;
  }

  async banUser(pubkey) {
    const res = await this.serverRequest(
      `loki/v1/moderation/blacklist/@${pubkey}`,
      {
        method: 'POST',
      }
    );

    if (res.err || !res.response || !res.response.data) {
      if (res.err) {
        log.error(`banUser Error ${res.err}`);
      }
      return false;
    }

    return true;
  }

  open() {
    log.info(
      `LokiPublicChannel open ${this.channelId} on ${this.serverAPI.baseServerUrl}`
    );
    if (this.running) {
      log.warn(
        `LokiPublicChannel already open ${this.channelId} on ${this.serverAPI.baseServerUrl}`
      );
    }
    this.running = true;
    if (!this.timers.channel) {
      this.pollForChannel();
    }
    if (!this.timers.moderator) {
      this.pollForModerators();
    }
    if (!this.timers.delete) {
      this.pollForDeletions();
    }
    if (!this.timers.message) {
      this.pollForMessages();
    }
    // TODO: poll for group members here?
  }

  stop() {
    log.info(
      `LokiPublicChannel close ${this.channelId} on ${this.serverAPI.baseServerUrl}`
    );
    if (!this.running) {
      log.warn(
        `LokiPublicChannel already open ${this.channelId} on ${this.serverAPI.baseServerUrl}`
      );
    }
    this.running = false;
    if (this.timers.channel) {
      clearTimeout(this.timers.channel);
      this.timers.channel = false;
    }
    if (this.timers.moderator) {
      clearTimeout(this.timers.moderator);
      this.timers.moderator = false;
    }
    if (this.timers.delete) {
      clearTimeout(this.timers.delete);
      this.timers.delete = false;
    }
    if (this.timers.message) {
      clearTimeout(this.timers.message);
      this.timers.message = false;
    }
  }

  serverRequest(endpoint, options = {}) {
    return this.serverAPI.serverRequest(endpoint, options);
  }

  getSubscribers() {
    return this.serverAPI.getSubscribers(this.channelId, true);
  }

  getModerators() {
    return this.serverAPI.getModerators(this.channelId);
  }

  // get moderation actions
  async pollForModerators() {
    try {
      await this.pollOnceForModerators();
    } catch (e) {
      log.warn(
        'Error while polling for public chat moderators:',
        e.code,
        e.message
      );
    }
    if (this.running) {
      this.timers.moderator = setTimeout(() => {
        this.pollForModerators();
      }, PUBLICCHAT_MOD_POLL_EVERY);
    }
  }

  // get moderator status
  async pollOnceForModerators() {
    // get moderator status
    const res = await this.serverRequest(
      `loki/v1/channels/${this.channelId}/moderators`
    );
    const ourNumberDevice = textsecure.storage.user.getNumber();
    const ourNumberProfile = window.storage.get('primaryDevicePubKey');

    // Get the list of moderators if no errors occurred
    const moderators = !res.err && res.response && res.response.moderators;

    // if we encountered problems then we'll keep the old mod status
    if (moderators) {
      this.modStatus =
        (ourNumberProfile && moderators.includes(ourNumberProfile)) ||
        moderators.includes(ourNumberDevice);
    }

    await this.conversation.setModerators(moderators || []);
  }

  async setChannelSettings(settings) {
    if (!this.modStatus) {
      // need moderator access to set this
      log.warn('Need moderator access to setChannelName');
      return false;
    }
    // racy!
    const res = await this.serverRequest(this.baseChannelUrl, {
      params: { include_annotations: 1 },
    });
    if (res.err) {
      // state unknown
      log.warn(`public chat channel state unknown, skipping set: ${res.err}`);
      return false;
    }
    let notes =
      res.response && res.response.data && res.response.data.annotations;
    if (!notes) {
      // ok if nothing is set yet
      notes = [];
    }
    let settingNotes = notes.filter(
      note => note.type === SETTINGS_CHANNEL_ANNOTATION_TYPE
    );
    if (!settingNotes) {
      // default name, description, avatar
      settingNotes = [
        {
          type: SETTINGS_CHANNEL_ANNOTATION_TYPE,
          value: {
            name: 'Your Public Chat',
            description: 'Your public chat room',
            avatar: 'images/group_default.png',
          },
        },
      ];
    }
    // update settings
    settingNotes[0].value = Object.assign(settingNotes[0].value, settings);
    // commit settings
    const updateRes = await this.serverRequest(
      `loki/v1/${this.baseChannelUrl}`,
      { method: 'PUT', objBody: { annotations: settingNotes } }
    );
    if (updateRes.err || !updateRes.response || !updateRes.response.data) {
      if (updateRes.err) {
        log.error(`setChannelSettings Error ${updateRes.err}`);
      }
      return false;
    }
    return true;
  }

  // Do we need this? They definitely make it more clear...
  setChannelName(name) {
    return this.setChannelSettings({ name });
  }
  setChannelDescription(description) {
    return this.setChannelSettings({ description });
  }
  setChannelAvatar(avatar) {
    return this.setChannelSettings({ avatar });
  }

  // delete messages on the server
  async deleteMessages(serverIds, canThrow = false) {
    const res = await this.serverRequest(
      this.modStatus ? `loki/v1/moderation/messages` : `loki/v1/messages`,
      { method: 'DELETE', params: { ids: serverIds } }
    );
    if (!res.err) {
      const deletedIds = res.response.data
        .filter(d => d.is_deleted)
        .map(d => d.id);

      if (deletedIds.length > 0) {
        log.info(`deleted ${serverIds} on ${this.baseChannelUrl}`);
      }

      const failedIds = res.response.data
        .filter(d => !d.is_deleted)
        .map(d => d.id);

      if (failedIds.length > 0) {
        log.warn(`failed to delete ${failedIds} on ${this.baseChannelUrl}`);
      }

      // Note: if there is no entry for message, we assume it wasn't found
      // on the server, so it is not treated as explicitly failed
      const ignoredIds = _.difference(
        serverIds,
        _.union(failedIds, deletedIds)
      );

      if (ignoredIds.length > 0) {
        log.warn(`No response for ${ignoredIds} on ${this.baseChannelUrl}`);
      }

      return { deletedIds, ignoredIds };
    }
    if (canThrow) {
      throw new textsecure.PublicChatError(
        'Failed to delete public chat message'
      );
    }
    return { deletedIds: [], ignoredIds: [] };
  }

  // used for sending messages
  getEndpoint() {
    const endpoint = `${this.serverAPI.baseServerUrl}/${this.baseChannelUrl}/messages`;
    return endpoint;
  }

  // get moderation actions
  async pollForChannel() {
    try {
      await this.pollForChannelOnce();
    } catch (e) {
      log.warn(
        'Error while polling for public chat room details',
        e.code,
        e.message
      );
    }
    if (this.running) {
      this.timers.channel = setTimeout(() => {
        this.pollForChannel();
      }, PUBLICCHAT_CHAN_POLL_EVERY);
    }
  }

  // update room details
  async pollForChannelOnce() {
    const res = await this.serverRequest(`${this.baseChannelUrl}`, {
      params: {
        include_annotations: 1,
      },
    });

    if (res.err || !res.response || !res.response.data) {
      return;
    }

    const { data } = res.response;

    if (data.annotations && data.annotations.length) {
      // get our setting note
      const settingNotes = data.annotations.filter(
        note => note.type === SETTINGS_CHANNEL_ANNOTATION_TYPE
      );
      const note = settingNotes && settingNotes.length ? settingNotes[0] : {};
      // setting_note.value.description only needed for directory
      if (note.value && note.value.name) {
        this.conversation.setGroupName(note.value.name);
      }
      if (note.value && note.value.avatar) {
        if (note.value.avatar.match(/^images\//)) {
          // local file avatar
          const resolvedAvatar = path.normalize(note.value.avatar);
          const base = path.normalize('images/');
          const re = new RegExp(`^${base}`);
          // do we at least ends up inside images/ somewhere?
          if (re.test(resolvedAvatar)) {
            this.conversation.set('avatar', resolvedAvatar);
          }
        } else {
          // relative URL avatar
          const avatarAbsUrl = this.serverAPI.baseServerUrl + note.value.avatar;
          const {
            writeNewAttachmentData,
            deleteAttachmentData,
          } = window.Signal.Migrations;
          // do we already have this image? no, then

          // download a copy and save it
          const imageData = await nodeFetch(avatarAbsUrl);
          // eslint-disable-next-line no-inner-declarations
          function toArrayBuffer(buf) {
            const ab = new ArrayBuffer(buf.length);
            const view = new Uint8Array(ab);
            // eslint-disable-next-line no-plusplus
            for (let i = 0; i < buf.length; i++) {
              view[i] = buf[i];
            }
            return ab;
          }
          // eslint-enable-next-line no-inner-declarations

          const buffer = await imageData.buffer();
          const newAttributes = await window.Signal.Types.Conversation.maybeUpdateAvatar(
            this.conversation.attributes,
            toArrayBuffer(buffer),
            {
              writeNewAttachmentData,
              deleteAttachmentData,
            }
          );
          // update group
          this.conversation.set('avatar', newAttributes.avatar);
        }
      }
      // is it mutable?
      // who are the moderators?
      // else could set a default in case of server problems...
    }

    if (data.counts && Number.isInteger(data.counts.subscribers)) {
      this.conversation.setSubscriberCount(data.counts.subscribers);
    }

    await window.Signal.Data.updateConversation(
      this.conversation.id,
      this.conversation.attributes,
      {
        Conversation: Whisper.Conversation,
      }
    );
  }

  // get moderation actions
  async pollForDeletions() {
    try {
      await this.pollOnceForDeletions();
    } catch (e) {
      log.warn(
        'Error while polling for public chat deletions:',
        e.code,
        e.message
      );
    }
    if (this.running) {
      this.timers.delete = setTimeout(() => {
        this.pollForDeletions();
      }, PUBLICCHAT_DELETION_POLL_EVERY);
    }
  }

  async pollOnceForDeletions() {
    // grab the last 200 deletions
    const params = {
      count: 200,
    };

    // start loop
    let more = true;
    while (more) {
      // set params to from where we last checked
      params.since_id = this.deleteLastId;

      // grab the next 200 deletions from where we last checked
      // eslint-disable-next-line no-await-in-loop
      const res = await this.serverRequest(
        `loki/v1/channel/${this.channelId}/deletes`,
        { params }
      );

      // if any problems, abort out
      if (
        res.err ||
        !res.response ||
        !res.response.data ||
        !res.response.meta
      ) {
        if (res.err) {
          log.error(`pollOnceForDeletions Error ${res.err}`);
        } else {
          log.error(
            `pollOnceForDeletions Error: Received incorrect response ${res.response}`
          );
        }
        break;
      }

      // Process results
      const entries = res.response.data || [];
      if (entries.length > 0) {
        Whisper.events.trigger('deleteLocalPublicMessages', {
          messageServerIds: entries.reverse().map(e => e.message_id),
          conversationId: this.conversationId,
        });
      }

      // update where we last checked
      this.deleteLastId = res.response.meta.max_id;
      more = res.response.meta.more && res.response.data.length >= params.count;
    }
  }

  static getSigData(
    sigVer,
    noteValue,
    attachmentAnnotations,
    previewAnnotations,
    adnMessage
  ) {
    let sigString = '';
    sigString += adnMessage.text.trim();
    sigString += noteValue.timestamp;
    if (noteValue.quote) {
      sigString += noteValue.quote.id;
      sigString += noteValue.quote.author;
      sigString += noteValue.quote.text.trim();
      if (adnMessage.reply_to) {
        sigString += adnMessage.reply_to;
      }
    }
    sigString += [...attachmentAnnotations, ...previewAnnotations]
      .map(data => data.id || data.image.id)
      .sort()
      .join();
    sigString += sigVer;
    return dcodeIO.ByteBuffer.wrap(sigString, 'utf8').toArrayBuffer();
  }

  async getMessengerData(adnMessage) {
    if (
      !Array.isArray(adnMessage.annotations) ||
      adnMessage.annotations.length === 0
    ) {
      return false;
    }
    const noteValue = adnMessage.annotations[0].value;

    // signatures now required
    if (!noteValue.sig || typeof noteValue.sig !== 'string') {
      return false;
    }

    // timestamp is the only required field we've had since the first deployed version
    const { timestamp, quote } = noteValue;

    let profileKey = null;
    let avatar = null;
    const avatarNote = adnMessage.user.annotations.find(
      note => note.type === AVATAR_USER_ANNOTATION_TYPE
    );
    if (avatarNote) {
      ({ profileKey, url: avatar } = avatarNote.value);
    }

    if (quote) {
      // Disable quote attachments
      quote.attachments = [];
    }

    // try to verify signature
    const { sig, sigver } = noteValue;
    const annoCopy = [...adnMessage.annotations];
    const attachments = annoCopy
      .filter(anno => anno.value.lokiType === LOKI_ATTACHMENT_TYPE)
      .map(attachment => ({ isRaw: true, ...attachment.value }));
    const preview = annoCopy
      .filter(anno => anno.value.lokiType === LOKI_PREVIEW_TYPE)
      .map(LokiPublicChannelAPI.getPreviewFromAnnotation);
    // strip out sig and sigver
    annoCopy[0] = _.omit(annoCopy[0], ['value.sig', 'value.sigver']);
    const sigData = LokiPublicChannelAPI.getSigData(
      sigver,
      noteValue,
      attachments,
      preview,
      adnMessage
    );

    const pubKeyBin = StringView.hexToArrayBuffer(adnMessage.user.username);
    const sigBin = StringView.hexToArrayBuffer(sig);
    try {
      await libsignal.Curve.async.verifySignature(pubKeyBin, sigData, sigBin);
    } catch (e) {
      if (e.message === 'Invalid signature') {
        // keep noise out of the logs, once per start up is enough
        if (this.logMop[adnMessage.id] === undefined) {
          log.warn(
            'Invalid or missing signature on ',
            this.serverAPI.baseServerUrl,
            this.channelId,
            adnMessage.id,
            'says',
            adnMessage.text,
            'from',
            adnMessage.user.username,
            'signature',
            sig,
            'signature version',
            sigver
          );
          this.logMop[adnMessage.id] = true;
        }
        // we now only accept valid messages into the public chat
        return false;
      }
      // any error should cause problem
      log.error(`Unhandled message signature validation error ${e.message}`);
      return false;
    }

    return {
      timestamp,
      attachments,
      preview,
      quote,
      avatar,
      profileKey,
    };
  }

  // get channel messages
  async pollForMessages() {
    try {
      await this.pollOnceForMessages();
    } catch (e) {
      log.warn(
        'Error while polling for public chat messages:',
        e.code,
        e.message
      );
    }
    if (this.running) {
      this.timers.message = setTimeout(() => {
        this.pollForMessages();
      }, PUBLICCHAT_MSG_POLL_EVERY);
    }
  }

  async pollOnceForMessages() {
    if (this.messagesPollLock) {
      // TODO: check if lock is stale
      log.warn(
        'pollOnceForModerators locked',
        'on',
        this.channelId,
        'at',
        this.serverAPI.baseServerUrl
      );
      return;
    }
    // disable locking system for now as it's not quite perfect yet
    // this.messagesPollLock = Date.now();

    const params = {
      include_annotations: 1,
      include_user_annotations: 1, // to get the home server
      include_deleted: false,
    };
    if (!this.conversation) {
      log.warn('Trying to poll for non-existing public conversation');
      this.lastGot = 0;
    } else if (!this.lastGot) {
      this.lastGot = this.conversation.getLastRetrievedMessage();
    }
    params.since_id = this.lastGot;
    // Just grab the most recent 100 messages if you don't have a valid lastGot
    params.count = this.lastGot === 0 ? -100 : 20;
    // log.info(`Getting ${params.count} from ${this.lastGot} on ${this.baseChannelUrl}`);
    const res = await this.serverRequest(`${this.baseChannelUrl}/messages`, {
      params,
    });

    if (res.err || !res.response) {
      log.error(
        `app_dot_net:::pollOnceForMessages - Could not get messages from`,
        this.serverAPI.baseServerUrl,
        this.baseChannelUrl
      );
      if (res.err) {
        log.error(`app_dot_net:::pollOnceForMessages - receive error`, res.err);
      }
      this.messagesPollLock = false;
      return;
    }

    let receivedAt = new Date().getTime();
    const homeServerPubKeys = {};
    let pendingMessages = [];

    // get our profile name
    const ourNumberDevice = textsecure.storage.user.getNumber();
    // if no primaryDevicePubKey fall back to ourNumberDevice
    const ourNumberProfile =
      window.storage.get('primaryDevicePubKey') || ourNumberDevice;
    let lastProfileName = false;

    // the signature forces this to be async
    pendingMessages = await Promise.all(
      // process these in chronological order
      res.response.data.reverse().map(async adnMessage => {
        // still update our last received if deleted, not signed or not valid
        this.lastGot = !this.lastGot
          ? adnMessage.id
          : Math.max(this.lastGot, adnMessage.id);

        if (
          !adnMessage.id ||
          !adnMessage.user ||
          !adnMessage.user.username || // pubKey lives in the username field
          !adnMessage.text ||
          adnMessage.is_deleted
        ) {
          return false; // Invalid or delete message
        }

        const pubKey = adnMessage.user.username;

        const messengerData = await this.getMessengerData(adnMessage);
        if (messengerData === false) {
          return false;
        }

        const {
          timestamp,
          quote,
          attachments,
          preview,
          avatar,
          profileKey,
        } = messengerData;
        if (!timestamp) {
          return false; // Invalid message
        }

        // Duplicate check
        const isDuplicate = message => {
          // The username in this case is the users pubKey
          const sameUsername = message.username === pubKey;
          const sameText = message.text === adnMessage.text;
          // Don't filter out messages that are too far apart from each other
          const timestampsSimilar =
            Math.abs(message.timestamp - timestamp) <=
            PUBLICCHAT_MIN_TIME_BETWEEN_DUPLICATE_MESSAGES;

          return sameUsername && sameText && timestampsSimilar;
        };

        // Filter out any messages that we got previously
        if (this.lastMessagesCache.some(isDuplicate)) {
          return false; // Duplicate message
        }

        // FIXME: maybe move after the de-multidev-decode
        // Add the message to the lastMessage cache and keep the last 5 recent messages
        this.lastMessagesCache = [
          ...this.lastMessagesCache,
          {
            username: pubKey,
            text: adnMessage.text,
            timestamp,
          },
        ].splice(-5);

        const from = adnMessage.user.name || 'Anonymous'; // profileName

        // if us
        if (pubKey === ourNumberProfile || pubKey === ourNumberDevice) {
          // update the last name we saw from ourself
          lastProfileName = from;
        }

        // track sources for multidevice support
        // sort it by home server
        let homeServer = window.getDefaultFileServer();
        if (adnMessage.user && adnMessage.user.annotations.length) {
          const homeNotes = adnMessage.user.annotations.filter(
            note => note.type === HOMESERVER_USER_ANNOTATION_TYPE
          );
          // FIXME: this annotation should probably be signed and verified...
          homeServer = homeNotes.reduce(
            (curVal, note) => (note.value ? note.value : curVal),
            homeServer
          );
        }
        if (homeServerPubKeys[homeServer] === undefined) {
          homeServerPubKeys[homeServer] = [];
        }
        if (homeServerPubKeys[homeServer].indexOf(`@${pubKey}`) === -1) {
          homeServerPubKeys[homeServer].push(`@${pubKey}`);
        }

        // generate signal message object
        const messageData = {
          serverId: adnMessage.id,
          clientVerified: true,
          friendRequest: false,
          source: pubKey,
          sourceDevice: 1,
          timestamp,

          serverTimestamp: timestamp,
          receivedAt,
          isPublic: true,
          message: {
            body:
              adnMessage.text === timestamp.toString() ? '' : adnMessage.text,
            attachments,
            group: {
              id: this.conversationId,
              type: textsecure.protobuf.GroupContext.Type.DELIVER,
            },
            flags: 0,
            expireTimer: 0,
            profileKey,
            timestamp,
            received_at: receivedAt,
            sent_at: timestamp,
            quote,
            contact: [],
            preview,
            profile: {
              displayName: from,
              avatar,
            },
          },
        };
        receivedAt += 1; // Ensure different arrival times

        // now process any user meta data updates
        // - update their conversation with a potentially new avatar
        return messageData;
      })
    );

    // do we really need this?
    if (!pendingMessages.length) {
      this.conversation.setLastRetrievedMessage(this.lastGot);
      this.messagesPollLock = false;
      return;
    }

    // slave to primary map for this group of messages
    let slavePrimaryMap = {};

    // reduce list of servers into verified maps and keys
    const verifiedPrimaryPKs = await Object.keys(homeServerPubKeys).reduce(
      async (curVal, serverUrl) => {
        // get an API to this server
        const serverAPI = await window.lokiFileServerAPIFactory.establishConnection(
          serverUrl
        );

        // get list of verified primary PKs
        const result = await serverAPI.verifyPrimaryPubKeys(
          homeServerPubKeys[serverUrl]
        );

        // merged these device mappings into our slavePrimaryMap
        // should not be any collisions, since each pubKey can only have one home server
        slavePrimaryMap = { ...slavePrimaryMap, ...result.slaveMap };

        // copy verified pub keys into result
        return curVal.concat(result.verifiedPrimaryPKs);
      },
      []
    );

    // filter out invalid messages
    pendingMessages = pendingMessages.filter(messageData => !!messageData);
    // separate messages coming from primary and secondary devices
    let [primaryMessages, slaveMessages] = _.partition(
      pendingMessages,
      message => !(message.source in slavePrimaryMap)
    );
    // get minimum ID for primaryMessages and slaveMessages
    const firstPrimaryId = _.min(primaryMessages.map(msg => msg.serverId));
    const firstSlaveId = _.min(slaveMessages.map(msg => msg.serverId));
    if (firstPrimaryId < firstSlaveId) {
      // early send
      // split off count from pendingMessages
      let sendNow = [];
      [sendNow, pendingMessages] = _.partition(
        pendingMessages,
        message => message.serverId < firstSlaveId
      );
      sendNow.forEach(message => {
        // send them out now
        log.info(
          'emitting primary message',
          message.serverId,
          'on',
          this.channelId,
          'at',
          this.serverAPI.baseServerUrl
        );
        this.chatAPI.emit('publicMessage', {
          message,
        });
      });
      sendNow = false;
    }
    primaryMessages = false; // free memory

    // get actual chat server data (mainly the name rn) of primary device
    const verifiedDeviceResults = await this.serverAPI.getUsers(
      verifiedPrimaryPKs
    );

    // build map of userProfileName to primaryKeys
    /* eslint-disable no-param-reassign */
    this.primaryUserProfileName = verifiedDeviceResults.reduce(
      (mapOut, user) => {
        let avatar = null;
        let profileKey = null;
        const avatarNote = user.annotations.find(
          note => note.type === AVATAR_USER_ANNOTATION_TYPE
        );
        if (avatarNote) {
          ({ profileKey, url: avatar } = avatarNote.value);
        }
        mapOut[user.username] = {
          name: user.name,
          avatar,
          profileKey,
        };
        return mapOut;
      },
      {}
    );
    /* eslint-enable no-param-reassign */

    // process remaining messages
    /* eslint-disable no-param-reassign */
    slaveMessages.forEach(messageData => {
      const slaveKey = messageData.source;

      // prevent our own device sent messages from coming back in
      if (slaveKey === ourNumberDevice) {
        // we originally sent these
        return;
      }

      // look up primary device once
      const primaryPubKey = slavePrimaryMap[slaveKey];

      // send out remaining messages for this merged identity
      /* eslint-disable no-param-reassign */
      if (slavePrimaryMap[slaveKey]) {
        // rewrite source, profile
        messageData.source = primaryPubKey;
        const primaryProfile = this.primaryUserProfileName[primaryPubKey];
        if (primaryProfile) {
          const { name, avatar, profileKey } = primaryProfile;
          messageData.message.profile.displayName = name;
          messageData.message.profile.avatar = avatar;
          messageData.message.profileKey = profileKey;
        }
      }
    });
    slaveMessages = false; // free memory

    // process all messages in the order received
    pendingMessages.forEach(message => {
      // if slave device
      if (message.source in slavePrimaryMap) {
        // prevent our own device sent messages from coming back in
        if (message.source === ourNumberDevice) {
          // we originally sent these
          return;
        }
      }
      log.info(
        'emitting pending message',
        message.serverId,
        'on',
        this.channelId,
        'at',
        this.serverAPI.baseServerUrl
      );
      this.chatAPI.emit('publicMessage', {
        message,
      });
    });

    /* eslint-enable no-param-reassign */

    // if we received one of our own messages
    if (lastProfileName !== false) {
      // get current profileName
      const profileConvo = ConversationController.get(ourNumberProfile);
      const profileName = profileConvo.getProfileName();
      // check to see if it out of sync
      if (profileName !== lastProfileName) {
        // out of sync, update this server
        this.serverAPI.setProfileName(profileName);
      }
    }

    // finally update our position
    this.conversation.setLastRetrievedMessage(this.lastGot);
    this.messagesPollLock = false;
  }

  static getPreviewFromAnnotation(annotation) {
    const preview = {
      title: annotation.value.linkPreviewTitle,
      url: annotation.value.linkPreviewUrl,
      image: {
        isRaw: true,
        caption: annotation.value.caption,
        contentType: annotation.value.contentType,
        digest: annotation.value.digest,
        fileName: annotation.value.fileName,
        flags: annotation.value.flags,
        height: annotation.value.height,
        id: annotation.value.id,
        key: annotation.value.key,
        size: annotation.value.size,
        thumbnail: annotation.value.thumbnail,
        url: annotation.value.url,
        width: annotation.value.width,
      },
    };
    return preview;
  }

  static getAnnotationFromPreview(preview) {
    const annotation = {
      type: MESSAGE_ATTACHMENT_TYPE,
      value: {
        // Mandatory ADN fields
        version: '1.0',
        lokiType: LOKI_PREVIEW_TYPE,

        // Signal stuff we actually care about
        linkPreviewTitle: preview.title,
        linkPreviewUrl: preview.url,
        caption: preview.image.caption,
        contentType: preview.image.contentType,
        digest: preview.image.digest,
        fileName: preview.image.fileName,
        flags: preview.image.flags,
        height: preview.image.height,
        id: preview.image.id,
        key: preview.image.key,
        size: preview.image.size,
        thumbnail: preview.image.thumbnail,
        url: preview.image.url,
        width: preview.image.width,
      },
    };
    return annotation;
  }

  static getAnnotationFromAttachment(attachment) {
    let type;
    if (attachment.contentType.match(/^image/)) {
      type = 'photo';
    } else if (attachment.contentType.match(/^video/)) {
      type = 'video';
    } else if (attachment.contentType.match(/^audio/)) {
      type = 'audio';
    } else {
      type = 'other';
    }
    const annotation = {
      type: MESSAGE_ATTACHMENT_TYPE,
      value: {
        // Mandatory ADN fields
        version: '1.0',
        type,
        lokiType: LOKI_ATTACHMENT_TYPE,

        // Signal stuff we actually care about
        ...attachment,
      },
    };
    return annotation;
  }

  // create a message in the channel
  async sendMessage(data, messageTimeStamp) {
    const { quote, attachments, preview } = data;
    const text = data.body || messageTimeStamp.toString();
    const attachmentAnnotations = attachments.map(
      LokiPublicChannelAPI.getAnnotationFromAttachment
    );
    const previewAnnotations = preview.map(
      LokiPublicChannelAPI.getAnnotationFromPreview
    );

    const payload = {
      text,
      annotations: [
        {
          type: 'network.loki.messenger.publicChat',
          value: {
            timestamp: messageTimeStamp,
          },
        },
        ...attachmentAnnotations,
        ...previewAnnotations,
      ],
    };

    if (quote && quote.id) {
      payload.annotations[0].value.quote = quote;

      // copied from model/message.js copyFromQuotedMessage
      const collection = await Signal.Data.getMessagesBySentAt(quote.id, {
        MessageCollection: Whisper.MessageCollection,
      });
      const found = collection.find(item => {
        const messageAuthor = item.getContact();

        return messageAuthor && quote.author === messageAuthor.id;
      });

      if (found) {
        const queryMessage = MessageController.register(found.id, found);
        const replyTo = queryMessage.get('serverId');
        if (replyTo) {
          payload.reply_to = replyTo;
        }
      }
    }
    const privKey = await this.getPrivateKey();
    const sigVer = 1;
    const mockAdnMessage = { text };
    if (payload.reply_to) {
      mockAdnMessage.reply_to = payload.reply_to;
    }
    const sigData = LokiPublicChannelAPI.getSigData(
      sigVer,
      payload.annotations[0].value,
      attachmentAnnotations.map(anno => anno.value),
      previewAnnotations.map(anno => anno.value),
      mockAdnMessage
    );
    const sig = await libsignal.Curve.async.calculateSignature(
      privKey,
      sigData
    );
    payload.annotations[0].value.sig = StringView.arrayBufferToHex(sig);
    payload.annotations[0].value.sigver = sigVer;
    const res = await this.serverRequest(`${this.baseChannelUrl}/messages`, {
      method: 'POST',
      objBody: payload,
    });
    if (!res.err && res.response) {
      return res.response.data.id;
    }
    if (res.err) {
      log.error(`POST ${this.baseChannelUrl}/messages failed`);
      if (res.response && res.response.meta && res.response.meta.code === 401) {
        log.error(`Got invalid token for ${this.serverAPI.token}`);
      }
      log.error(res.err);
      log.error(res.response);
    } else {
      log.warn(res.response);
    }
    // there's no retry on desktop
    // this is supposed to be after retries
    return false;
  }
}

LokiAppDotNetServerAPI.serverRequest = serverRequest;
LokiAppDotNetServerAPI.sendViaOnion = sendViaOnion;

module.exports = LokiAppDotNetServerAPI;<|MERGE_RESOLUTION|>--- conflicted
+++ resolved
@@ -159,7 +159,6 @@
   // get the return variables we need
   let response = {};
   let txtResponse = '';
-<<<<<<< HEAD
 
   let { body } = result;
   if (typeof body === 'string') {
@@ -182,16 +181,7 @@
     // https://chat-dev.lokinet.org/loki/v1/channel/1/deletes?count=200&since_id=
     // difference in response than all the other calls....
     log.info(
-      `loki_app_dot_net:::sendViaOnion - got object response ${url.toString()}`
-=======
-  let body = '';
-  try {
-    body = JSON.parse(result.body);
-  } catch (e) {
-    log.error(
-      `loki_app_dot_net:::sendViaOnion #${options.requestNumber} - Cant decode JSON body`,
-      result.body
->>>>>>> cbc32b99
+      `loki_app_dot_net:::sendViaOnion #${options.requestNumber} - got object response ${url.toString()}`
     );
   }
   // result.status has the http response code
