/* global log, textsecure, libloki, Signal, Whisper, Headers, ConversationController */
const EventEmitter = require('events');
const nodeFetch = require('node-fetch');
const { URL, URLSearchParams } = require('url');

// Can't be less than 1200 if we have unauth'd requests
const PUBLICCHAT_MSG_POLL_EVERY = 1.5 * 1000; // 1.5s
const PUBLICCHAT_CHAN_POLL_EVERY = 20 * 1000; // 20s
const PUBLICCHAT_DELETION_POLL_EVERY = 5 * 1000; // 1 second

// singleton to relay events to libtextsecure/message_receiver
class LokiPublicChatAPI extends EventEmitter {
  constructor(ourKey) {
    super();
    this.ourKey = ourKey;
    this.servers = [];
  }

  // server getter/factory
  findOrCreateServer(serverUrl) {
    let thisServer = this.servers.find(
      server => server.baseServerUrl === serverUrl
    );
    if (!thisServer) {
      log.info(`LokiPublicChatAPI creating ${serverUrl}`);
      thisServer = new LokiPublicServerAPI(this, serverUrl);
      this.servers.push(thisServer);
    }
    return thisServer;
  }

  // channel getter/factory
  findOrCreateChannel(serverUrl, channelId, conversationId) {
    const server = this.findOrCreateServer(serverUrl);
    return server.findOrCreateChannel(channelId, conversationId);
  }

  // deallocate resources server uses
  unregisterChannel(serverUrl, channelId) {
    let thisServer;
    let i = 0;
    for (; i < this.servers.length; i += 1) {
      if (this.servers[i].server === serverUrl) {
        thisServer = this.servers[i];
        break;
      }
    }

    if (!thisServer) {
      log.warn(`Tried to unregister from nonexistent server ${serverUrl}`);
      return;
    }
    thisServer.unregisterChannel(channelId);
    this.servers.splice(i, 1);
  }
}

class LokiPublicServerAPI {
  constructor(chatAPI, url) {
    this.chatAPI = chatAPI;
    this.channels = [];
    this.tokenPromise = null;
    this.baseServerUrl = url;
    const ref = this;
    (async function justToEnableAsyncToGetToken() {
      ref.token = await ref.getOrRefreshServerToken();
      log.info(`set token ${ref.token}`);
    })();
  }

  // channel getter/factory
  findOrCreateChannel(channelId, conversationId) {
    let thisChannel = this.channels.find(
      channel => channel.channelId === channelId
    );
    if (!thisChannel) {
      log.info(`LokiPublicChatAPI creating channel ${conversationId}`);
      thisChannel = new LokiPublicChannelAPI(this, channelId, conversationId);
      this.channels.push(thisChannel);
    }
    return thisChannel;
  }

  // deallocate resources channel uses
  unregisterChannel(channelId) {
    let thisChannel;
    let i = 0;
    for (; i < this.channels.length; i += 1) {
      if (this.channels[i].channelId === channelId) {
        thisChannel = this.channels[i];
        break;
      }
    }
    if (!thisChannel) {
      return;
    }
    this.channels.splice(i, 1);
    thisChannel.stopPolling = true;
  }

  // get active token for this server
  async getOrRefreshServerToken(forceRefresh = false) {
    let token;
    if (!forceRefresh) {
      if (this.token) {
        return this.token;
      }
      token = await Signal.Data.getPublicServerTokenByServerUrl(
        this.baseServerUrl
      );
    }
    if (!token) {
      token = await this.refreshServerToken();
      if (token) {
        await Signal.Data.savePublicServerToken({
          serverUrl: this.baseServerUrl,
          token,
        });
      }
    }
    this.token = token;
    return token;
  }

  // get active token from server (but only allow one request at a time)
  async refreshServerToken() {
    // if currently not in progress
    if (this.tokenPromise === null) {
      // set lock
      this.tokenPromise = new Promise(async res => {
        // request the oken
        const token = await this.requestToken();
        if (!token) {
          res(null);
          return;
        }
        // activate the token
        const registered = await this.submitToken(token);
        if (!registered) {
          res(null);
          return;
        }
        // resolve promise to release lock
        res(token);
      });
    }
    // wait until we have it set
    const token = await this.tokenPromise;
    // clear lock
    this.tokenPromise = null;
    return token;
  }

  // request an token from the server
  async requestToken() {
    const url = new URL(`${this.baseServerUrl}/loki/v1/get_challenge`);
    const params = {
      pubKey: this.chatAPI.ourKey,
    };
    url.search = new URLSearchParams(params);

    let res;
    try {
      res = await nodeFetch(url);
    } catch (e) {
      return null;
    }
    if (!res.ok) {
      return null;
    }
    const body = await res.json();
    const token = await libloki.crypto.decryptToken(body);
    return token;
  }

  // activate token
  async submitToken(token) {
    const options = {
      method: 'POST',
      headers: {
        'Content-Type': 'application/json',
      },
      body: JSON.stringify({
        pubKey: this.chatAPI.ourKey,
        token,
      }),
    };

    try {
      const res = await nodeFetch(
        `${this.baseServerUrl}/loki/v1/submit_challenge`,
        options
      );
      return res.ok;
    } catch (e) {
      return false;
    }
  }
}

class LokiPublicChannelAPI {
  constructor(serverAPI, channelId, conversationId) {
    // properties
    this.serverAPI = serverAPI;
    this.channelId = channelId;
    this.baseChannelUrl = `channels/${this.channelId}`;
    this.conversationId = conversationId;
    this.conversation = ConversationController.get(conversationId);
    this.lastGot = null;
    this.stopPolling = false;
    this.modStatus = false;
    this.deleteLastId = 1;
    this.timers = {};
    // end properties

    log.info(`registered LokiPublicChannel ${channelId}`);
    // start polling
    this.pollForMessages();
    this.pollForDeletions();
    this.pollForChannel();
    this.refreshModStatus();
  }

  // make a request to the server
  async serverRequest(endpoint, options = {}) {
    const { params = {}, method, objBody, forceFreshToken = false } = options;
    const url = new URL(`${this.serverAPI.baseServerUrl}/${endpoint}`);
    if (params) {
      url.search = new URLSearchParams(params);
    }
    let result;
    let { token } = this.serverAPI;
    if (!token) {
      token = await this.serverAPI.getOrRefreshServerToken();
      if (!token) {
        log.error('NO TOKEN');
        return {
          err: 'noToken',
        };
      }
    }
    try {
      const fetchOptions = {};
      const headers = {
        Authorization: `Bearer ${this.serverAPI.token}`,
      };
      if (method) {
        fetchOptions.method = method;
      }
      if (objBody) {
        headers['Content-Type'] = 'application/json';
        fetchOptions.body = JSON.stringify(objBody);
      }
      fetchOptions.headers = new Headers(headers);
      result = await nodeFetch(url, fetchOptions || undefined);
    } catch (e) {
      log.info(`e ${e}`);
      return {
        err: e,
      };
    }
    let response = null;
    try {
      response = await result.json();
    } catch (e) {
      log.info(`serverRequest json arpse ${e}`);
      return {
        err: e,
        statusCode: result.status,
      };
    }

    // if it's a response style with a meta
    if (result.status !== 200) {
      if (!forceFreshToken && response.meta.code === 401) {
        // copy options because lint complains if we modify this directly
        const updatedOptions = options;
        // force it this time
        updatedOptions.forceFreshToken = true;
        // retry with updated options
        return this.serverRequest(endpoint, updatedOptions);
      }
      return {
        err: 'statusCode',
        statusCode: result.status,
        response,
      };
    }
    return {
      statusCode: result.status,
      response,
    };
  }

  // get moderator status
  async refreshModStatus() {
    // get moderator status
    const res = await this.serverRequest('loki/v1/user_info');
    // if no problems and we have data
    if (!res.err && res.response && res.response.data) {
      this.modStatus = res.response.data.moderator_status;
    }
    // if problems, we won't drop moderator status

    await this.conversation.setModStatus(this.modStatus);

    // get token info
    const tokenRes = await this.serverRequest('token');
    // if no problems and we have data
    if (
      !tokenRes.err &&
      tokenRes.response &&
      tokenRes.response.data &&
      tokenRes.response.data.user
    ) {
      // get our profile name and write it to the network
      const ourNumber = textsecure.storage.user.getNumber();
      const profileConvo = ConversationController.get(ourNumber);
      const profileName = profileConvo.getProfileName();

      if (tokenRes.response.data.user.name !== profileName) {
        if (profileName) {
          await this.serverRequest('users/me', {
            method: 'PATCH',
            objBody: {
              name: profileName,
            },
          });
          // no big deal if it fails...
          // } else {
          // should we update the local from the server?
          // guessing no because there will be multiple servers
        }
      }
    }
  }

  // delete a message on the server
  async deleteMessage(serverId) {
    const res = await this.serverRequest(
      this.modStatus
        ? `loki/v1/moderation/message/${serverId}`
        : `${this.baseChannelUrl}/messages/${serverId}`,
      { method: 'DELETE' }
    );
    if (!res.err && res.response) {
      log.info(`deleted ${serverId} on ${this.baseChannelUrl}`);
      return true;
    }
    // fire an alert
    log.warn(`failed to delete ${serverId} on ${this.baseChannelUrl}`);
    throw new textsecure.PublicChatError(
      'Failed to delete public chat message'
    );
  }

  // used for sending messages
  getEndpoint() {
    const endpoint = `${this.serverAPI.baseServerUrl}/${
      this.baseChannelUrl
    }/messages`;
    return endpoint;
  }

  // update room details
  async pollForChannel() {
    const res = await this.serverRequest(`${this.baseChannelUrl}`, {
      params: {
        include_annotations: 1,
      },
    });
    if (!res.err && res.response) {
      if (
        res.response.data.annotations &&
        res.response.data.annotations.length
      ) {
        res.response.data.annotations.forEach(note => {
          if (note.type === 'net.patter-app.settings') {
            // note.value.description only needed for directory
            // this.conversation.setGroupNameAndAvatar(note.value.name,
            // note.value.avatar);
            if (note.value && note.value.name) {
              this.conversation.setProfileName(note.value.name);
            }
            if (note.value && note.value.avatar) {
              this.conversation.setProfileAvatar(note.value.avatar);
            }
            // else could set a default in case of server problems...
          }
        });
      }
    }
    // set up next poll
    this.timers.channel = setTimeout(() => {
      this.pollForChannel();
    }, PUBLICCHAT_CHAN_POLL_EVERY);
  }

  // get moderation actions
  async pollForDeletions() {
    try {
      await this.pollOnceForDeletions();
    } catch (e) {
      log.warn(`Error while polling for public chat deletions: ${e}`);
    }
    setTimeout(() => {
      this.pollForDeletions();
    }, DELETION_POLL_EVERY);
  }

  async pollOnceForDeletions() {
    // grab the last 200 deletions
    const params = {
      count: 200,
    };

    // start loop
    let more = true;
    while (more) {
      // set params to from where we last checked
      params.since_id = this.deleteLastId;

      // grab the next 200 deletions from where we last checked
      // eslint-disable-next-line no-await-in-loop
      const res = await this.serverRequest(
        `loki/v1/channel/${this.channelId}/deletes`,
        { params }
      );

      // Process results
      res.response.data.reverse().forEach(deleteEntry => {
        // Escalate it up to the subsystem that can check to see if this has
        // been processed
        Whisper.events.trigger('deleteLocalPublicMessage', {
          messageServerId: deleteEntry.message_id,
          conversationId: this.conversationId,
        });
      });

      // if we had a problem break the loop
      if (res.response.data.length < 200) {
        break;
      }

      // update where we last checked
      this.deleteLastId = res.response.meta.max_id;
      ({ more } = res.response);
    }
<<<<<<< HEAD

    // set up next poll
    this.timers.delete = setTimeout(() => {
      this.pollForDeletions();
    }, PUBLICCHAT_DELETION_POLL_EVERY);
=======
>>>>>>> b1d2b8f0
  }

  // get channel messages
  async pollForMessages() {
    try {
      await this.pollOnceForMessages();
    } catch (e) {
      log.warn(`Error while polling for public chat messages: ${e}`);
    }
    setTimeout(() => {
      this.pollForMessages();
    }, GROUPCHAT_POLL_EVERY);
  }

  async pollOnceForMessages() {
    const params = {
      include_annotations: 1,
      count: -20,
      include_deleted: false,
    };
    if (!this.conversation) {
      log.warn('Trying to poll for non-existing public conversation');
      this.lastGot = 0;
    } else if (!this.lastGot) {
      this.lastGot = this.conversation.getLastRetrievedMessage();
    }
    params.since_id = this.lastGot;
    const res = await this.serverRequest(`${this.baseChannelUrl}/messages`, {
      params,
    });

    if (!res.err && res.response) {
      let receivedAt = new Date().getTime();
      res.response.data.reverse().forEach(adnMessage => {
        let timestamp = new Date(adnMessage.created_at).getTime();
        // pubKey lives in the username field
        let from = adnMessage.user.name;
        if (adnMessage.is_deleted) {
          return;
        }
<<<<<<< HEAD
        if (adnMessage.annotations && adnMessage.annotations.length) {
=======
        if (
          Array.isArray(adnMessage.annotations) &&
          adnMessage.annotations.length !== 0
        ) {
>>>>>>> b1d2b8f0
          const noteValue = adnMessage.annotations[0].value;
          ({ timestamp } = noteValue);

          // if user doesn't have a name set, fallback to annotation
          // pubkeys are already there in v1 (first release)
          if (!from) {
            ({ from } = noteValue);
          }
        }

        if (
          !from ||
          !timestamp ||
          !adnMessage.id ||
          !adnMessage.user ||
          !adnMessage.user.username ||
          !adnMessage.text
        ) {
          return; // Invalid message
        }

        const messageData = {
          serverId: adnMessage.id,
          friendRequest: false,
          source: adnMessage.user.username,
          sourceDevice: 1,
          timestamp,
          serverTimestamp: timestamp,
          receivedAt,
          isPublic: true,
          message: {
            body: adnMessage.text,
            attachments: [],
            group: {
              id: this.conversationId,
              type: textsecure.protobuf.GroupContext.Type.DELIVER,
            },
            flags: 0,
            expireTimer: 0,
            profileKey: null,
            timestamp,
            received_at: receivedAt,
            sent_at: timestamp,
            quote: null,
            contact: [],
            preview: [],
            profile: {
              displayName: from,
            },
          },
        };
        receivedAt += 1; // Ensure different arrival times

        this.serverAPI.chatAPI.emit('publicMessage', {
          message: messageData,
        });
        this.lastGot = !this.lastGot
          ? adnMessage.id
          : Math.max(this.lastGot, adnMessage.id);
      });
      this.conversation.setLastRetrievedMessage(this.lastGot);
    }
<<<<<<< HEAD

    this.timers.message = setTimeout(() => {
      this.pollForMessages();
    }, PUBLICCHAT_MSG_POLL_EVERY);
=======
>>>>>>> b1d2b8f0
  }

  // create a message in the channel
  async sendMessage(text, messageTimeStamp, displayName, pubKey) {
    const payload = {
      text,
      annotations: [
        {
          type: 'network.loki.messenger.publicChat',
          value: {
            timestamp: messageTimeStamp,
            // will deprecated
            from: displayName,
            // will deprecated
            source: pubKey,
          },
        },
      ],
    };
    const res = await this.serverRequest(`${this.baseChannelUrl}/messages`, {
      method: 'POST',
      objBody: payload,
    });
    if (!res.err && res.response) {
      return res.response.data.id;
    }
    return false;
  }
}

module.exports = LokiPublicChatAPI;<|MERGE_RESOLUTION|>--- conflicted
+++ resolved
@@ -446,14 +446,6 @@
       this.deleteLastId = res.response.meta.max_id;
       ({ more } = res.response);
     }
-<<<<<<< HEAD
-
-    // set up next poll
-    this.timers.delete = setTimeout(() => {
-      this.pollForDeletions();
-    }, PUBLICCHAT_DELETION_POLL_EVERY);
-=======
->>>>>>> b1d2b8f0
   }
 
   // get channel messages
@@ -494,14 +486,10 @@
         if (adnMessage.is_deleted) {
           return;
         }
-<<<<<<< HEAD
-        if (adnMessage.annotations && adnMessage.annotations.length) {
-=======
         if (
           Array.isArray(adnMessage.annotations) &&
           adnMessage.annotations.length !== 0
         ) {
->>>>>>> b1d2b8f0
           const noteValue = adnMessage.annotations[0].value;
           ({ timestamp } = noteValue);
 
@@ -564,13 +552,6 @@
       });
       this.conversation.setLastRetrievedMessage(this.lastGot);
     }
-<<<<<<< HEAD
-
-    this.timers.message = setTimeout(() => {
-      this.pollForMessages();
-    }, PUBLICCHAT_MSG_POLL_EVERY);
-=======
->>>>>>> b1d2b8f0
   }
 
   // create a message in the channel
