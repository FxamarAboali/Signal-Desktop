--- conflicted
+++ resolved
@@ -1,9 +1,5 @@
 /* global log, textsecure, libloki, Signal, Whisper, Headers, ConversationController,
-<<<<<<< HEAD
-clearTimeout, MessageController, libsignal, StringView */
-=======
-clearTimeout, MessageController, window */
->>>>>>> 155a3b8f
+clearTimeout, MessageController, libsignal, StringView, window */
 const EventEmitter = require('events');
 const nodeFetch = require('node-fetch');
 const { URL, URLSearchParams } = require('url');
@@ -227,14 +223,11 @@
     this.deleteLastId = 1;
     this.timers = {};
     this.running = true;
-<<<<<<< HEAD
     this.logMop = {};
-=======
 
     // Cache for duplicate checking
     this.lastMessagesCache = [];
 
->>>>>>> 155a3b8f
     // end properties
 
     log.info(`registered LokiPublicChannel ${channelId}`);
