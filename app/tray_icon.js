--- conflicted
+++ resolved
@@ -9,17 +9,7 @@
 function createTrayIcon(getMainWindow, messages) {
   // A smaller icon is needed on macOS
   const iconSize = process.platform === 'darwin' ? '16' : '256';
-<<<<<<< HEAD
-  const iconNoNewMessages = path.join(
-    __dirname,
-    '..',
-    'images',
-    'session',
-    `session_icon_${iconSize}.png`
-  );
-=======
-  const iconNoNewMessages = path.join(__dirname, '..', 'images', `icon_${iconSize}.png`);
->>>>>>> 4fffb8c9
+  const iconNoNewMessages = path.join(__dirname, '..', 'images', 'session', `session_icon_${iconSize}.png`);
 
   tray = new Tray(iconNoNewMessages);
 
