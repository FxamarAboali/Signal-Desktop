const path = require('path');
const fs = require('fs');
const rimraf = require('rimraf');
const SQL = require('better-sqlite3');
const { app, dialog, clipboard } = require('electron');
const { redactAll } = require('../js/modules/privacy');
const { remove: removeUserConfig } = require('./user_config');

const { map, isString, fromPairs, forEach, last, isEmpty, isObject, isNumber } = require('lodash');

/* eslint-disable camelcase */

module.exports = {
  initialize,
  close,
  removeDB,
  setSQLPassword,

  getPasswordHash,
  savePasswordHash,
  removePasswordHash,

  getIdentityKeyById,

  createOrUpdateItem,
  getItemById,
  getAllItems,
  removeItemById,

  getSwarmNodesForPubkey,
  updateSwarmNodesForPubkey,
  getGuardNodes,
  updateGuardNodes,

  getConversationCount,
  saveConversation,
  getConversationById,
  updateConversation,
  removeConversation,
  getAllConversations,
  getAllOpenGroupV1Conversations,
  getAllOpenGroupV2Conversations,
  getPubkeysInPublicConversation,
  getAllGroupsInvolvingId,
  removeAllConversations,

  searchConversations,
  searchMessages,
  searchMessagesInConversation,

  getMessageCount,
  saveMessage,
  cleanSeenMessages,
  cleanLastHashes,
  saveSeenMessageHashes,
  saveSeenMessageHash,
  updateLastHash,
  saveMessages,
  removeMessage,
  getUnreadByConversation,
  getUnreadCountByConversation,
  getIncomingMessagesCountByConversation,
  getMessageBySenderAndSentAt,
  getMessageBySenderAndServerTimestamp,
  getMessageBySenderAndTimestamp,
  getMessageIdsFromServerIds,
  getMessageById,
  getMessagesBySentAt,
  getSeenMessagesByHashList,
  getLastHashBySnode,
  getExpiredMessages,
  getOutgoingWithoutExpiresAt,
  getNextExpiringMessage,
  getMessagesByConversation,
  getLastMessagesByConversation,
  getOldestMessageInConversation,
  getFirstUnreadMessageIdInConversation,
  getFirstUnreadMessageWithMention,
  hasConversationOutgoingMessage,
  trimMessages,
  fillWithTestData,

  getUnprocessedCount,
  getAllUnprocessed,
  saveUnprocessed,
  updateUnprocessedAttempts,
  updateUnprocessedWithData,
  getUnprocessedById,
  removeUnprocessed,
  removeAllUnprocessed,

  getNextAttachmentDownloadJobs,
  saveAttachmentDownloadJob,
  setAttachmentDownloadJobPending,
  resetAttachmentDownloadPending,
  removeAttachmentDownloadJob,
  removeAllAttachmentDownloadJobs,

  removeAll,

  getMessagesWithVisualMediaAttachments,
  getMessagesWithFileAttachments,

  removeKnownAttachments,

  getAllEncryptionKeyPairsForGroup,
  getLatestClosedGroupEncryptionKeyPair,
  addClosedGroupEncryptionKeyPair,
  removeAllClosedGroupEncryptionKeyPairs,

  // open group v2
  getV2OpenGroupRoom,
  saveV2OpenGroupRoom,
  getAllV2OpenGroupRooms,
  getV2OpenGroupRoomByRoomId,
  removeV2OpenGroupRoom,
  removeOneOpenGroupV1Message,
};

const CONVERSATIONS_TABLE = 'conversations';
const MESSAGES_TABLE = 'messages';
const MESSAGES_FTS_TABLE = 'messages_fts';
const NODES_FOR_PUBKEY_TABLE = 'nodesForPubkey';
const OPEN_GROUP_ROOMS_V2_TABLE = 'openGroupRoomsV2';
const IDENTITY_KEYS_TABLE = 'identityKeys';
const GUARD_NODE_TABLE = 'guardNodes';
const ITEMS_TABLE = 'items';
const ATTACHMENT_DOWNLOADS_TABLE = 'attachment_downloads';
const CLOSED_GROUP_V2_KEY_PAIRS_TABLE = 'encryptionKeyPairsForClosedGroupV2';

const MAX_PUBKEYS_MEMBERS = 300;

function objectToJSON(data) {
  return JSON.stringify(data);
}
function jsonToObject(json) {
  return JSON.parse(json);
}

function getSQLiteVersion(db) {
  const { sqlite_version } = db.prepare('select sqlite_version() as sqlite_version').get();
  return sqlite_version;
}

function getSchemaVersion(db) {
  return db.pragma('schema_version', { simple: true });
}

function getSQLCipherVersion(db) {
  return db.pragma('cipher_version', { simple: true });
}

function getSQLCipherIntegrityCheck(db) {
  const rows = db.pragma('cipher_integrity_check');
  if (rows.length === 0) {
    return undefined;
  }
  return rows.map(row => row.cipher_integrity_check);
}

function keyDatabase(db, key) {
  // https://www.zetetic.net/sqlcipher/sqlcipher-api/#key
  // If the password isn't hex then we need to derive a key from it

  const deriveKey = HEX_KEY.test(key);

  const value = deriveKey ? `'${key}'` : `"x'${key}'"`;

  const pragramToRun = `key = ${value}`;

  db.pragma(pragramToRun);
}

function switchToWAL(db) {
  // https://sqlite.org/wal.html
  db.pragma('journal_mode = WAL');
  db.pragma('synchronous = FULL');
}

function getSQLIntegrityCheck(db) {
  const checkResult = db.pragma('quick_check', { simple: true });
  if (checkResult !== 'ok') {
    return checkResult;
  }

  return undefined;
}

const HEX_KEY = /[^0-9A-Fa-f]/;

function migrateSchemaVersion(db) {
  const userVersion = getUserVersion(db);
  if (userVersion > 0) {
    return;
  }
  const schemaVersion = getSchemaVersion(db);

  const newUserVersion = schemaVersion > 18 ? 16 : schemaVersion;
  console.log(
    'migrateSchemaVersion: Migrating from schema_version ' +
      `${schemaVersion} to user_version ${newUserVersion}`
  );

  setUserVersion(db, newUserVersion);
}

function getUserVersion(db) {
  try {
    return db.pragma('user_version', { simple: true });
  } catch (e) {
    console.error('getUserVersion error', e);
    return 0;
  }
}

function setUserVersion(db, version) {
  if (!isNumber(version)) {
    throw new Error(`setUserVersion: version ${version} is not a number`);
  }

  db.pragma(`user_version = ${version}`);
}

function openAndMigrateDatabase(filePath, key) {
  let db;

  // First, we try to open the database without any cipher changes
  try {
    db = new SQL(filePath, { verbose: null });

    keyDatabase(db, key);
    switchToWAL(db);
    migrateSchemaVersion(db);
    db.pragma('secure_delete = ON');

    return db;
  } catch (error) {
    if (db) {
      db.close();
    }
    console.log('migrateDatabase: Migration without cipher change failed', error);
  }

  // If that fails, we try to open the database with 3.x compatibility to extract the
  //   user_version (previously stored in schema_version, blown away by cipher_migrate).

  let db1;
  try {
    db1 = new SQL(filePath, { verbose: null });
    keyDatabase(db1, key);

    // https://www.zetetic.net/blog/2018/11/30/sqlcipher-400-release/#compatability-sqlcipher-4-0-0
    db1.pragma('cipher_compatibility = 3');
    migrateSchemaVersion(db1);
    db1.close();
  } catch (error) {
    if (db1) {
      db1.close();
    }
    console.log('migrateDatabase: migrateSchemaVersion failed', error);
    return null;
  }
  // After migrating user_version -> schema_version, we reopen database, because we can't
  //   migrate to the latest ciphers after we've modified the defaults.
  let db2;
  try {
    db2 = new SQL(filePath, { verbose: null });
    keyDatabase(db2, key);

    db2.pragma('cipher_migrate');
    switchToWAL(db2);

    // Because foreign key support is not enabled by default!
    db2.pragma('foreign_keys = OFF');

    return db2;
  } catch (error) {
    if (db2) {
      db2.close();
    }
    console.log('migrateDatabase: switchToWAL failed');
    return null;
  }
}

function openAndSetUpSQLCipher(filePath, { key }) {
  return openAndMigrateDatabase(filePath, key);
}

function setSQLPassword(password) {
  if (!globalInstance) {
    throw new Error('setSQLPassword: db is not initialized');
  }

  // If the password isn't hex then we need to derive a key from it
  const deriveKey = HEX_KEY.test(password);
  const value = deriveKey ? `'${password}'` : `"x'${password}'"`;
  globalInstance.pragma(`rekey = ${value}`);
}

function vacuumDatabase(db) {
  if (!db) {
    throw new Error('vacuum: db is not initialized');
  }
  console.time('vaccumming db');
  console.info('Vacuuming DB. This might take a while.');
  db.exec('VACUUM;');
  console.info('Vacuuming DB Finished');
  console.timeEnd('vaccumming db');
}

function updateToSchemaVersion1(currentVersion, db) {
  if (currentVersion >= 1) {
    return;
  }

  console.log('updateToSchemaVersion1: starting...');

  db.transaction(() => {
    db.exec(
      `CREATE TABLE ${MESSAGES_TABLE}(
      id STRING PRIMARY KEY ASC,
      json TEXT,

      unread INTEGER,
      expires_at INTEGER,
      sent BOOLEAN,
      sent_at INTEGER,
      schemaVersion INTEGER,
      conversationId STRING,
      received_at INTEGER,
      source STRING,
      sourceDevice STRING,
      hasAttachments INTEGER,
      hasFileAttachments INTEGER,
      hasVisualMediaAttachments INTEGER
    );

    CREATE INDEX messages_unread ON ${MESSAGES_TABLE} (
      unread
    );

    CREATE INDEX messages_expires_at ON ${MESSAGES_TABLE} (
      expires_at
    );

    CREATE INDEX messages_receipt ON ${MESSAGES_TABLE} (
      sent_at
    );

    CREATE INDEX messages_schemaVersion ON ${MESSAGES_TABLE} (
      schemaVersion
    );

    CREATE INDEX messages_conversation ON ${MESSAGES_TABLE} (
      conversationId,
      received_at
    );

    CREATE INDEX messages_duplicate_check ON ${MESSAGES_TABLE} (
      source,
      sourceDevice,
      sent_at
    );

    CREATE INDEX messages_hasAttachments ON ${MESSAGES_TABLE} (
      conversationId,
      hasAttachments,
      received_at
    );

    CREATE INDEX messages_hasFileAttachments ON ${MESSAGES_TABLE} (
      conversationId,
      hasFileAttachments,
      received_at
    );

    CREATE INDEX messages_hasVisualMediaAttachments ON ${MESSAGES_TABLE} (
      conversationId,
      hasVisualMediaAttachments,
      received_at
    );

    CREATE TABLE unprocessed(
      id STRING,
      timestamp INTEGER,
      json TEXT
    );

    CREATE INDEX unprocessed_id ON unprocessed (
      id
    );

    CREATE INDEX unprocessed_timestamp ON unprocessed (
      timestamp
    );


    `
    );
    db.pragma('user_version = 1');
  })();

  console.log('updateToSchemaVersion1: success!');
}

function updateToSchemaVersion2(currentVersion, db) {
  if (currentVersion >= 2) {
    return;
  }

  console.log('updateToSchemaVersion2: starting...');

  db.transaction(() => {
    db.exec(`ALTER TABLE ${MESSAGES_TABLE}
     ADD COLUMN expireTimer INTEGER;

     ALTER TABLE ${MESSAGES_TABLE}
     ADD COLUMN expirationStartTimestamp INTEGER;

     ALTER TABLE ${MESSAGES_TABLE}
     ADD COLUMN type STRING;

     CREATE INDEX messages_expiring ON ${MESSAGES_TABLE} (
      expireTimer,
      expirationStartTimestamp,
      expires_at
    );

    UPDATE ${MESSAGES_TABLE} SET
      expirationStartTimestamp = json_extract(json, '$.expirationStartTimestamp'),
      expireTimer = json_extract(json, '$.expireTimer'),
      type = json_extract(json, '$.type');


     `);
    db.pragma('user_version = 2');
  })();

  console.log('updateToSchemaVersion2: success!');
}

function updateToSchemaVersion3(currentVersion, db) {
  if (currentVersion >= 3) {
    return;
  }

  console.log('updateToSchemaVersion3: starting...');

  db.transaction(() => {
    db.exec(`
    DROP INDEX messages_expiring;
    DROP INDEX messages_unread;

    CREATE INDEX messages_without_timer ON ${MESSAGES_TABLE} (
      expireTimer,
      expires_at,
      type
    ) WHERE expires_at IS NULL AND expireTimer IS NOT NULL;

    CREATE INDEX messages_unread ON ${MESSAGES_TABLE} (
      conversationId,
      unread
    ) WHERE unread IS NOT NULL;

    ANALYZE;

    `);
    db.pragma('user_version = 3');
  })();

  console.log('updateToSchemaVersion3: success!');
}

function updateToSchemaVersion4(currentVersion, db) {
  if (currentVersion >= 4) {
    return;
  }

  console.log('updateToSchemaVersion4: starting...');

  db.transaction(() => {
    db.exec(`

    CREATE TABLE ${CONVERSATIONS_TABLE}(
      id STRING PRIMARY KEY ASC,
      json TEXT,

      active_at INTEGER,
      type STRING,
      members TEXT,
      name TEXT,
      profileName TEXT
    );

    CREATE INDEX conversations_active ON ${CONVERSATIONS_TABLE} (
      active_at
    ) WHERE active_at IS NOT NULL;
    CREATE INDEX conversations_type ON ${CONVERSATIONS_TABLE} (
      type
    ) WHERE type IS NOT NULL;

    `);

    db.pragma('user_version = 4');
  })();

  console.log('updateToSchemaVersion4: success!');
}

function updateToSchemaVersion6(currentVersion, db) {
  if (currentVersion >= 6) {
    return;
  }
  console.log('updateToSchemaVersion6: starting...');
  db.transaction(() => {
    db.exec(`
    CREATE TABLE lastHashes(
      snode TEXT PRIMARY KEY,
      hash TEXT,
      expiresAt INTEGER
    );

    CREATE TABLE seenMessages(
      hash TEXT PRIMARY KEY,
      expiresAt INTEGER
    );


    CREATE TABLE sessions(
      id STRING PRIMARY KEY ASC,
      number STRING,
      json TEXT
    );

    CREATE INDEX sessions_number ON sessions (
      number
    ) WHERE number IS NOT NULL;

    CREATE TABLE groups(
      id STRING PRIMARY KEY ASC,
      json TEXT
    );


    CREATE TABLE ${IDENTITY_KEYS_TABLE}(
      id STRING PRIMARY KEY ASC,
      json TEXT
    );

    CREATE TABLE ${ITEMS_TABLE}(
      id STRING PRIMARY KEY ASC,
      json TEXT
    );


    CREATE TABLE preKeys(
      id INTEGER PRIMARY KEY ASC,
      recipient STRING,
      json TEXT
    );


    CREATE TABLE signedPreKeys(
      id INTEGER PRIMARY KEY ASC,
      json TEXT
    );

    CREATE TABLE contactPreKeys(
      id INTEGER NOT NULL PRIMARY KEY AUTOINCREMENT,
      identityKeyString VARCHAR(255),
      keyId INTEGER,
      json TEXT
    );

    CREATE UNIQUE INDEX contact_prekey_identity_key_string_keyid ON contactPreKeys (
      identityKeyString,
      keyId
    );

    CREATE TABLE contactSignedPreKeys(
      id INTEGER NOT NULL PRIMARY KEY AUTOINCREMENT,
      identityKeyString VARCHAR(255),
      keyId INTEGER,
      json TEXT
    );

    CREATE UNIQUE INDEX contact_signed_prekey_identity_key_string_keyid ON contactSignedPreKeys (
      identityKeyString,
      keyId
    );

    `);
    db.pragma('user_version = 6');
  })();

  console.log('updateToSchemaVersion6: success!');
}

function updateToSchemaVersion7(currentVersion, db) {
  if (currentVersion >= 7) {
    return;
  }
  console.log('updateToSchemaVersion7: starting...');

  db.transaction(() => {
    db.exec(`
      -- SQLite has been coercing our STRINGs into numbers, so we force it with TEXT
      -- We create a new table then copy the data into it, since we can't modify columns
      DROP INDEX sessions_number;
      ALTER TABLE sessions RENAME TO sessions_old;

      CREATE TABLE sessions(
        id TEXT PRIMARY KEY,
        number TEXT,
        json TEXT
      );
      CREATE INDEX sessions_number ON sessions (
        number
      ) WHERE number IS NOT NULL;
      INSERT INTO sessions(id, number, json)
    SELECT "+" || id, number, json FROM sessions_old;
      DROP TABLE sessions_old;
    `);

    db.pragma('user_version = 7');
  })();

  console.log('updateToSchemaVersion7: success!');
}

function updateToSchemaVersion8(currentVersion, db) {
  if (currentVersion >= 8) {
    return;
  }
  console.log('updateToSchemaVersion8: starting...');

  db.transaction(() => {
    db.exec(`
    -- First, we pull a new body field out of the message table's json blob
    ALTER TABLE ${MESSAGES_TABLE}
      ADD COLUMN body TEXT;
    UPDATE ${MESSAGES_TABLE} SET body = json_extract(json, '$.body');

    -- Then we create our full-text search table and populate it
    CREATE VIRTUAL TABLE ${MESSAGES_FTS_TABLE}
      USING fts5(id UNINDEXED, body);

    INSERT INTO ${MESSAGES_FTS_TABLE}(id, body)
      SELECT id, body FROM ${MESSAGES_TABLE};

    -- Then we set up triggers to keep the full-text search table up to date
    CREATE TRIGGER messages_on_insert AFTER INSERT ON ${MESSAGES_TABLE} BEGIN
      INSERT INTO ${MESSAGES_FTS_TABLE} (
        id,
        body
      ) VALUES (
        new.id,
        new.body
      );
    END;
    CREATE TRIGGER messages_on_delete AFTER DELETE ON ${MESSAGES_TABLE} BEGIN
      DELETE FROM ${MESSAGES_FTS_TABLE} WHERE id = old.id;
    END;
    CREATE TRIGGER messages_on_update AFTER UPDATE ON ${MESSAGES_TABLE} BEGIN
      DELETE FROM ${MESSAGES_FTS_TABLE} WHERE id = old.id;
      INSERT INTO ${MESSAGES_FTS_TABLE}(
        id,
        body
      ) VALUES (
        new.id,
        new.body
      );
    END;

    `);
    // For formatting search results:
    //   https://sqlite.org/fts5.html#the_highlight_function
    //   https://sqlite.org/fts5.html#the_snippet_function
    db.pragma('user_version = 8');
  })();

  console.log('updateToSchemaVersion8: success!');
}

function updateToSchemaVersion9(currentVersion, db) {
  if (currentVersion >= 9) {
    return;
  }
  console.log('updateToSchemaVersion9: starting...');
  db.transaction(() => {
    db.exec(`
      CREATE TABLE ${ATTACHMENT_DOWNLOADS_TABLE}(
        id STRING primary key,
        timestamp INTEGER,
        pending INTEGER,
        json TEXT
      );

      CREATE INDEX attachment_downloads_timestamp
        ON ${ATTACHMENT_DOWNLOADS_TABLE} (
          timestamp
      ) WHERE pending = 0;
      CREATE INDEX attachment_downloads_pending
        ON ${ATTACHMENT_DOWNLOADS_TABLE} (
          pending
      ) WHERE pending != 0;
    `);

    db.pragma('user_version = 9');
  })();

  console.log('updateToSchemaVersion9: success!');
}

function updateToSchemaVersion10(currentVersion, db) {
  if (currentVersion >= 10) {
    return;
  }
  console.log('updateToSchemaVersion10: starting...');

  db.transaction(() => {
    db.exec(`
      DROP INDEX unprocessed_id;
      DROP INDEX unprocessed_timestamp;
      ALTER TABLE unprocessed RENAME TO unprocessed_old;

      CREATE TABLE unprocessed(
        id STRING,
        timestamp INTEGER,
        version INTEGER,
        attempts INTEGER,
        envelope TEXT,
        decrypted TEXT,
        source TEXT,
        sourceDevice TEXT,
        serverTimestamp INTEGER
      );

      CREATE INDEX unprocessed_id ON unprocessed (
        id
      );
      CREATE INDEX unprocessed_timestamp ON unprocessed (
        timestamp
      );

      INSERT INTO unprocessed (
        id,
        timestamp,
        version,
        attempts,
        envelope,
        decrypted,
        source,
        sourceDevice,
        serverTimestamp
      ) SELECT
        id,
        timestamp,
        json_extract(json, '$.version'),
        json_extract(json, '$.attempts'),
        json_extract(json, '$.envelope'),
        json_extract(json, '$.decrypted'),
        json_extract(json, '$.source'),
        json_extract(json, '$.sourceDevice'),
        json_extract(json, '$.serverTimestamp')
      FROM unprocessed_old;

      DROP TABLE unprocessed_old;
    `);

    db.pragma('user_version = 10');
  })();
  console.log('updateToSchemaVersion10: success!');
}

function updateToSchemaVersion11(currentVersion, db) {
  if (currentVersion >= 11) {
    return;
  }
  console.log('updateToSchemaVersion11: starting...');
  db.transaction(() => {
    db.exec(`
      DROP TABLE groups;
    `);

    db.pragma('user_version = 11');
  })();
  console.log('updateToSchemaVersion11: success!');
}

const SCHEMA_VERSIONS = [
  updateToSchemaVersion1,
  updateToSchemaVersion2,
  updateToSchemaVersion3,
  updateToSchemaVersion4,
  () => null, // version 5 was dropped
  updateToSchemaVersion6,
  updateToSchemaVersion7,
  updateToSchemaVersion8,
  updateToSchemaVersion9,
  updateToSchemaVersion10,
  updateToSchemaVersion11,
];

function updateSchema(db) {
  const sqliteVersion = getSQLiteVersion(db);
  const sqlcipherVersion = getSQLCipherVersion(db);
  const userVersion = getUserVersion(db);
  const maxUserVersion = SCHEMA_VERSIONS.length;
  const schemaVersion = getSchemaVersion(db);

  console.log('updateSchema:');
  console.log(` Current user_version: ${userVersion}`);
  console.log(` Most recent db schema: ${maxUserVersion}`);
  console.log(` SQLite version: ${sqliteVersion}`);
  console.log(` SQLCipher version: ${sqlcipherVersion}`);
  console.log(` (deprecated) schema_version: ${schemaVersion}`);

  for (let index = 0, max = SCHEMA_VERSIONS.length; index < max; index += 1) {
    const runSchemaUpdate = SCHEMA_VERSIONS[index];
    runSchemaUpdate(schemaVersion, db);
  }
  updateLokiSchema(db);
}

const LOKI_SCHEMA_VERSIONS = [
  updateToLokiSchemaVersion1,
  updateToLokiSchemaVersion2,
  updateToLokiSchemaVersion3,
  updateToLokiSchemaVersion4,
  updateToLokiSchemaVersion5,
  updateToLokiSchemaVersion6,
  updateToLokiSchemaVersion7,
  updateToLokiSchemaVersion8,
  updateToLokiSchemaVersion9,
  updateToLokiSchemaVersion10,
  updateToLokiSchemaVersion11,
  updateToLokiSchemaVersion12,
  updateToLokiSchemaVersion13,
  updateToLokiSchemaVersion14,
  updateToLokiSchemaVersion15,
  updateToLokiSchemaVersion16,
  updateToLokiSchemaVersion17,
  updateToLokiSchemaVersion18,
  updateToLokiSchemaVersion19,
  updateToLokiSchemaVersion20,
<<<<<<< HEAD
  updateToLokiSchemaVersion21,
=======
>>>>>>> f475fe8d
];

function updateToLokiSchemaVersion1(currentVersion, db) {
  const targetVersion = 1;
  if (currentVersion >= targetVersion) {
    return;
  }
  console.log(`updateToLokiSchemaVersion${targetVersion}: starting...`);
  db.transaction(() => {
    db.exec(`
    ALTER TABLE ${MESSAGES_TABLE}
    ADD COLUMN serverId INTEGER;

    CREATE TABLE servers(
      serverUrl STRING PRIMARY KEY ASC,
      token TEXT
    );
    `);
    writeLokiSchemaVersion(targetVersion, db);
  })();

  console.log(`updateToLokiSchemaVersion${targetVersion}: success!`);
}

function updateToLokiSchemaVersion2(currentVersion, db) {
  const targetVersion = 2;

  if (currentVersion >= targetVersion) {
    return;
  }
  console.log(`updateToLokiSchemaVersion${targetVersion}: starting...`);

  db.transaction(() => {
    db.exec(`
    CREATE TABLE pairingAuthorisations(
      id INTEGER NOT NULL PRIMARY KEY AUTOINCREMENT,
      primaryDevicePubKey VARCHAR(255),
      secondaryDevicePubKey VARCHAR(255),
      isGranted BOOLEAN,
      json TEXT,
      UNIQUE(primaryDevicePubKey, secondaryDevicePubKey)
    );
    `);
    writeLokiSchemaVersion(targetVersion, db);
  })();
  console.log(`updateToLokiSchemaVersion${targetVersion}: success!`);
}

function updateToLokiSchemaVersion3(currentVersion, db) {
  const targetVersion = 3;

  if (currentVersion >= targetVersion) {
    return;
  }

  console.log(`updateToLokiSchemaVersion${targetVersion}: starting...`);

  db.transaction(() => {
    db.exec(`
    CREATE TABLE ${GUARD_NODE_TABLE}(
      id INTEGER NOT NULL PRIMARY KEY AUTOINCREMENT,
      ed25519PubKey VARCHAR(64)
    );
    `);
    writeLokiSchemaVersion(targetVersion, db);
  })();

  console.log(`updateToLokiSchemaVersion${targetVersion}: success!`);
}

function updateToLokiSchemaVersion4(currentVersion, db) {
  const targetVersion = 4;
  if (currentVersion >= targetVersion) {
    return;
  }

  console.log(`updateToLokiSchemaVersion${targetVersion}: starting...`);

  db.transaction(() => {
    db.exec(`
    DROP TABLE lastHashes;
    CREATE TABLE lastHashes(
      id TEXT,
      snode TEXT,
      hash TEXT,
      expiresAt INTEGER,
      PRIMARY KEY (id, snode)
    );
    -- Add senderIdentity field to unprocessed needed for medium size groups
    ALTER TABLE unprocessed ADD senderIdentity TEXT;
    `);
    writeLokiSchemaVersion(targetVersion, db);
  })();
  console.log(`updateToLokiSchemaVersion${targetVersion}: success!`);
}

function updateToLokiSchemaVersion5(currentVersion, db) {
  const targetVersion = 5;
  if (currentVersion >= targetVersion) {
    return;
  }

  console.log(`updateToLokiSchemaVersion${targetVersion}: starting...`);

  db.transaction(() => {
    db.exec(`
    CREATE TABLE ${NODES_FOR_PUBKEY_TABLE} (
      pubkey TEXT PRIMARY KEY,
      json TEXT
    );

    `);
    writeLokiSchemaVersion(targetVersion, db);
  })();
  console.log(`updateToLokiSchemaVersion${targetVersion}: success!`);
}

function updateToLokiSchemaVersion6(currentVersion, db) {
  const targetVersion = 6;
  if (currentVersion >= targetVersion) {
    return;
  }

  console.log(`updateToLokiSchemaVersion${targetVersion}: starting...`);

  db.transaction(() => {
    db.exec(`
    -- Remove RSS Feed conversations
    DELETE FROM ${CONVERSATIONS_TABLE} WHERE
    type = 'group' AND
    id LIKE 'rss://%';

    `);
    writeLokiSchemaVersion(targetVersion, db);
  })();
  console.log(`updateToLokiSchemaVersion${targetVersion}: success!`);
}

function updateToLokiSchemaVersion7(currentVersion, db) {
  const targetVersion = 7;
  if (currentVersion >= targetVersion) {
    return;
  }

  console.log(`updateToLokiSchemaVersion${targetVersion}: starting...`);

  db.transaction(() => {
    db.exec(`
    -- Remove multi device data

    DELETE FROM pairingAuthorisations;
    `);
    writeLokiSchemaVersion(targetVersion, db);
  })();
  console.log(`updateToLokiSchemaVersion${targetVersion}: success!`);
}

function updateToLokiSchemaVersion8(currentVersion, db) {
  const targetVersion = 8;
  if (currentVersion >= targetVersion) {
    return;
  }
  console.log(`updateToLokiSchemaVersion${targetVersion}: starting...`);

  db.transaction(() => {
    db.exec(`

    ALTER TABLE ${MESSAGES_TABLE}
    ADD COLUMN serverTimestamp INTEGER;
    `);
    writeLokiSchemaVersion(targetVersion, db);
  })();
  console.log(`updateToLokiSchemaVersion${targetVersion}: success!`);
}

function updateToLokiSchemaVersion9(currentVersion, db) {
  const targetVersion = 9;
  if (currentVersion >= targetVersion) {
    return;
  }

  console.log(`updateToLokiSchemaVersion${targetVersion}: starting...`);
  db.transaction(() => {
    const rows = db
      .prepare(
        `SELECT json FROM ${CONVERSATIONS_TABLE} WHERE
      type = 'group' AND
      id LIKE '__textsecure_group__!%';
    `
      )
      .all();

    const objs = map(rows, row => jsonToObject(row.json));

    const conversationIdRows = db
      .prepare(`SELECT id FROM ${CONVERSATIONS_TABLE} ORDER BY id ASC;`)
      .all();

    const allOldConversationIds = map(conversationIdRows, row => row.id);
    objs.forEach(o => {
      const oldId = o.id;
      const newId = oldId.replace('__textsecure_group__!', '');
      console.log(`migrating conversation, ${oldId} to ${newId}`);

      if (allOldConversationIds.includes(newId)) {
        console.log(
          'Found a duplicate conversation after prefix removing. We need to take care of it'
        );
        // We have another conversation with the same future name.
        // We decided to keep only the conversation with the higher number of messages
        const countMessagesOld = getMessagesCountByConversation(db, oldId, {
          limit: Number.MAX_VALUE,
        });
        const countMessagesNew = getMessagesCountByConversation(db, newId, {
          limit: Number.MAX_VALUE,
        });

        console.log(`countMessagesOld: ${countMessagesOld}, countMessagesNew: ${countMessagesNew}`);

        const deleteId = countMessagesOld > countMessagesNew ? newId : oldId;
        db.prepare(`DELETE FROM ${CONVERSATIONS_TABLE} WHERE id = $deleteId;`).run({ deleteId });
      }

      const morphedObject = {
        ...o,
        id: newId,
      };

      db.prepare(
        `UPDATE ${CONVERSATIONS_TABLE} SET
        id = $newId,
        json = $json
        WHERE id = $oldId;`
      ).run({
        newId,
        json: objectToJSON(morphedObject),
        oldId,
      });
    });

    writeLokiSchemaVersion(targetVersion, db);
  })();

  console.log(`updateToLokiSchemaVersion${targetVersion}: success!`);
}

function updateToLokiSchemaVersion10(currentVersion, db) {
  const targetVersion = 10;
  if (currentVersion >= targetVersion) {
    return;
  }
  console.log(`updateToLokiSchemaVersion${targetVersion}: starting...`);

  db.transaction(() => {
    db.exec(`
    CREATE TABLE ${CLOSED_GROUP_V2_KEY_PAIRS_TABLE} (
      id INTEGER NOT NULL PRIMARY KEY AUTOINCREMENT,
      groupPublicKey TEXT,
      timestamp NUMBER,
      json TEXT
    );

    `);
    writeLokiSchemaVersion(targetVersion, db);
  })();
  console.log(`updateToLokiSchemaVersion${targetVersion}: success!`);
}

function updateToLokiSchemaVersion11(currentVersion, db) {
  const targetVersion = 11;
  if (currentVersion >= targetVersion) {
    return;
  }
  console.log(`updateToLokiSchemaVersion${targetVersion}: starting...`);

  db.transaction(() => {
    updateExistingClosedGroupV1ToClosedGroupV2(db);
    writeLokiSchemaVersion(targetVersion, db);
  })();
  console.log(`updateToLokiSchemaVersion${targetVersion}: success!`);
}

function updateToLokiSchemaVersion12(currentVersion, db) {
  const targetVersion = 12;
  if (currentVersion >= targetVersion) {
    return;
  }
  console.log(`updateToLokiSchemaVersion${targetVersion}: starting...`);

  db.transaction(() => {
    db.exec(`
    CREATE TABLE ${OPEN_GROUP_ROOMS_V2_TABLE} (
      serverUrl TEXT NOT NULL,
      roomId TEXT NOT NULL,
      conversationId TEXT,
      json TEXT,
      PRIMARY KEY (serverUrl, roomId)
    );

    `);
    writeLokiSchemaVersion(targetVersion, db);
  })();
  console.log(`updateToLokiSchemaVersion${targetVersion}: success!`);
}

function updateToLokiSchemaVersion13(currentVersion, db) {
  const targetVersion = 13;
  if (currentVersion >= targetVersion) {
    return;
  }
  console.log(`updateToLokiSchemaVersion${targetVersion}: starting...`);

  // Clear any already deleted db entries.
  // secure_delete = ON will make sure next deleted entries are overwritten with 0 right away
  db.transaction(() => {
    db.pragma('secure_delete = ON');
    writeLokiSchemaVersion(targetVersion, db);
  })();
  console.log(`updateToLokiSchemaVersion${targetVersion}: success!`);
}

function updateToLokiSchemaVersion14(currentVersion, db) {
  const targetVersion = 14;
  if (currentVersion >= targetVersion) {
    return;
  }
  console.log(`updateToLokiSchemaVersion${targetVersion}: starting...`);

  db.transaction(() => {
    db.exec(`
    DROP TABLE IF EXISTS servers;
    DROP TABLE IF EXISTS sessions;
    DROP TABLE IF EXISTS preKeys;
    DROP TABLE IF EXISTS contactPreKeys;
    DROP TABLE IF EXISTS contactSignedPreKeys;
    DROP TABLE IF EXISTS signedPreKeys;
    DROP TABLE IF EXISTS senderKeys;
    `);
    writeLokiSchemaVersion(targetVersion, db);
  })();
  console.log(`updateToLokiSchemaVersion${targetVersion}: success!`);
}

function updateToLokiSchemaVersion15(currentVersion, db) {
  const targetVersion = 15;
  if (currentVersion >= targetVersion) {
    return;
  }
  console.log(`updateToLokiSchemaVersion${targetVersion}: starting...`);

  db.transaction(() => {
    db.exec(`
      DROP TABLE pairingAuthorisations;
      DROP TRIGGER messages_on_delete;
      DROP TRIGGER messages_on_update;
    `);

    writeLokiSchemaVersion(targetVersion, db);
  })();
  console.log(`updateToLokiSchemaVersion${targetVersion}: success!`);
}

function updateToLokiSchemaVersion16(currentVersion, db) {
  const targetVersion = 16;
  if (currentVersion >= targetVersion) {
    return;
  }
  console.log(`updateToLokiSchemaVersion${targetVersion}: starting...`);

  db.transaction(() => {
    db.exec(`
      ALTER TABLE ${MESSAGES_TABLE} ADD COLUMN serverHash TEXT;
      ALTER TABLE ${MESSAGES_TABLE} ADD COLUMN isDeleted BOOLEAN;

      CREATE INDEX messages_serverHash ON ${MESSAGES_TABLE} (
        serverHash
      ) WHERE serverHash IS NOT NULL;

      CREATE INDEX messages_isDeleted ON ${MESSAGES_TABLE} (
        isDeleted
      ) WHERE isDeleted IS NOT NULL;

      ALTER TABLE unprocessed ADD serverHash TEXT;
      CREATE INDEX messages_messageHash ON unprocessed (
        serverHash
      ) WHERE serverHash IS NOT NULL;
    `);

    writeLokiSchemaVersion(targetVersion, db);
  })();
  console.log(`updateToLokiSchemaVersion${targetVersion}: success!`);
}

function updateToLokiSchemaVersion17(currentVersion, db) {
  const targetVersion = 17;
  if (currentVersion >= targetVersion) {
    return;
  }
  console.log(`updateToLokiSchemaVersion${targetVersion}: starting...`);

  db.transaction(() => {
    db.exec(`
      UPDATE ${CONVERSATIONS_TABLE} SET
      json = json_set(json, '$.isApproved', 1)
    `);
    // remove the moderators field. As it was only used for opengroups a long time ago and whatever is there is probably unused
    db.exec(`
      UPDATE ${CONVERSATIONS_TABLE} SET
      json = json_remove(json, '$.moderators', '$.dataMessage', '$.accessKey', '$.profileSharing', '$.sessionRestoreSeen')
    `);
    writeLokiSchemaVersion(targetVersion, db);
  })();
  console.log(`updateToLokiSchemaVersion${targetVersion}: success!`);
}

function updateToLokiSchemaVersion18(currentVersion, db) {
  const targetVersion = 18;
  if (currentVersion >= targetVersion) {
    return;
  }
  console.log(`updateToLokiSchemaVersion${targetVersion}: starting...`);

  // Dropping all pre-existing schema relating to message searching.
  // Recreating the full text search and related triggers
  db.transaction(() => {
    db.exec(`
      DROP TRIGGER IF EXISTS messages_on_insert;
      DROP TRIGGER IF EXISTS messages_on_delete;
      DROP TRIGGER IF EXISTS messages_on_update;
      DROP TABLE IF EXISTS ${MESSAGES_FTS_TABLE};
    `);

    writeLokiSchemaVersion(targetVersion, db);
  })();

  db.transaction(() => {
    db.exec(`
    -- Then we create our full-text search table and populate it
    CREATE VIRTUAL TABLE ${MESSAGES_FTS_TABLE}
      USING fts5(id UNINDEXED, body);
    INSERT INTO ${MESSAGES_FTS_TABLE}(id, body)
      SELECT id, body FROM ${MESSAGES_TABLE};
    -- Then we set up triggers to keep the full-text search table up to date
    CREATE TRIGGER messages_on_insert AFTER INSERT ON ${MESSAGES_TABLE} BEGIN
      INSERT INTO ${MESSAGES_FTS_TABLE} (
        id,
        body
      ) VALUES (
        new.id,
        new.body
      );
    END;
    CREATE TRIGGER messages_on_delete AFTER DELETE ON ${MESSAGES_TABLE} BEGIN
      DELETE FROM ${MESSAGES_FTS_TABLE} WHERE id = old.id;
    END;
    CREATE TRIGGER messages_on_update AFTER UPDATE ON ${MESSAGES_TABLE} BEGIN
      DELETE FROM ${MESSAGES_FTS_TABLE} WHERE id = old.id;
      INSERT INTO ${MESSAGES_FTS_TABLE}(
        id,
        body
      ) VALUES (
        new.id,
        new.body
      );
    END;
    `);

    writeLokiSchemaVersion(targetVersion, db);
  })();
  console.log(`updateToLokiSchemaVersion${targetVersion}: success!`);
}

function updateToLokiSchemaVersion19(currentVersion, db) {
  const targetVersion = 19;
  if (currentVersion >= targetVersion) {
    return;
  }
  console.log(`updateToLokiSchemaVersion${targetVersion}: starting...`);

  db.transaction(() => {
    db.exec(`
      DROP INDEX messages_schemaVersion;
      ALTER TABLE ${MESSAGES_TABLE} DROP COLUMN schemaVersion;
    `);
    // this is way to slow for now...
    // db.exec(`
    //   UPDATE ${MESSAGES_TABLE} SET
    //   json = json_remove(json, '$.schemaVersion')
    // `);
    writeLokiSchemaVersion(targetVersion, db);
  })();

  console.log(`updateToLokiSchemaVersion${targetVersion}: success!`);
}

function updateToLokiSchemaVersion20(currentVersion, db) {
  const targetVersion = 20;
  if (currentVersion >= targetVersion) {
    return;
  }
<<<<<<< HEAD
  console.log(`updateToLokiSchemaVersion${targetVersion}: starting...`);
  db.transaction(() => {
    db.exec(`
        UPDATE ${CONVERSATIONS_TABLE} SET
        json = json_set(json, '$.didApproveMe', 1, '$.isApproved', 1)
        WHERE type = 'private';
      `);

    // all closed group admins
    const closedGroupRows = getAllClosedGroupConversations(db, false) || [];

    const adminIds = closedGroupRows.map(json => {
      return jsonToObject(json).groupAdmins;
    });
    forEach(adminIds, id => {
      db.exec(
        `
        UPDATE ${CONVERSATIONS_TABLE} SET
        json = json_set(json, '$.didApproveMe', 1, '$.isApproved', 1)
        WHERE type = id 
        values ($id);
      `
      ).run({
        id,
      });
    });

    writeLokiSchemaVersion(targetVersion, db);
  })();
  console.log(`updateToLokiSchemaVersion${targetVersion}: success!`);
}

function updateToLokiSchemaVersion21(currentVersion, db) {
  const targetVersion = 21;
  if (currentVersion >= targetVersion) {
    return;
  }
  console.log(`updateToLokiSchemaVersion${targetVersion}: starting...`);

=======

  console.log(`updateToLokiSchemaVersion${targetVersion}: starting...`);
>>>>>>> f475fe8d
  db.transaction(() => {
    // looking for all private conversations, with a nickname set
    const rowsToUpdate = db
      .prepare(
        `SELECT * FROM ${CONVERSATIONS_TABLE} WHERE type = 'private' AND (name IS NULL or name = '') AND json_extract(json, '$.nickname') <> '';`
      )
      .all();
    (rowsToUpdate || []).forEach(r => {
      const obj = jsonToObject(r.json);

      // obj.profile.displayName is the display as this user set it.
      if (
        obj &&
        obj.nickname &&
        obj.nickname.length &&
        obj.profile &&
        obj.profile.displayName &&
        obj.profile.displayName.length
      ) {
        // this one has a nickname set, but name is unset, set it to the displayName in the lokiProfile if it's exisitng
        obj.name = obj.profile.displayName;
        updateConversation(obj, db);
      }
<<<<<<< HEAD
      writeLokiSchemaVersion(targetVersion, db);
    })();

    console.log(`updateToLokiSchemaVersion${targetVersion}: success!`);
  });
=======
    });

    writeLokiSchemaVersion(targetVersion, db);
  })();
  console.log(`updateToLokiSchemaVersion${targetVersion}: success!`);
>>>>>>> f475fe8d
}

function writeLokiSchemaVersion(newVersion, db) {
  db.prepare(
    `INSERT INTO loki_schema(
      version
    ) values (
      $newVersion
    )`
  ).run({ newVersion });
}

function updateLokiSchema(db) {
  const result = db
    .prepare(`SELECT name FROM sqlite_master WHERE type = 'table' AND name='loki_schema';`)
    .get();

  if (!result) {
    createLokiSchemaTable(db);
  }
  const lokiSchemaVersion = getLokiSchemaVersion(db);
  console.log(
    'updateLokiSchema:',
    `Current loki schema version: ${lokiSchemaVersion};`,
    `Most recent schema version: ${LOKI_SCHEMA_VERSIONS.length};`
  );
  for (let index = 0, max = LOKI_SCHEMA_VERSIONS.length; index < max; index += 1) {
    const runSchemaUpdate = LOKI_SCHEMA_VERSIONS[index];
    runSchemaUpdate(lokiSchemaVersion, db);
  }
}

function getLokiSchemaVersion(db) {
  const result = db
    .prepare(
      `
    SELECT MAX(version) as version FROM loki_schema;
    `
    )
    .get();
  if (!result || !result.version) {
    return 0;
  }
  return result.version;
}

function createLokiSchemaTable(db) {
  db.transaction(() => {
    db.exec(`
    CREATE TABLE loki_schema(
      id INTEGER NOT NULL PRIMARY KEY AUTOINCREMENT,
      version INTEGER
    );
    INSERT INTO loki_schema (
      version
    ) values (
      0
    );
    `);
  })();
}
let globalInstance;

let databaseFilePath;

function _initializePaths(configDir) {
  const dbDir = path.join(configDir, 'sql');
  fs.mkdirSync(dbDir, { recursive: true });
  databaseFilePath = path.join(dbDir, 'db.sqlite');
}

function initialize({ configDir, key, messages, passwordAttempt }) {
  if (globalInstance) {
    throw new Error('Cannot initialize more than once!');
  }

  if (!isString(configDir)) {
    throw new Error('initialize: configDir is required!');
  }
  if (!isString(key)) {
    throw new Error('initialize: key is required!');
  }
  if (!isObject(messages)) {
    throw new Error('initialize: message is required!');
  }

  _initializePaths(configDir);

  let db;
  try {
    db = openAndSetUpSQLCipher(databaseFilePath, { key });
    updateSchema(db);

    // test database

    const cipherIntegrityResult = getSQLCipherIntegrityCheck(db);
    if (cipherIntegrityResult) {
      console.log('Database cipher integrity check failed:', cipherIntegrityResult);
      throw new Error(`Cipher integrity check failed: ${cipherIntegrityResult}`);
    }
    const integrityResult = getSQLIntegrityCheck(db);
    if (integrityResult) {
      console.log('Database integrity check failed:', integrityResult);
      throw new Error(`Integrity check failed: ${integrityResult}`);
    }

    // At this point we can allow general access to the database
    globalInstance = db;

    // Clear any already deleted db entries on each app start.
    vacuumDatabase(db);
    const msgCount = getMessageCount();
    const convoCount = getConversationCount();
    console.info('total message count: ', msgCount);
    console.info('total conversation count: ', convoCount);
  } catch (error) {
    if (passwordAttempt) {
      throw error;
    }
    console.log('Database startup error:', error.stack);
    const buttonIndex = dialog.showMessageBox({
      buttons: [messages.copyErrorAndQuit, messages.clearAllData],
      defaultId: 0,
      detail: redactAll(error.stack),
      message: messages.databaseError,
      noLink: true,
      type: 'error',
    });

    if (buttonIndex === 0) {
      clipboard.writeText(`Database startup error:\n\n${redactAll(error.stack)}`);
    } else {
      close();
      removeDB();
      removeUserConfig();
      app.relaunch();
    }

    app.exit(1);
    return false;
  }

  return true;
}

function close() {
  if (!globalInstance) {
    return;
  }
  const dbRef = globalInstance;
  globalInstance = null;
  // SQLLite documentation suggests that we run `PRAGMA optimize` right before
  // closing the database connection.
  dbRef.pragma('optimize');
  dbRef.close();
}

function removeDB(configDir = null) {
  if (globalInstance) {
    throw new Error('removeDB: Cannot erase database when it is open!');
  }

  if (globalInstance) {
    throw new Error('removeDB: Cannot erase database when it is open!');
  }

  if (!databaseFilePath && configDir) {
    _initializePaths(configDir);
  }

  rimraf.sync(databaseFilePath);
  rimraf.sync(`${databaseFilePath}-shm`);
  rimraf.sync(`${databaseFilePath}-wal`);
}

// Password hash
const PASS_HASH_ID = 'passHash';
function getPasswordHash() {
  const item = getItemById(PASS_HASH_ID);
  return item && item.value;
}
function savePasswordHash(hash) {
  if (isEmpty(hash)) {
    return removePasswordHash();
  }

  const data = { id: PASS_HASH_ID, value: hash };
  return createOrUpdateItem(data);
}
function removePasswordHash() {
  return removeItemById(PASS_HASH_ID);
}

function getIdentityKeyById(id, instance) {
  return getById(IDENTITY_KEYS_TABLE, id, instance);
}

function getGuardNodes() {
  const nodes = globalInstance.prepare(`SELECT ed25519PubKey FROM ${GUARD_NODE_TABLE};`).all();

  if (!nodes) {
    return null;
  }

  return nodes;
}

function updateGuardNodes(nodes) {
  globalInstance.transaction(() => {
    globalInstance.exec(`DELETE FROM ${GUARD_NODE_TABLE}`);
    nodes.map(edkey =>
      globalInstance
        .prepare(
          `INSERT INTO ${GUARD_NODE_TABLE} (
        ed25519PubKey
      ) values ($ed25519PubKey)`
        )
        .run({
          ed25519PubKey: edkey,
        })
    );
  })();
}

function createOrUpdateItem(data, instance) {
  return createOrUpdate(ITEMS_TABLE, data, instance);
}
function getItemById(id) {
  return getById(ITEMS_TABLE, id);
}
function getAllItems() {
  const rows = globalInstance.prepare(`SELECT json FROM ${ITEMS_TABLE} ORDER BY id ASC;`).all();
  return map(rows, row => jsonToObject(row.json));
}
function removeItemById(id) {
  return removeById(ITEMS_TABLE, id);
}

function createOrUpdate(table, data, instance) {
  const { id } = data;
  if (!id) {
    throw new Error('createOrUpdate: Provided data did not have a truthy id');
  }

  (globalInstance || instance)
    .prepare(
      `INSERT OR REPLACE INTO ${table} (
      id,
      json
    ) values (
      $id,
      $json
    )`
    )
    .run({
      id,
      json: objectToJSON(data),
    });
}

function getById(table, id, instance) {
  const row = (globalInstance || instance).prepare(`SELECT * FROM ${table} WHERE id = $id;`).get({
    id,
  });

  if (!row) {
    return null;
  }

  return jsonToObject(row.json);
}

function removeById(table, id) {
  if (!Array.isArray(id)) {
    globalInstance.prepare(`DELETE FROM ${table} WHERE id = $id;`).run({ id });
    return;
  }

  if (!id.length) {
    throw new Error('removeById: No ids to delete!');
  }

  // Our node interface doesn't seem to allow you to replace one single ? with an array
  globalInstance
    .prepare(`DELETE FROM ${table} WHERE id IN ( ${id.map(() => '?').join(', ')} );`)
    .run({ id });
}

// Conversations

function getSwarmNodesForPubkey(pubkey) {
  const row = globalInstance
    .prepare(`SELECT * FROM ${NODES_FOR_PUBKEY_TABLE} WHERE pubkey = $pubkey;`)
    .get({
      pubkey,
    });

  if (!row) {
    return [];
  }

  return jsonToObject(row.json);
}

function updateSwarmNodesForPubkey(pubkey, snodeEdKeys) {
  globalInstance
    .prepare(
      `INSERT OR REPLACE INTO ${NODES_FOR_PUBKEY_TABLE} (
        pubkey,
        json
        ) values (
          $pubkey,
          $json
          );`
    )
    .run({
      pubkey,
      json: objectToJSON(snodeEdKeys),
    });
}

function getConversationCount() {
  const row = globalInstance.prepare(`SELECT count(*) from ${CONVERSATIONS_TABLE};`).get();
  if (!row) {
    throw new Error(`getConversationCount: Unable to get count of ${CONVERSATIONS_TABLE}`);
  }

  return row['count(*)'];
}

function saveConversation(data, instance) {
  const { id, active_at, type, members, name, profileName } = data;

  (globalInstance || instance)
    .prepare(
      `INSERT INTO ${CONVERSATIONS_TABLE} (
    id,
    json,

    active_at,
    type,
    members,
    name,
    profileName
  ) values (
    $id,
    $json,

    $active_at,
    $type,
    $members,
    $name,
    $profileName
  );`
    )
    .run({
      id,
      json: objectToJSON(data),

      active_at,
      type,
      members: members ? members.join(' ') : null,
      name,
      profileName,
    });
}

function updateConversation(data, instance) {
  const {
    id,
    // eslint-disable-next-line camelcase
    active_at,
    type,
    members,
    name,
    profileName,
  } = data;

  (globalInstance || instance)

    .prepare(
      `UPDATE ${CONVERSATIONS_TABLE} SET
    json = $json,

    active_at = $active_at,
    type = $type,
    members = $members,
    name = $name,
    profileName = $profileName
    WHERE id = $id;`
    )
    .run({
      id,
      json: objectToJSON(data),

      active_at,
      type,
      members: members ? members.join(' ') : null,
      name,
      profileName,
    });
}

function removeConversation(id) {
  if (!Array.isArray(id)) {
    globalInstance.prepare(`DELETE FROM ${CONVERSATIONS_TABLE} WHERE id = $id;`).run({
      id,
    });
    return;
  }

  if (!id.length) {
    throw new Error('removeConversation: No ids to delete!');
  }

  // Our node interface doesn't seem to allow you to replace one single ? with an array
  globalInstance
    .prepare(`DELETE FROM ${CONVERSATIONS_TABLE} WHERE id IN ( ${id.map(() => '?').join(', ')} );`)
    .run(id);
}

function getConversationById(id) {
  const row = globalInstance.prepare(`SELECT * FROM ${CONVERSATIONS_TABLE} WHERE id = $id;`).get({
    id,
  });

  if (!row) {
    return null;
  }

  return jsonToObject(row.json);
}

function getAllConversations() {
  const rows = globalInstance
    .prepare(`SELECT json FROM ${CONVERSATIONS_TABLE} ORDER BY id ASC;`)
    .all();
  return map(rows, row => jsonToObject(row.json));
}

function getAllOpenGroupV1Conversations() {
  const rows = globalInstance
    .prepare(
      `SELECT json FROM ${CONVERSATIONS_TABLE} WHERE
      type = 'group' AND
      id LIKE 'publicChat:1@%'
     ORDER BY id ASC;`
    )
    .all();

  return map(rows, row => jsonToObject(row.json));
}

function getAllOpenGroupV2Conversations() {
  // first _ matches all opengroupv1,
  // second _ force a second char to be there, so it can only be opengroupv2 convos

  const rows = globalInstance
    .prepare(
      `SELECT json FROM ${CONVERSATIONS_TABLE} WHERE
      type = 'group' AND
      id LIKE 'publicChat:__%@%'
     ORDER BY id ASC;`
    )
    .all();

  return map(rows, row => jsonToObject(row.json));
}

function getPubkeysInPublicConversation(conversationId) {
  const rows = globalInstance
    .prepare(
      `SELECT DISTINCT source FROM ${MESSAGES_TABLE} WHERE
      conversationId = $conversationId
     ORDER BY received_at DESC LIMIT ${MAX_PUBKEYS_MEMBERS};`
    )
    .all({
      conversationId,
    });

  return map(rows, row => row.source);
}

function getAllGroupsInvolvingId(id) {
  const rows = globalInstance
    .prepare(
      `SELECT json FROM ${CONVERSATIONS_TABLE} WHERE
      type = 'group' AND
      members LIKE $id
     ORDER BY id ASC;`
    )
    .all({
      id: `%${id}%`,
    });

  return map(rows, row => jsonToObject(row.json));
}

function searchConversations(query, { limit } = {}) {
  const rows = globalInstance
    .prepare(
      `SELECT json FROM ${CONVERSATIONS_TABLE} WHERE
      (
        name LIKE $name OR
        profileName LIKE $profileName
      ) AND active_at IS NOT NULL AND active_at > 0
     ORDER BY active_at DESC
     LIMIT $limit`
    )
    .all({
      name: `%${query}%`,
      profileName: `%${query}%`,
      limit: limit || 50,
    });

  return map(rows, row => jsonToObject(row.json));
}

// order by clause is the same as orderByClause but with a table prefix so we cannot reuse it
const orderByMessageCoalesceClause = `ORDER BY COALESCE(${MESSAGES_TABLE}.serverTimestamp, ${MESSAGES_TABLE}.sent_at, ${MESSAGES_TABLE}.received_at) DESC`;

function searchMessages(query, limit) {
  if (!limit) {
    throw new Error('searchMessages limit must be set');
  }
  const rows = globalInstance
    .prepare(
      `SELECT
      ${MESSAGES_TABLE}.json,
      snippet(${MESSAGES_FTS_TABLE}, -1, '<<left>>', '<<right>>', '...', 5) as snippet
    FROM ${MESSAGES_FTS_TABLE}
    INNER JOIN ${MESSAGES_TABLE} on ${MESSAGES_FTS_TABLE}.id = ${MESSAGES_TABLE}.id
    WHERE
     ${MESSAGES_FTS_TABLE} match $query
    ${orderByMessageCoalesceClause}
    LIMIT $limit;`
    )
    .all({
      query,
      limit,
    });

  return map(rows, row => ({
    ...jsonToObject(row.json),
    snippet: row.snippet,
  }));
}

function searchMessagesInConversation(query, conversationId, limit) {
  const rows = globalInstance
    .prepare(
      `SELECT
      ${MESSAGES_TABLE}.json,
      snippet(${MESSAGES_FTS_TABLE}, -1, '<<left>>', '<<right>>', '...', 15) as snippet
    FROM ${MESSAGES_FTS_TABLE}
    INNER JOIN ${MESSAGES_TABLE} on ${MESSAGES_FTS_TABLE}.id = ${MESSAGES_TABLE}.id
    WHERE
    ${MESSAGES_FTS_TABLE} match $query AND
      ${MESSAGES_TABLE}.conversationId = $conversationId
    ${orderByMessageCoalesceClause}
      LIMIT $limit;`
    )
    .all({
      query,
      conversationId,
      limit: limit || 100,
    });

  return map(rows, row => ({
    ...jsonToObject(row.json),
    snippet: row.snippet,
  }));
}

function getMessageCount() {
  const row = globalInstance.prepare(`SELECT count(*) from ${MESSAGES_TABLE};`).get();

  if (!row) {
    throw new Error(`getMessageCount: Unable to get count of ${MESSAGES_TABLE}`);
  }
  return row['count(*)'];
}

function saveMessage(data) {
  const {
    body,
    conversationId,
    // eslint-disable-next-line camelcase
    expires_at,
    hasAttachments,
    hasFileAttachments,
    hasVisualMediaAttachments,
    id,
    serverId,
    serverTimestamp,
    // eslint-disable-next-line camelcase
    received_at,
    sent,
    // eslint-disable-next-line camelcase
    sent_at,
    source,
    sourceDevice,
    type,
    unread,
    expireTimer,
    expirationStartTimestamp,
  } = data;

  if (!id) {
    throw new Error('id is required');
  }

  if (!conversationId) {
    throw new Error('conversationId is required');
  }

  const payload = {
    id,
    json: objectToJSON(data),

    serverId,
    serverTimestamp,
    body,
    conversationId,
    expirationStartTimestamp,
    expires_at,
    expireTimer,
    hasAttachments,
    hasFileAttachments,
    hasVisualMediaAttachments,
    received_at,
    sent,
    sent_at,
    source,
    sourceDevice,
    type: type || '',
    unread,
  };

  globalInstance
    .prepare(
      `INSERT OR REPLACE INTO ${MESSAGES_TABLE} (
    id,
    json,
    serverId,
    serverTimestamp,
    body,
    conversationId,
    expirationStartTimestamp,
    expires_at,
    expireTimer,
    hasAttachments,
    hasFileAttachments,
    hasVisualMediaAttachments,
    received_at,
    sent,
    sent_at,
    source,
    sourceDevice,
    type,
    unread
  ) values (
    $id,
    $json,
    $serverId,
    $serverTimestamp,
    $body,
    $conversationId,
    $expirationStartTimestamp,
    $expires_at,
    $expireTimer,
    $hasAttachments,
    $hasFileAttachments,
    $hasVisualMediaAttachments,
    $received_at,
    $sent,
    $sent_at,
    $source,
    $sourceDevice,
    $type,
    $unread
  );`
    )
    .run(payload);

  return id;
}

function saveSeenMessageHashes(arrayOfHashes) {
  globalInstance.transaction(() => {
    map(arrayOfHashes, hashData => saveSeenMessageHash(hashData));
  })();
}

function updateLastHash(data) {
  const { convoId, snode, hash, expiresAt } = data;

  const id = convoId;

  globalInstance
    .prepare(
      `INSERT OR REPLACE INTO lastHashes (
      id,
      snode,
      hash,
      expiresAt
    ) values (
      $id,
      $snode,
      $hash,
      $expiresAt
    )`
    )
    .run({
      id,
      snode,
      hash,
      expiresAt,
    });
}

function saveSeenMessageHash(data) {
  const { expiresAt, hash } = data;
  try {
    globalInstance
      .prepare(
        `INSERT INTO seenMessages (
      expiresAt,
      hash
      ) values (
        $expiresAt,
        $hash
        );`
      )
      .run({
        expiresAt,
        hash,
      });
  } catch (e) {
    console.error('saveSeenMessageHash failed:', e.message);
  }
}

function cleanLastHashes() {
  globalInstance.prepare('DELETE FROM lastHashes WHERE expiresAt <= $now;').run({
    now: Date.now(),
  });
}

function cleanSeenMessages() {
  globalInstance.prepare('DELETE FROM seenMessages WHERE expiresAt <= $now;').run({
    now: Date.now(),
  });
}

function saveMessages(arrayOfMessages) {
  globalInstance.transaction(() => {
    map(arrayOfMessages, message => saveMessage(message));
  })();
}

function removeMessage(id, instance) {
  if (!Array.isArray(id)) {
    (globalInstance || instance)
      .prepare(`DELETE FROM ${MESSAGES_TABLE} WHERE id = $id;`)
      .run({ id });
    return;
  }

  if (!id.length) {
    throw new Error('removeMessages: No ids to delete!');
  }

  // Our node interface doesn't seem to allow you to replace one single ? with an array
  (globalInstance || instance)
    .prepare(`DELETE FROM ${MESSAGES_TABLE} WHERE id IN ( ${id.map(() => '?').join(', ')} );`)
    .run(id);
}

function getMessageIdsFromServerIds(serverIds, conversationId) {
  if (!Array.isArray(serverIds)) {
    return [];
  }

  // Sanitize the input as we're going to use it directly in the query
  const validIds = serverIds.map(id => Number(id)).filter(n => !Number.isNaN(n));

  /*
    Sqlite3 doesn't have a good way to have `IN` query with another query.
    See: https://github.com/mapbox/node-sqlite3/issues/762.

    So we have to use templating to insert the values.
  */
  const rows = globalInstance
    .prepare(
      `SELECT id FROM ${MESSAGES_TABLE} WHERE
    serverId IN (${validIds.join(',')}) AND
    conversationId = $conversationId;`
    )
    .all({
      conversationId,
    });
  return rows.map(row => row.id);
}

function getMessageById(id) {
  const row = globalInstance.prepare(`SELECT * FROM ${MESSAGES_TABLE} WHERE id = $id;`).get({
    id,
  });

  if (!row) {
    return null;
  }

  return jsonToObject(row.json);
}

function getMessageBySenderAndSentAt({ source, sentAt }) {
  const rows = globalInstance
    .prepare(
      `SELECT json FROM ${MESSAGES_TABLE} WHERE
      source = $source AND
      sent_at = $sent_at;`
    )
    .all({
      source,
      sent_at: sentAt,
    });

  return map(rows, row => jsonToObject(row.json));
}

function getMessageBySenderAndTimestamp({ source, timestamp }) {
  const rows = globalInstance
    .prepare(
      `SELECT json FROM ${MESSAGES_TABLE} WHERE
      source = $source AND
      sent_at = $timestamp;`
    )
    .all({
      source,
      timestamp,
    });

  return map(rows, row => jsonToObject(row.json));
}

function getMessageBySenderAndServerTimestamp({ source, serverTimestamp }) {
  const rows = globalInstance
    .prepare(
      `SELECT json FROM ${MESSAGES_TABLE} WHERE
      source = $source AND
      serverTimestamp = $serverTimestamp;`
    )
    .all({
      source,
      serverTimestamp,
    });

  return map(rows, row => jsonToObject(row.json));
}

function getUnreadByConversation(conversationId) {
  const rows = globalInstance
    .prepare(
      `SELECT json FROM ${MESSAGES_TABLE} WHERE
      unread = $unread AND
      conversationId = $conversationId
     ORDER BY received_at DESC;`
    )
    .all({
      unread: 1,
      conversationId,
    });

  return map(rows, row => jsonToObject(row.json));
}

function getUnreadCountByConversation(conversationId) {
  const row = globalInstance
    .prepare(
      `SELECT count(*) from ${MESSAGES_TABLE} WHERE
    unread = $unread AND
    conversationId = $conversationId
    ORDER BY received_at DESC;`
    )
    .get({
      unread: 1,
      conversationId,
    });

  if (!row) {
    throw new Error(
      `getUnreadCountByConversation: Unable to get unread count of ${conversationId}`
    );
  }

  return row['count(*)'];
}

function getIncomingMessagesCountByConversation(conversationId, type = '%') {
  const row = globalInstance
    .prepare(
      `SELECT count(*) from ${MESSAGES_TABLE} 
      WHERE conversationId = $conversationId 
      AND type = $type;`
    )
    .get({
      conversationId,
      type,
    });

  if (!row) {
    throw new Error(
      `getIncomingMessagesCountByConversation: Unable to get incoming messages count of ${conversationId}`
    );
  }

  return row['count(*)'];
}

// Note: Sorting here is necessary for getting the last message (with limit 1)
// be sure to update the sorting order to sort messages on redux too (sortMessages)
const orderByClause = 'ORDER BY COALESCE(serverTimestamp, sent_at, received_at) DESC';
const orderByClauseASC = 'ORDER BY COALESCE(serverTimestamp, sent_at, received_at) ASC';

<<<<<<< HEAD
function getMessagesByConversation(conversationId, { messageId = null, type = '%' } = {}) {
=======
function getMessagesByConversation(conversationId, { messageId = null } = {}) {
>>>>>>> f475fe8d
  const absLimit = 30;
  // If messageId is given it means we are opening the conversation to that specific messageId,
  // or that we just scrolled to it by a quote click and needs to load around it.
  // If messageId is null, it means we are just opening the convo to the last unread message, or at the bottom
  const firstUnread = getFirstUnreadMessageIdInConversation(conversationId);

  if (messageId || firstUnread) {
    const messageFound = getMessageById(messageId || firstUnread);

    if (messageFound && messageFound.conversationId === conversationId) {
      const rows = globalInstance
        .prepare(
          `WITH cte AS (
            SELECT id, conversationId, json, row_number() OVER (${orderByClause}) as row_number
              FROM ${MESSAGES_TABLE} WHERE conversationId = $conversationId
          ), current AS (
          SELECT row_number
            FROM cte
          WHERE id = $messageId

        )
        SELECT cte.*
          FROM cte, current
            WHERE ABS(cte.row_number - current.row_number) <= $limit
          ORDER BY cte.row_number;
          `
        )
        .all({
          conversationId,
          messageId: messageId || firstUnread,
          limit: absLimit,
<<<<<<< HEAD
          type,
=======
>>>>>>> f475fe8d
        });

      return map(rows, row => jsonToObject(row.json));
    }
    console.info(
      `getMessagesByConversation: Could not find messageId ${messageId} in db with conversationId: ${conversationId}. Just fetching the convo as usual.`
    );
  }

  const limit = 2 * absLimit;

  const rows = globalInstance
    .prepare(
      `
    SELECT json FROM ${MESSAGES_TABLE} WHERE
      conversationId = $conversationId
      ${orderByClause}
<<<<<<< HEAD
    LIMIT $limit;
    `
    )
    .all({
      conversationId,
      limit,
    });

  return map(rows, row => jsonToObject(row.json));
}

function getLastMessagesByConversation(conversationId, limit) {
  if (!isNumber(limit)) {
    throw new Error('limit must be a number');
  }

  const rows = globalInstance
    .prepare(
      `
    SELECT json FROM ${MESSAGES_TABLE} WHERE
      conversationId = $conversationId
      ${orderByClause}
=======
>>>>>>> f475fe8d
    LIMIT $limit;
    `
    )
    .all({
      conversationId,
      limit,
    });
<<<<<<< HEAD
=======

  return map(rows, row => jsonToObject(row.json));
}

function getLastMessagesByConversation(conversationId, limit) {
  if (!isNumber(limit)) {
    throw new Error('limit must be a number');
  }

  const rows = globalInstance
    .prepare(
      `
    SELECT json FROM ${MESSAGES_TABLE} WHERE
      conversationId = $conversationId
      ${orderByClause}
    LIMIT $limit;
    `
    )
    .all({
      conversationId,
      limit,
    });
>>>>>>> f475fe8d
  return map(rows, row => jsonToObject(row.json));
}

/**
 * This is the oldest message so we cannot reuse getLastMessagesByConversation
 */
function getOldestMessageInConversation(conversationId) {
  const rows = globalInstance
    .prepare(
      `
    SELECT json FROM ${MESSAGES_TABLE} WHERE
      conversationId = $conversationId
      ${orderByClauseASC}
    LIMIT $limit;
    `
    )
    .all({
      conversationId,
      limit: 1,
    });
  return map(rows, row => jsonToObject(row.json));
}

function hasConversationOutgoingMessage(conversationId) {
  const row = globalInstance
    .prepare(
      `
    SELECT count(*)  FROM ${MESSAGES_TABLE} WHERE
      conversationId = $conversationId AND
      type IS 'outgoing'
    `
    )
    .get({
      conversationId,
    });
  if (!row) {
    throw new Error('hasConversationOutgoingMessage: Unable to get coun');
  }

  return Boolean(row['count(*)']);
}

function getFirstUnreadMessageIdInConversation(conversationId) {
  const rows = globalInstance
    .prepare(
      `
    SELECT id FROM ${MESSAGES_TABLE} WHERE
      conversationId = $conversationId AND
      unread = $unread
      ORDER BY serverTimestamp ASC, serverId ASC, sent_at ASC, received_at ASC
    LIMIT 1;
    `
    )
    .all({
      conversationId,
      unread: 1,
    });

  if (rows.length === 0) {
    return undefined;
  }
  return rows[0].id;
}

function getFirstUnreadMessageWithMention(conversationId, ourpubkey) {
  if (!ourpubkey || !ourpubkey.length) {
    throw new Error('getFirstUnreadMessageWithMention needs our pubkey but nothing was given');
  }
  const likeMatch = `%@${ourpubkey}%`;

  const rows = globalInstance
    .prepare(
      `
    SELECT id, json FROM ${MESSAGES_TABLE} WHERE
      conversationId = $conversationId AND
      unread = $unread AND
      body LIKE $likeMatch
      ORDER BY serverTimestamp ASC, serverId ASC, sent_at ASC, received_at ASC
    LIMIT 1;
    `
    )
    .all({
      conversationId,
      unread: 1,
      likeMatch,
    });

  if (rows.length === 0) {
    return undefined;
  }
  return rows[0].id;
}

/**
 * Deletes all but the 10,000 last received messages.
 */
function trimMessages(limit) {
  console.log(limit); // adding this for linting purposes.
  // METHOD 1 Start - Seems to take to long and freeze
  // const convoCount = globalInstance
  //   .prepare(
  //     `
  //       SELECT COUNT(*) FROM ${MESSAGES_TABLE}
  //       WHERE conversationId = $conversationId
  //     `
  //   )
  //   .all({
  //     conversationId,
  //   });
  // if (convoCount < limit) {
  //   console.log(`Skipping conversation: ${conversationId}`);
  //   return;
  // } else {
  //   console.count('convo surpassed limit');
  // }
  // globalInstance
  //   .prepare(
  //     `
  //     DELETE FROM ${MESSAGES_TABLE}
  //     WHERE conversationId = $conversationId
  //     AND id NOT IN (
  //       SELECT id FROM ${MESSAGES_TABLE}
  //       WHERE conversationId = $conversationId
  //       ORDER BY received_at DESC
  //       LIMIT $limit
  //     );
  //   `
  //   )
  //   .run({
  //     conversationId,
  //     limit,
  //   });
  // METHOD 1 END
  // METHOD 2 Start
  // const messages = globalInstance
  //   .prepare(
  //     `
  //       SELECT id, conversationId FROM ${MESSAGES_TABLE}
  //       CREATE VIRTUAL TABLE IF NOT EXISTS temp_deletion
  //       id STRING PRIMARY KEY ASC
  //     `
  //   )
  //   .all();
  // const idsToDelete = [];
  // const convoCountLookup = {};
  // for (let index = 0; index < messages.length; index + 1) {
  //   const { conversationId, id } = messages[index];
  //   console.log(`run ${index} - convoId: ${conversationId}, messageId: ${id}`);
  //   if (!convoCountLookup[conversationId]) {
  //     convoCountLookup[conversationId] = 1;
  //   } else {
  //     convoCountLookup[conversationId] + 1;
  //     if (convoCountLookup[conversationId] > limit) {
  //       idsToDelete.push(id);
  //     }
  //   }
  // }
  // // Ideally should be able to do WHERE id IN (x, y, z) with an array of IDs
  // // the array might need to be chunked as well for performance
  // const idSlice = [...idsToDelete].slice(0, 30);
  // idSlice.forEach(() => {
  //   globalInstance
  //     .prepare(
  //       `
  //         DELETE FROM ${MESSAGES_TABLE}
  //         WHERE id = $idSlice
  //       `
  //     )
  //     .run({
  //       idSlice,
  //     });
  // });
  // Method 2 End
  // Method 3 start - Audric's suggestion
  // const largeConvos = globalInstance
  //   .prepare(
  //     `
  //     SELECT conversationId, count(id) FROM ${MESSAGES_TABLE}
  //     GROUP BY conversationId
  //     HAVING COUNT(id) > 1000
  //     `
  //   )
  //   .all();
  // console.log({ largeConvos });
  // // finding 1000th msg timestamp
  // largeConvos.forEach(convo => {
  //   const convoId = convo.conversationId;
  //   console.log({ convoId });
  //   const lastMsg = globalInstance
  //     .prepare(
  //       `
  //         SELECT received_at, sent_at FROM ${MESSAGES_TABLE}
  //         WHERE conversationId = $convoId
  //         ORDER BY received_at DESC
  //         LIMIT 1
  //         OFFSET 999
  //     `
  //     )
  //     .all({
  //       convoId,
  //     });
  //   // use timestamp with lesserThan as conditional for deletion
  //   console.log({ lastMsg });
  //   const timestamp = lastMsg[0].received_at;
  //   if (timestamp) {
  //     console.log({ timestamp, convoId });
  //     globalInstance
  //       .prepare(
  //         `
  //           DELETE FROM ${MESSAGES_TABLE}
  //           WHERE conversationId = $convoId
  //           AND received_at < $timestamp
  //         `
  //       )
  //       .run({
  //         timestamp,
  //         convoId,
  //       });
  //   }
  // });
}

function getMessagesBySentAt(sentAt) {
  const rows = globalInstance
    .prepare(
      `SELECT * FROM ${MESSAGES_TABLE}
     WHERE sent_at = $sent_at
     ORDER BY received_at DESC;`
    )
    .all({
      sent_at: sentAt,
    });

  return map(rows, row => jsonToObject(row.json));
}

function getLastHashBySnode(convoId, snode) {
  const row = globalInstance
    .prepare('SELECT * FROM lastHashes WHERE snode = $snode AND id = $id;')
    .get({
      snode,
      id: convoId,
    });

  if (!row) {
    return null;
  }

  return row.hash;
}

function getSeenMessagesByHashList(hashes) {
  const rows = globalInstance
    .prepare(`SELECT * FROM seenMessages WHERE hash IN ( ${hashes.map(() => '?').join(', ')} );`)
    .all(hashes);

  return map(rows, row => row.hash);
}

function getExpiredMessages() {
  const now = Date.now();

  const rows = globalInstance
    .prepare(
      `SELECT json FROM ${MESSAGES_TABLE} WHERE
      expires_at IS NOT NULL AND
      expires_at <= $expires_at
     ORDER BY expires_at ASC;`
    )
    .all({
      expires_at: now,
    });

  return map(rows, row => jsonToObject(row.json));
}

function getOutgoingWithoutExpiresAt() {
  const rows = globalInstance
    .prepare(
      `
    SELECT json FROM ${MESSAGES_TABLE}
    WHERE
      expireTimer > 0 AND
      expires_at IS NULL AND
      type IS 'outgoing'
    ORDER BY expires_at ASC;
  `
    )
    .all();

  return map(rows, row => jsonToObject(row.json));
}

function getNextExpiringMessage() {
  const rows = globalInstance
    .prepare(
      `
    SELECT json FROM ${MESSAGES_TABLE}
    WHERE expires_at > 0
    ORDER BY expires_at ASC
    LIMIT 1;
  `
    )
    .all();

  return map(rows, row => jsonToObject(row.json));
}

/* Unproccessed a received messages not yet processed */
function saveUnprocessed(data) {
  const { id, timestamp, version, attempts, envelope, senderIdentity, messageHash } = data;
  if (!id) {
    throw new Error(`saveUnprocessed: id was falsey: ${id}`);
  }

  globalInstance
    .prepare(
      `INSERT OR REPLACE INTO unprocessed (
      id,
      timestamp,
      version,
      attempts,
      envelope,
      senderIdentity,
      serverHash
    ) values (
      $id,
      $timestamp,
      $version,
      $attempts,
      $envelope,
      $senderIdentity,
      $messageHash
    );`
    )
    .run({
      id,
      timestamp,
      version,
      attempts,
      envelope,
      senderIdentity,
      messageHash,
    });

  return id;
}

function updateUnprocessedAttempts(id, attempts) {
  globalInstance.prepare('UPDATE unprocessed SET attempts = $attempts WHERE id = $id;').run({
    id,
    attempts,
  });
}
function updateUnprocessedWithData(id, data = {}) {
  const { source, sourceDevice, serverTimestamp, decrypted, senderIdentity } = data;

  globalInstance
    .prepare(
      `UPDATE unprocessed SET
      source = $source,
      sourceDevice = $sourceDevice,
      serverTimestamp = $serverTimestamp,
      decrypted = $decrypted,
      senderIdentity = $senderIdentity
    WHERE id = $id;`
    )
    .run({
      id,
      source,
      sourceDevice,
      serverTimestamp,
      decrypted,
      senderIdentity,
    });
}

function getUnprocessedById(id) {
  const row = globalInstance.prepare('SELECT * FROM unprocessed WHERE id = $id;').get({
    id,
  });

  return row;
}

function getUnprocessedCount() {
  const row = globalInstance.prepare('SELECT count(*) from unprocessed;').get();

  if (!row) {
    throw new Error('getMessageCount: Unable to get count of unprocessed');
  }

  return row['count(*)'];
}

function getAllUnprocessed() {
  const rows = globalInstance.prepare('SELECT * FROM unprocessed ORDER BY timestamp ASC;').all();

  return rows;
}

function removeUnprocessed(id) {
  if (!Array.isArray(id)) {
    globalInstance.prepare('DELETE FROM unprocessed WHERE id = $id;').run({ id });
    return;
  }

  if (!id.length) {
    throw new Error('removeUnprocessed: No ids to delete!');
  }

  // Our node interface doesn't seem to allow you to replace one single ? with an array
  globalInstance
    .prepare(`DELETE FROM unprocessed WHERE id IN ( ${id.map(() => '?').join(', ')} );`)
    .run(id);
}

function removeAllUnprocessed() {
  globalInstance.prepare('DELETE FROM unprocessed;').run();
}

function getNextAttachmentDownloadJobs(limit, options = {}) {
  const timestamp = options.timestamp || Date.now();

  const rows = globalInstance
    .prepare(
      `SELECT json FROM ${ATTACHMENT_DOWNLOADS_TABLE}
    WHERE pending = 0 AND timestamp < $timestamp
    ORDER BY timestamp DESC
    LIMIT $limit;`
    )
    .all({
      limit,
      timestamp,
    });

  return map(rows, row => jsonToObject(row.json));
}

function saveAttachmentDownloadJob(job) {
  const { id, pending, timestamp } = job;
  if (!id) {
    throw new Error('saveAttachmentDownloadJob: Provided job did not have a truthy id');
  }

  globalInstance
    .prepare(
      `INSERT OR REPLACE INTO ${ATTACHMENT_DOWNLOADS_TABLE} (
      id,
      pending,
      timestamp,
      json
    ) values (
      $id,
      $pending,
      $timestamp,
      $json
    )`
    )
    .run({
      id,
      pending,
      timestamp,
      json: objectToJSON(job),
    });
}

function setAttachmentDownloadJobPending(id, pending) {
  globalInstance
    .prepare(`UPDATE ${ATTACHMENT_DOWNLOADS_TABLE} SET pending = $pending WHERE id = $id;`)
    .run({
      id,
      pending,
    });
}

function resetAttachmentDownloadPending() {
  globalInstance
    .prepare(`UPDATE ${ATTACHMENT_DOWNLOADS_TABLE} SET pending = 0 WHERE pending != 0;`)
    .run();
}
function removeAttachmentDownloadJob(id) {
  return removeById(ATTACHMENT_DOWNLOADS_TABLE, id);
}
function removeAllAttachmentDownloadJobs() {
  globalInstance.exec(`DELETE FROM ${ATTACHMENT_DOWNLOADS_TABLE};`);
}

// All data in database
function removeAll() {
  globalInstance.exec(`
    DELETE FROM ${IDENTITY_KEYS_TABLE};

    DELETE FROM ${ITEMS_TABLE};
    DELETE FROM unprocessed;
    DELETE FROM lastHashes;
    DELETE FROM ${NODES_FOR_PUBKEY_TABLE};
    DELETE FROM ${CLOSED_GROUP_V2_KEY_PAIRS_TABLE};
    DELETE FROM seenMessages;
    DELETE FROM ${CONVERSATIONS_TABLE};
    DELETE FROM ${MESSAGES_TABLE};
    DELETE FROM ${ATTACHMENT_DOWNLOADS_TABLE};
    DELETE FROM ${MESSAGES_FTS_TABLE};
`);
}

function removeAllConversations() {
  globalInstance.prepare(`DELETE FROM ${CONVERSATIONS_TABLE};`).run();
}

function getMessagesWithVisualMediaAttachments(conversationId, { limit }) {
  const rows = globalInstance
    .prepare(
      `SELECT json FROM ${MESSAGES_TABLE} WHERE
      conversationId = $conversationId AND
      hasVisualMediaAttachments = 1
     ORDER BY received_at DESC
     LIMIT $limit;`
    )
    .all({
      conversationId,
      limit,
    });

  return map(rows, row => jsonToObject(row.json));
}

function getMessagesWithFileAttachments(conversationId, { limit }) {
  const rows = globalInstance
    .prepare(
      `SELECT json FROM ${MESSAGES_TABLE} WHERE
      conversationId = $conversationId AND
      hasFileAttachments = 1
     ORDER BY received_at DESC
     LIMIT $limit;`
    )
    .all({
      conversationId,
      limit,
    });

  return map(rows, row => jsonToObject(row.json));
}

function getExternalFilesForMessage(message) {
  const { attachments, contact, quote, preview } = message;
  const files = [];

  forEach(attachments, attachment => {
    const { path: file, thumbnail, screenshot } = attachment;
    if (file) {
      files.push(file);
    }

    if (thumbnail && thumbnail.path) {
      files.push(thumbnail.path);
    }

    if (screenshot && screenshot.path) {
      files.push(screenshot.path);
    }
  });

  if (quote && quote.attachments && quote.attachments.length) {
    forEach(quote.attachments, attachment => {
      const { thumbnail } = attachment;

      if (thumbnail && thumbnail.path) {
        files.push(thumbnail.path);
      }
    });
  }

  if (contact && contact.length) {
    forEach(contact, item => {
      const { avatar } = item;

      if (avatar && avatar.avatar && avatar.avatar.path) {
        files.push(avatar.avatar.path);
      }
    });
  }

  if (preview && preview.length) {
    forEach(preview, item => {
      const { image } = item;

      if (image && image.path) {
        files.push(image.path);
      }
    });
  }

  return files;
}

function getExternalFilesForConversation(conversation) {
  const { avatar, profileAvatar } = conversation;
  const files = [];

  if (avatar && avatar.path) {
    files.push(avatar.path);
  }

  if (profileAvatar && profileAvatar.path) {
    files.push(profileAvatar.path);
  }

  return files;
}

function removeKnownAttachments(allAttachments) {
  const lookup = fromPairs(map(allAttachments, file => [file, true]));
  const chunkSize = 50;

  const total = getMessageCount();
  console.log(`removeKnownAttachments: About to iterate through ${total} messages`);

  let count = 0;
  let complete = false;
  let id = '';

  while (!complete) {
    const rows = globalInstance
      .prepare(
        `SELECT json FROM ${MESSAGES_TABLE}
       WHERE id > $id
       ORDER BY id ASC
       LIMIT $chunkSize;`
      )
      .all({
        id,
        chunkSize,
      });

    const messages = map(rows, row => jsonToObject(row.json));
    forEach(messages, message => {
      const externalFiles = getExternalFilesForMessage(message);
      forEach(externalFiles, file => {
        delete lookup[file];
      });
    });

    const lastMessage = last(messages);
    if (lastMessage) {
      ({ id } = lastMessage);
    }
    complete = messages.length < chunkSize;
    count += messages.length;
  }

  console.log(`removeKnownAttachments: Done processing ${count} ${MESSAGES_TABLE}`);

  complete = false;
  count = 0;
  // Though conversations.id is a string, this ensures that, when coerced, this
  //   value is still a string but it's smaller than every other string.
  id = 0;

  const conversationTotal = getConversationCount();
  console.log(
    `removeKnownAttachments: About to iterate through ${conversationTotal} ${CONVERSATIONS_TABLE}`
  );

  while (!complete) {
    const rows = globalInstance
      .prepare(
        `SELECT json FROM ${CONVERSATIONS_TABLE}
       WHERE id > $id
       ORDER BY id ASC
       LIMIT $chunkSize;`
      )
      .all({
        id,
        chunkSize,
      });

    const conversations = map(rows, row => jsonToObject(row.json));
    forEach(conversations, conversation => {
      const externalFiles = getExternalFilesForConversation(conversation);
      forEach(externalFiles, file => {
        delete lookup[file];
      });
    });

    const lastMessage = last(conversations);
    if (lastMessage) {
      ({ id } = lastMessage);
    }
    complete = conversations.length < chunkSize;
    count += conversations.length;
  }

  console.log(`removeKnownAttachments: Done processing ${count} ${CONVERSATIONS_TABLE}`);

  return Object.keys(lookup);
}

function getMessagesCountByConversation(instance, conversationId) {
  const row = instance
    .prepare(`SELECT count(*) from ${MESSAGES_TABLE} WHERE conversationId = $conversationId;`)
    .get({ conversationId });

  return row ? row['count(*)'] : 0;
}

function getAllClosedGroupConversations(instance, order = true) {
  const rows = (globalInstance || instance)
    .prepare(
      `SELECT json FROM ${CONVERSATIONS_TABLE} WHERE
      type = 'group' AND
      id NOT LIKE 'publicChat:%'
     ${order ? 'ORDER BY id ASC' : ''};`
    )
    .all();

  return map(rows, row => jsonToObject(row.json));
}

function remove05PrefixFromStringIfNeeded(str) {
  if (str.length === 66 && str.startsWith('05')) {
    return str.substr(2);
  }
  return str;
}

function updateExistingClosedGroupV1ToClosedGroupV2(db) {
  // the migration is called only once, so all current groups not being open groups are v1 closed group.
  const allClosedGroupV1 = getAllClosedGroupConversations(db) || [];

  allClosedGroupV1.forEach(groupV1 => {
    const groupId = groupV1.id;
    try {
      console.log('Migrating closed group v1 to v2: pubkey', groupId);
      const groupV1IdentityKey = getIdentityKeyById(groupId, db);
      const encryptionPubKeyWithoutPrefix = remove05PrefixFromStringIfNeeded(groupV1IdentityKey.id);

      // Note:
      // this is what we get from getIdentityKeyById:
      //   {
      //     id: string;
      //     secretKey?: string;
      //   }

      // and this is what we want saved in db:
      //   {
      //    publicHex: string; // without prefix
      //    privateHex: string;
      //   }
      const keyPair = {
        publicHex: encryptionPubKeyWithoutPrefix,
        privateHex: groupV1IdentityKey.secretKey,
      };
      addClosedGroupEncryptionKeyPair(groupId, keyPair, db);
    } catch (e) {
      console.error(e);
    }
  });
}

/**
 * The returned array is ordered based on the timestamp, the latest is at the end.
 * @param {*} groupPublicKey string | PubKey
 */
function getAllEncryptionKeyPairsForGroup(groupPublicKey) {
  const rows = getAllEncryptionKeyPairsForGroupRaw(groupPublicKey);

  return map(rows, row => jsonToObject(row.json));
}

function getAllEncryptionKeyPairsForGroupRaw(groupPublicKey) {
  const pubkeyAsString = groupPublicKey.key ? groupPublicKey.key : groupPublicKey;
  const rows = globalInstance
    .prepare(
      `SELECT * FROM ${CLOSED_GROUP_V2_KEY_PAIRS_TABLE} WHERE groupPublicKey = $groupPublicKey ORDER BY timestamp ASC;`
    )
    .all({
      groupPublicKey: pubkeyAsString,
    });

  return rows;
}

function getLatestClosedGroupEncryptionKeyPair(groupPublicKey) {
  const rows = getAllEncryptionKeyPairsForGroup(groupPublicKey);
  if (!rows || rows.length === 0) {
    return undefined;
  }
  return rows[rows.length - 1];
}

function addClosedGroupEncryptionKeyPair(groupPublicKey, keypair, instance) {
  const timestamp = Date.now();

  (globalInstance || instance)
    .prepare(
      `INSERT OR REPLACE INTO ${CLOSED_GROUP_V2_KEY_PAIRS_TABLE} (
      groupPublicKey,
      timestamp,
        json
        ) values (
          $groupPublicKey,
          $timestamp,
          $json
          );`
    )
    .run({
      groupPublicKey,
      timestamp,
      json: objectToJSON(keypair),
    });
}

function removeAllClosedGroupEncryptionKeyPairs(groupPublicKey) {
  globalInstance
    .prepare(
      `DELETE FROM ${CLOSED_GROUP_V2_KEY_PAIRS_TABLE} WHERE groupPublicKey = $groupPublicKey`
    )
    .run({
      groupPublicKey,
    });
}

/**
 * Related to Opengroup V2
 */
function getAllV2OpenGroupRooms() {
  const rows = globalInstance.prepare(`SELECT json FROM ${OPEN_GROUP_ROOMS_V2_TABLE};`).all();

  return map(rows, row => jsonToObject(row.json));
}

function getV2OpenGroupRoom(conversationId) {
  const row = globalInstance
    .prepare(`SELECT * FROM ${OPEN_GROUP_ROOMS_V2_TABLE} WHERE conversationId = $conversationId;`)
    .get({
      conversationId,
    });

  if (!row) {
    return null;
  }

  return jsonToObject(row.json);
}

function getV2OpenGroupRoomByRoomId(serverUrl, roomId) {
  const row = globalInstance
    .prepare(
      `SELECT * FROM ${OPEN_GROUP_ROOMS_V2_TABLE} WHERE serverUrl = $serverUrl AND roomId = $roomId;`
    )
    .get({
      serverUrl,
      roomId,
    });

  if (!row) {
    return null;
  }

  return jsonToObject(row.json);
}

function saveV2OpenGroupRoom(opengroupsv2Room) {
  const { serverUrl, roomId, conversationId } = opengroupsv2Room;
  globalInstance
    .prepare(
      `INSERT OR REPLACE INTO ${OPEN_GROUP_ROOMS_V2_TABLE} (
      serverUrl,
      roomId,
      conversationId,
      json
    ) values (
      $serverUrl,
      $roomId,
      $conversationId,
      $json
    )`
    )
    .run({
      serverUrl,
      roomId,
      conversationId,
      json: objectToJSON(opengroupsv2Room),
    });
}

function removeV2OpenGroupRoom(conversationId) {
  globalInstance
    .prepare(`DELETE FROM ${OPEN_GROUP_ROOMS_V2_TABLE} WHERE conversationId = $conversationId`)
    .run({
      conversationId,
    });
}

function removeOneOpenGroupV1Message() {
  const row = globalInstance
    .prepare(
      `SELECT count(*) from ${MESSAGES_TABLE} WHERE
    conversationId LIKE 'publicChat:1@%';`
    )
    .get();
  const toRemoveCount = row['count(*)'];

  if (toRemoveCount <= 0) {
    return 0;
  }
  console.info('left opengroupv1 message to remove: ', toRemoveCount);
  const rowMessageIds = globalInstance
    .prepare(
      `SELECT id from ${MESSAGES_TABLE} WHERE conversationId LIKE 'publicChat:1@%' ORDER BY id LIMIT 1;`
    )
    .all();

  const messagesIds = map(rowMessageIds, r => r.id)[0];

  console.time('removeOneOpenGroupV1Message');

  removeMessage(messagesIds);
  console.timeEnd('removeOneOpenGroupV1Message');

  return toRemoveCount - 1;
}

/**
 * Only using this for development. Populate conversation and message tables.
 * @param {*} numConvosToAdd
 * @param {*} numMsgsToAdd
 */
function fillWithTestData(numConvosToAdd, numMsgsToAdd) {
  const convoBeforeCount = globalInstance
    .prepare(`SELECT count(*) from ${CONVERSATIONS_TABLE};`)
    .get()['count(*)'];

  const lipsum =
    // eslint:disable-next-line max-line-length
    `Lorem ipsum dolor sit amet, consectetur adipiscing elit. Duis ac ornare lorem,
    non suscipit      purus. Lorem ipsum dolor sit amet, consectetur adipiscing elit.
    Suspendisse cursus aliquet       velit a dignissim. Integer at nisi sed velit consequat
    dictum. Phasellus congue tellus ante.        Ut rutrum hendrerit dapibus. Fusce
    luctus, ante nec interdum molestie, purus urna volutpat         turpis, eget mattis
    lectus velit at velit. Praesent vel tellus turpis. Praesent eget purus          at
    nisl blandit pharetra.  Cras dapibus sem vitae rutrum dapibus. Vivamus vitae mi
    ante.           Donec aliquam porta nibh, vel scelerisque orci condimentum sed.
    Proin in mattis ipsum,            ac euismod sem. Donec malesuada sem nisl, at
    vehicula ante efficitur sed. Curabitur             in sapien eros. Morbi tempor ante ut
    metus scelerisque condimentum. Integer sit amet              tempus nulla. Vivamus
    imperdiet dui ac luctus vulputate.  Sed a accumsan risus. Nulla               facilisi.
    Nulla mauris dui, luctus in sagittis at, sodales id mauris. Integer efficitur
            viverra ex, ut dignissim eros tincidunt placerat. Sed facilisis gravida
    mauris in luctus                . Fusce dapibus, est vitae tincidunt eleifend, justo
    odio porta dui, sed ultrices mi arcu                 vitae ante. Mauris ut libero
    erat. Nam ut mi quis ante tincidunt facilisis sit amet id enim.
    Vestibulum in molestie mi. In ac felis est. Vestibulum vel blandit ex. Morbi vitae
    viverra augue                  . Ut turpis quam, cursus quis ex a, convallis
    ullamcorper purus.  Nam eget libero arcu. Integer fermentum enim nunc, non consequat urna
    fermentum condimentum. Nulla vitae malesuada est. Donec imperdiet tortor interdum
    malesuada feugiat. Integer pulvinar dui ex, eget tristique arcu mattis at. Nam eu neque
    eget mauris varius suscipit. Quisque ac enim vitae mauris laoreet congue nec sed
    justo. Curabitur fermentum quam eget est tincidunt, at faucibus lacus maximus.  Donec
    auctor enim dolor, faucibus egestas diam consectetur sed. Donec eget rutrum arcu, at
    tempus mi. Fusce quis volutpat sapien. In aliquet fringilla purus. Ut eu nunc non
    augue lacinia ultrices at eget tortor. Maecenas pulvinar odio sit amet purus
    elementum, a vehicula lorem maximus. Pellentesque eu lorem magna. Vestibulum ut facilisis
    lorem. Proin et enim cursus, vulputate neque sit amet, posuere enim. Praesent
    faucibus tellus vel mi tincidunt, nec malesuada nibh malesuada. In laoreet sapien vitae
    aliquet sollicitudin.
    `;

  const msgBeforeCount = globalInstance.prepare(`SELECT count(*) from ${MESSAGES_TABLE};`).get()[
    'count(*)'
  ];

  console.info('==== fillWithTestData ====');
  console.info({
    convoBeforeCount,
    msgBeforeCount,
    convoToAdd: numConvosToAdd,
    msgToAdd: numMsgsToAdd,
  });

  const convosIdsAdded = [];
  // eslint-disable-next-line no-plusplus
  for (let index = 0; index < numConvosToAdd; index++) {
    const activeAt = Date.now() - index;
    const id = Date.now() - 1000 * index;
    const convoObjToAdd = {
      active_at: activeAt,
      members: [],
      profileName: `${activeAt}`,
      name: `${activeAt}`,
      id: `05${id}`,
      type: 'group',
    };
    convosIdsAdded.push(id);
    try {
      saveConversation(convoObjToAdd);
      // eslint-disable-next-line no-empty
    } catch (e) {}
  }
  // eslint-disable-next-line no-plusplus
  for (let index = 0; index < numMsgsToAdd; index++) {
    const activeAt = Date.now() - index;
    const id = Date.now() - 1000 * index;

    const lipsumStartIdx = Math.floor(Math.random() * lipsum.length);
    const lipsumLength = Math.floor(Math.random() * lipsum.length - lipsumStartIdx);
    const fakeBodyText = lipsum.substring(lipsumStartIdx, lipsumStartIdx + lipsumLength);

    const convoId = convosIdsAdded[Math.floor(Math.random() * convosIdsAdded.length)];
    const msgObjToAdd = {
      // body: `fake body ${activeAt}`,
      body: `fakeMsgIdx-spongebob-${index} ${fakeBodyText} ${activeAt}`,
      conversationId: `${convoId}`,
      // eslint-disable-next-line camelcase
      expires_at: 0,
      hasAttachments: 0,
      hasFileAttachments: 0,
      hasVisualMediaAttachments: 0,
      id: `${id}`,
      serverId: 0,
      serverTimestamp: 0,
      // eslint-disable-next-line camelcase
      received_at: Date.now(),
      sent: 0,
      // eslint-disable-next-line camelcase
      sent_at: Date.now(),
      source: `${convoId}`,
      sourceDevice: 1,
      type: '%',
      unread: 1,
      expireTimer: 0,
      expirationStartTimestamp: 0,
    };

    if (convoId % 10 === 0) {
      console.info('uyo , convoId ', { index, convoId });
    }

    try {
      saveMessage(msgObjToAdd);
      // eslint-disable-next-line no-empty
    } catch (e) {
      console.error(e);
    }
  }

  const convoAfterCount = globalInstance
    .prepare(`SELECT count(*) from ${CONVERSATIONS_TABLE};`)
    .get()['count(*)'];

  const msgAfterCount = globalInstance.prepare(`SELECT count(*) from ${MESSAGES_TABLE};`).get()[
    'count(*)'
  ];

  console.info({ convoAfterCount, msgAfterCount });
  return convosIdsAdded;
}<|MERGE_RESOLUTION|>--- conflicted
+++ resolved
@@ -845,10 +845,7 @@
   updateToLokiSchemaVersion18,
   updateToLokiSchemaVersion19,
   updateToLokiSchemaVersion20,
-<<<<<<< HEAD
   updateToLokiSchemaVersion21,
-=======
->>>>>>> f475fe8d
 ];
 
 function updateToLokiSchemaVersion1(currentVersion, db) {
@@ -1349,7 +1346,6 @@
   if (currentVersion >= targetVersion) {
     return;
   }
-<<<<<<< HEAD
   console.log(`updateToLokiSchemaVersion${targetVersion}: starting...`);
   db.transaction(() => {
     db.exec(`
@@ -1389,10 +1385,6 @@
   }
   console.log(`updateToLokiSchemaVersion${targetVersion}: starting...`);
 
-=======
-
-  console.log(`updateToLokiSchemaVersion${targetVersion}: starting...`);
->>>>>>> f475fe8d
   db.transaction(() => {
     // looking for all private conversations, with a nickname set
     const rowsToUpdate = db
@@ -1416,19 +1408,11 @@
         obj.name = obj.profile.displayName;
         updateConversation(obj, db);
       }
-<<<<<<< HEAD
       writeLokiSchemaVersion(targetVersion, db);
     })();
 
     console.log(`updateToLokiSchemaVersion${targetVersion}: success!`);
   });
-=======
-    });
-
-    writeLokiSchemaVersion(targetVersion, db);
-  })();
-  console.log(`updateToLokiSchemaVersion${targetVersion}: success!`);
->>>>>>> f475fe8d
 }
 
 function writeLokiSchemaVersion(newVersion, db) {
@@ -2355,11 +2339,7 @@
 const orderByClause = 'ORDER BY COALESCE(serverTimestamp, sent_at, received_at) DESC';
 const orderByClauseASC = 'ORDER BY COALESCE(serverTimestamp, sent_at, received_at) ASC';
 
-<<<<<<< HEAD
-function getMessagesByConversation(conversationId, { messageId = null, type = '%' } = {}) {
-=======
 function getMessagesByConversation(conversationId, { messageId = null } = {}) {
->>>>>>> f475fe8d
   const absLimit = 30;
   // If messageId is given it means we are opening the conversation to that specific messageId,
   // or that we just scrolled to it by a quote click and needs to load around it.
@@ -2391,10 +2371,6 @@
           conversationId,
           messageId: messageId || firstUnread,
           limit: absLimit,
-<<<<<<< HEAD
-          type,
-=======
->>>>>>> f475fe8d
         });
 
       return map(rows, row => jsonToObject(row.json));
@@ -2405,55 +2381,6 @@
   }
 
   const limit = 2 * absLimit;
-
-  const rows = globalInstance
-    .prepare(
-      `
-    SELECT json FROM ${MESSAGES_TABLE} WHERE
-      conversationId = $conversationId
-      ${orderByClause}
-<<<<<<< HEAD
-    LIMIT $limit;
-    `
-    )
-    .all({
-      conversationId,
-      limit,
-    });
-
-  return map(rows, row => jsonToObject(row.json));
-}
-
-function getLastMessagesByConversation(conversationId, limit) {
-  if (!isNumber(limit)) {
-    throw new Error('limit must be a number');
-  }
-
-  const rows = globalInstance
-    .prepare(
-      `
-    SELECT json FROM ${MESSAGES_TABLE} WHERE
-      conversationId = $conversationId
-      ${orderByClause}
-=======
->>>>>>> f475fe8d
-    LIMIT $limit;
-    `
-    )
-    .all({
-      conversationId,
-      limit,
-    });
-<<<<<<< HEAD
-=======
-
-  return map(rows, row => jsonToObject(row.json));
-}
-
-function getLastMessagesByConversation(conversationId, limit) {
-  if (!isNumber(limit)) {
-    throw new Error('limit must be a number');
-  }
 
   const rows = globalInstance
     .prepare(
@@ -2468,7 +2395,28 @@
       conversationId,
       limit,
     });
->>>>>>> f475fe8d
+
+  return map(rows, row => jsonToObject(row.json));
+}
+
+function getLastMessagesByConversation(conversationId, limit) {
+  if (!isNumber(limit)) {
+    throw new Error('limit must be a number');
+  }
+
+  const rows = globalInstance
+    .prepare(
+      `
+    SELECT json FROM ${MESSAGES_TABLE} WHERE
+      conversationId = $conversationId
+      ${orderByClause}
+    LIMIT $limit;
+    `
+    )
+    .all({
+      conversationId,
+      limit,
+    });
   return map(rows, row => jsonToObject(row.json));
 }
 
