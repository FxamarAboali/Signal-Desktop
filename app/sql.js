const path = require('path');
const mkdirp = require('mkdirp');
const rimraf = require('rimraf');
const sql = require('@journeyapps/sqlcipher');
const { app, dialog, clipboard } = require('electron');
const { redactAll } = require('../js/modules/privacy');
const { remove: removeUserConfig } = require('./user_config');
const config = require('./config');

const pify = require('pify');
const uuidv4 = require('uuid/v4');
const {
  map,
  isString,
  fromPairs,
  forEach,
  last,
  isEmpty,
  isObject,
} = require('lodash');

// To get long stack traces
//   https://github.com/mapbox/node-sqlite3/wiki/API#sqlite3verbose
sql.verbose();

module.exports = {
  initialize,
  close,
  removeDB,
  removeIndexedDBFiles,
  setSQLPassword,

  getPasswordHash,
  savePasswordHash,
  removePasswordHash,

  createOrUpdateIdentityKey,
  getIdentityKeyById,
  bulkAddIdentityKeys,
  removeIdentityKeyById,
  removeAllIdentityKeys,
  getAllIdentityKeys,

  createOrUpdatePreKey,
  getPreKeyById,
  getPreKeyByRecipient,
  bulkAddPreKeys,
  removePreKeyById,
  removeAllPreKeys,
  getAllPreKeys,

  createOrUpdateSignedPreKey,
  getSignedPreKeyById,
  getAllSignedPreKeys,
  bulkAddSignedPreKeys,
  removeSignedPreKeyById,
  removeAllSignedPreKeys,

  createOrUpdateContactPreKey,
  getContactPreKeyById,
  getContactPreKeyByIdentityKey,
  getContactPreKeys,
  getAllContactPreKeys,
  bulkAddContactPreKeys,
  removeContactPreKeyByIdentityKey,
  removeAllContactPreKeys,

  createOrUpdateContactSignedPreKey,
  getContactSignedPreKeyById,
  getContactSignedPreKeyByIdentityKey,
  getContactSignedPreKeys,
  bulkAddContactSignedPreKeys,
  removeContactSignedPreKeyByIdentityKey,
  removeAllContactSignedPreKeys,

  createOrUpdatePairingAuthorisation,
  removePairingAuthorisationForSecondaryPubKey,
  getAuthorisationForSecondaryPubKey,
  getGrantAuthorisationsForPrimaryPubKey,
  getSecondaryDevicesFor,
  getPrimaryDeviceFor,
  getPairedDevicesFor,

  createOrUpdateItem,
  getItemById,
  getAllItems,
  bulkAddItems,
  removeItemById,
  removeAllItems,

  createOrUpdateSession,
  getSessionById,
  getSessionsByNumber,
  bulkAddSessions,
  removeSessionById,
  removeSessionsByNumber,
  removeAllSessions,
  getAllSessions,

  getSwarmNodesByPubkey,

  getConversationCount,
  saveConversation,
  saveConversations,
  getConversationById,
  savePublicServerToken,
  getPublicServerTokenByServerUrl,
  updateConversation,
  removeConversation,
  getAllConversations,
  getConversationsWithFriendStatus,
  getAllRssFeedConversations,
  getAllPublicConversations,
  getPublicConversationsByServer,
<<<<<<< HEAD
=======
  getPubkeysInPublicConversation,
  getPubKeysWithFriendStatus,
>>>>>>> d15d560f
  getAllConversationIds,
  getAllPrivateConversations,
  getAllGroupsInvolvingId,
  removeAllConversations,
  removeAllPrivateConversations,

  searchConversations,
  searchMessages,
  searchMessagesInConversation,

  getMessageCount,
  saveMessage,
  cleanSeenMessages,
  cleanLastHashes,
  saveSeenMessageHashes,
  saveSeenMessageHash,
  updateLastHash,
  saveMessages,
  removeMessage,
  getUnreadByConversation,
  getMessageBySender,
  getMessageByServerId,
  getMessageById,
  getAllMessages,
  getAllMessageIds,
  getAllUnsentMessages,
  getMessagesBySentAt,
  getSeenMessagesByHashList,
  getLastHashBySnode,
  getExpiredMessages,
  getOutgoingWithoutExpiresAt,
  getNextExpiringMessage,
  getMessagesByConversation,

  getUnprocessedCount,
  getAllUnprocessed,
  saveUnprocessed,
  updateUnprocessedAttempts,
  updateUnprocessedWithData,
  getUnprocessedById,
  saveUnprocesseds,
  removeUnprocessed,
  removeAllUnprocessed,

  getNextAttachmentDownloadJobs,
  saveAttachmentDownloadJob,
  setAttachmentDownloadJobPending,
  resetAttachmentDownloadPending,
  removeAttachmentDownloadJob,
  removeAllAttachmentDownloadJobs,

  removeAll,
  removeAllConfiguration,

  getMessagesNeedingUpgrade,
  getMessagesWithVisualMediaAttachments,
  getMessagesWithFileAttachments,

  removeKnownAttachments,
};

function generateUUID() {
  return uuidv4();
}

function objectToJSON(data) {
  return JSON.stringify(data);
}
function jsonToObject(json) {
  return JSON.parse(json);
}

async function openDatabase(filePath) {
  return new Promise((resolve, reject) => {
    const instance = new sql.Database(filePath, error => {
      if (error) {
        return reject(error);
      }

      return resolve(instance);
    });
  });
}

function promisify(rawInstance) {
  /* eslint-disable no-param-reassign */
  rawInstance.close = pify(rawInstance.close.bind(rawInstance));
  rawInstance.run = pify(rawInstance.run.bind(rawInstance));
  rawInstance.get = pify(rawInstance.get.bind(rawInstance));
  rawInstance.all = pify(rawInstance.all.bind(rawInstance));
  rawInstance.each = pify(rawInstance.each.bind(rawInstance));
  rawInstance.exec = pify(rawInstance.exec.bind(rawInstance));
  rawInstance.prepare = pify(rawInstance.prepare.bind(rawInstance));
  /* eslint-enable */

  return rawInstance;
}

async function getSQLiteVersion(instance) {
  const row = await instance.get('select sqlite_version() AS sqlite_version');
  return row.sqlite_version;
}

async function getSchemaVersion(instance) {
  const row = await instance.get('PRAGMA schema_version;');
  return row.schema_version;
}

async function getSQLCipherVersion(instance) {
  const row = await instance.get('PRAGMA cipher_version;');
  try {
    return row.cipher_version;
  } catch (e) {
    return null;
  }
}

const HEX_KEY = /[^0-9A-Fa-f]/;
async function setupSQLCipher(instance, { key }) {
  // If the key isn't hex then we need to derive a hex key from it
  const deriveKey = HEX_KEY.test(key);

  // https://www.zetetic.net/sqlcipher/sqlcipher-api/#key
  const value = deriveKey ? `'${key}'` : `"x'${key}'"`;
  await instance.run(`PRAGMA key = ${value};`);
}

async function setSQLPassword(password) {
  if (!db) {
    throw new Error('setSQLPassword: db is not initialized');
  }

  // If the password isn't hex then we need to derive a key from it
  const deriveKey = HEX_KEY.test(password);
  const value = deriveKey ? `'${password}'` : `"x'${password}'"`;
  await db.run(`PRAGMA rekey = ${value};`);
}

async function updateToSchemaVersion1(currentVersion, instance) {
  if (currentVersion >= 1) {
    return;
  }

  console.log('updateToSchemaVersion1: starting...');

  await instance.run('BEGIN TRANSACTION;');

  await instance.run(
    `CREATE TABLE messages(
      id STRING PRIMARY KEY ASC,
      json TEXT,

      unread INTEGER,
      expires_at INTEGER,
      sent BOOLEAN,
      sent_at INTEGER,
      schemaVersion INTEGER,
      conversationId STRING,
      received_at INTEGER,
      source STRING,
      sourceDevice STRING,
      hasAttachments INTEGER,
      hasFileAttachments INTEGER,
      hasVisualMediaAttachments INTEGER
    );`
  );

  await instance.run(`CREATE INDEX messages_unread ON messages (
      unread
    );`);
  await instance.run(`CREATE INDEX messages_expires_at ON messages (
      expires_at
    );`);
  await instance.run(`CREATE INDEX messages_receipt ON messages (
      sent_at
    );`);
  await instance.run(`CREATE INDEX messages_schemaVersion ON messages (
      schemaVersion
    );`);

  await instance.run(`CREATE INDEX messages_conversation ON messages (
      conversationId,
      received_at
    );`);

  await instance.run(`CREATE INDEX messages_duplicate_check ON messages (
      source,
      sourceDevice,
      sent_at
    );`);
  await instance.run(`CREATE INDEX messages_hasAttachments ON messages (
      conversationId,
      hasAttachments,
      received_at
    );`);
  await instance.run(`CREATE INDEX messages_hasFileAttachments ON messages (
      conversationId,
      hasFileAttachments,
      received_at
    );`);
  await instance.run(`CREATE INDEX messages_hasVisualMediaAttachments ON messages (
      conversationId,
      hasVisualMediaAttachments,
      received_at
    );`);

  await instance.run(`CREATE TABLE unprocessed(
    id STRING,
    timestamp INTEGER,
    json TEXT
  );`);
  await instance.run(`CREATE INDEX unprocessed_id ON unprocessed (
    id
  );`);
  await instance.run(`CREATE INDEX unprocessed_timestamp ON unprocessed (
    timestamp
  );`);

  await instance.run('PRAGMA schema_version = 1;');
  await instance.run('COMMIT TRANSACTION;');

  console.log('updateToSchemaVersion1: success!');
}

async function updateToSchemaVersion2(currentVersion, instance) {
  if (currentVersion >= 2) {
    return;
  }

  console.log('updateToSchemaVersion2: starting...');

  await instance.run('BEGIN TRANSACTION;');

  await instance.run(
    `ALTER TABLE messages
     ADD COLUMN expireTimer INTEGER;`
  );

  await instance.run(
    `ALTER TABLE messages
     ADD COLUMN expirationStartTimestamp INTEGER;`
  );

  await instance.run(
    `ALTER TABLE messages
     ADD COLUMN type STRING;`
  );

  await instance.run(`CREATE INDEX messages_expiring ON messages (
      expireTimer,
      expirationStartTimestamp,
      expires_at
    );`);

  await instance.run(
    `UPDATE messages SET
      expirationStartTimestamp = json_extract(json, '$.expirationStartTimestamp'),
      expireTimer = json_extract(json, '$.expireTimer'),
      type = json_extract(json, '$.type');`
  );

  await instance.run('PRAGMA schema_version = 2;');
  await instance.run('COMMIT TRANSACTION;');

  console.log('updateToSchemaVersion2: success!');
}

async function updateToSchemaVersion3(currentVersion, instance) {
  if (currentVersion >= 3) {
    return;
  }

  console.log('updateToSchemaVersion3: starting...');

  await instance.run('BEGIN TRANSACTION;');

  await instance.run('DROP INDEX messages_expiring;');
  await instance.run('DROP INDEX messages_unread;');

  await instance.run(`CREATE INDEX messages_without_timer ON messages (
      expireTimer,
      expires_at,
      type
    ) WHERE expires_at IS NULL AND expireTimer IS NOT NULL;`);

  await instance.run(`CREATE INDEX messages_unread ON messages (
      conversationId,
      unread
    ) WHERE unread IS NOT NULL;`);

  await instance.run('ANALYZE;');
  await instance.run('PRAGMA schema_version = 3;');
  await instance.run('COMMIT TRANSACTION;');

  console.log('updateToSchemaVersion3: success!');
}

async function updateToSchemaVersion4(currentVersion, instance) {
  if (currentVersion >= 4) {
    return;
  }

  console.log('updateToSchemaVersion4: starting...');

  await instance.run('BEGIN TRANSACTION;');

  await instance.run(
    `CREATE TABLE conversations(
      id STRING PRIMARY KEY ASC,
      json TEXT,

      active_at INTEGER,
      type STRING,
      members TEXT,
      name TEXT,
      profileName TEXT
    );`
  );

  await instance.run(`CREATE INDEX conversations_active ON conversations (
      active_at
    ) WHERE active_at IS NOT NULL;`);

  await instance.run(`CREATE INDEX conversations_type ON conversations (
      type
    ) WHERE type IS NOT NULL;`);

  await instance.run('PRAGMA schema_version = 4;');
  await instance.run('COMMIT TRANSACTION;');

  console.log('updateToSchemaVersion4: success!');
}

async function updateToSchemaVersion6(currentVersion, instance) {
  if (currentVersion >= 6) {
    return;
  }
  console.log('updateToSchemaVersion6: starting...');
  await instance.run('BEGIN TRANSACTION;');

  await instance.run(
    `ALTER TABLE conversations
     ADD COLUMN friendRequestStatus INTEGER;`
  );

  await instance.run(
    `CREATE TABLE lastHashes(
      snode TEXT PRIMARY KEY,
      hash TEXT,
      expiresAt INTEGER
    );`
  );

  await instance.run(
    `CREATE TABLE seenMessages(
      hash TEXT PRIMARY KEY,
      expiresAt INTEGER
    );`
  );

  // key-value, ids are strings, one extra column
  await instance.run(
    `CREATE TABLE sessions(
      id STRING PRIMARY KEY ASC,
      number STRING,
      json TEXT
    );`
  );

  await instance.run(`CREATE INDEX sessions_number ON sessions (
    number
  ) WHERE number IS NOT NULL;`);

  // key-value, ids are strings
  await instance.run(
    `CREATE TABLE groups(
      id STRING PRIMARY KEY ASC,
      json TEXT
    );`
  );
  await instance.run(
    `CREATE TABLE identityKeys(
      id STRING PRIMARY KEY ASC,
      json TEXT
    );`
  );
  await instance.run(
    `CREATE TABLE items(
      id STRING PRIMARY KEY ASC,
      json TEXT
    );`
  );

  // key-value, ids are integers
  await instance.run(
    `CREATE TABLE preKeys(
      id INTEGER PRIMARY KEY ASC,
      recipient STRING,
      json TEXT
    );`
  );
  await instance.run(
    `CREATE TABLE signedPreKeys(
      id INTEGER PRIMARY KEY ASC,
      json TEXT
    );`
  );

  await instance.run(
    `CREATE TABLE contactPreKeys(
      id INTEGER NOT NULL PRIMARY KEY AUTOINCREMENT,
      identityKeyString VARCHAR(255),
      keyId INTEGER,
      json TEXT
    );`
  );

  await instance.run(`CREATE UNIQUE INDEX contact_prekey_identity_key_string_keyid ON contactPreKeys (
    identityKeyString,
    keyId
  );`);

  await instance.run(
    `CREATE TABLE contactSignedPreKeys(
      id INTEGER NOT NULL PRIMARY KEY AUTOINCREMENT,
      identityKeyString VARCHAR(255),
      keyId INTEGER,
      json TEXT
    );`
  );

  await instance.run(`CREATE UNIQUE INDEX contact_signed_prekey_identity_key_string_keyid ON contactSignedPreKeys (
    identityKeyString,
    keyId
  );`);

  await instance.run('PRAGMA schema_version = 6;');
  await instance.run('COMMIT TRANSACTION;');
  console.log('updateToSchemaVersion6: success!');
}

async function updateToSchemaVersion7(currentVersion, instance) {
  if (currentVersion >= 7) {
    return;
  }
  console.log('updateToSchemaVersion7: starting...');
  await instance.run('BEGIN TRANSACTION;');

  // SQLite has been coercing our STRINGs into numbers, so we force it with TEXT
  // We create a new table then copy the data into it, since we can't modify columns

  await instance.run('DROP INDEX sessions_number;');
  await instance.run('ALTER TABLE sessions RENAME TO sessions_old;');

  await instance.run(
    `CREATE TABLE sessions(
      id TEXT PRIMARY KEY,
      number TEXT,
      json TEXT
    );`
  );

  await instance.run(`CREATE INDEX sessions_number ON sessions (
    number
  ) WHERE number IS NOT NULL;`);

  await instance.run(`INSERT INTO sessions(id, number, json)
    SELECT "+" || id, number, json FROM sessions_old;
  `);

  await instance.run('DROP TABLE sessions_old;');

  await instance.run('PRAGMA schema_version = 7;');
  await instance.run('COMMIT TRANSACTION;');
  console.log('updateToSchemaVersion7: success!');
}

async function updateToSchemaVersion8(currentVersion, instance) {
  if (currentVersion >= 8) {
    return;
  }
  console.log('updateToSchemaVersion8: starting...');
  await instance.run('BEGIN TRANSACTION;');

  // First, we pull a new body field out of the message table's json blob
  await instance.run(
    `ALTER TABLE messages
     ADD COLUMN body TEXT;`
  );
  await instance.run("UPDATE messages SET body = json_extract(json, '$.body')");

  // Then we create our full-text search table and populate it
  await instance.run(`
    CREATE VIRTUAL TABLE messages_fts
    USING fts5(id UNINDEXED, body);
  `);
  await instance.run(`
    INSERT INTO messages_fts(id, body)
    SELECT id, body FROM messages;
  `);

  // Then we set up triggers to keep the full-text search table up to date
  await instance.run(`
    CREATE TRIGGER messages_on_insert AFTER INSERT ON messages BEGIN
      INSERT INTO messages_fts (
        id,
        body
      ) VALUES (
        new.id,
        new.body
      );
    END;
  `);
  await instance.run(`
    CREATE TRIGGER messages_on_delete AFTER DELETE ON messages BEGIN
      DELETE FROM messages_fts WHERE id = old.id;
    END;
  `);
  await instance.run(`
    CREATE TRIGGER messages_on_update AFTER UPDATE ON messages BEGIN
      DELETE FROM messages_fts WHERE id = old.id;
      INSERT INTO messages_fts(
        id,
        body
      ) VALUES (
        new.id,
        new.body
      );
    END;
  `);

  // For formatting search results:
  //   https://sqlite.org/fts5.html#the_highlight_function
  //   https://sqlite.org/fts5.html#the_snippet_function

  await instance.run('PRAGMA schema_version = 8;');
  await instance.run('COMMIT TRANSACTION;');
  console.log('updateToSchemaVersion8: success!');
}

async function updateToSchemaVersion9(currentVersion, instance) {
  if (currentVersion >= 9) {
    return;
  }
  console.log('updateToSchemaVersion9: starting...');
  await instance.run('BEGIN TRANSACTION;');

  await instance.run(`CREATE TABLE attachment_downloads(
    id STRING primary key,
    timestamp INTEGER,
    pending INTEGER,
    json TEXT
  );`);

  await instance.run(`CREATE INDEX attachment_downloads_timestamp
    ON attachment_downloads (
      timestamp
  ) WHERE pending = 0;`);
  await instance.run(`CREATE INDEX attachment_downloads_pending
    ON attachment_downloads (
      pending
  ) WHERE pending != 0;`);

  await instance.run('PRAGMA schema_version = 9;');
  await instance.run('COMMIT TRANSACTION;');
  console.log('updateToSchemaVersion9: success!');
}

async function updateToSchemaVersion10(currentVersion, instance) {
  if (currentVersion >= 10) {
    return;
  }
  console.log('updateToSchemaVersion10: starting...');
  await instance.run('BEGIN TRANSACTION;');

  await instance.run('DROP INDEX unprocessed_id;');
  await instance.run('DROP INDEX unprocessed_timestamp;');
  await instance.run('ALTER TABLE unprocessed RENAME TO unprocessed_old;');

  await instance.run(`CREATE TABLE unprocessed(
    id STRING,
    timestamp INTEGER,
    version INTEGER,
    attempts INTEGER,
    envelope TEXT,
    decrypted TEXT,
    source TEXT,
    sourceDevice TEXT,
    serverTimestamp INTEGER
  );`);

  await instance.run(`CREATE INDEX unprocessed_id ON unprocessed (
    id
  );`);
  await instance.run(`CREATE INDEX unprocessed_timestamp ON unprocessed (
    timestamp
  );`);

  await instance.run(`INSERT INTO unprocessed (
    id,
    timestamp,
    version,
    attempts,
    envelope,
    decrypted,
    source,
    sourceDevice,
    serverTimestamp
  ) SELECT
    id,
    timestamp,
    json_extract(json, '$.version'),
    json_extract(json, '$.attempts'),
    json_extract(json, '$.envelope'),
    json_extract(json, '$.decrypted'),
    json_extract(json, '$.source'),
    json_extract(json, '$.sourceDevice'),
    json_extract(json, '$.serverTimestamp')
  FROM unprocessed_old;
  `);

  await instance.run('DROP TABLE unprocessed_old;');

  await instance.run('PRAGMA schema_version = 10;');
  await instance.run('COMMIT TRANSACTION;');
  console.log('updateToSchemaVersion10: success!');
}

async function updateToSchemaVersion11(currentVersion, instance) {
  if (currentVersion >= 11) {
    return;
  }
  console.log('updateToSchemaVersion11: starting...');
  await instance.run('BEGIN TRANSACTION;');

  await instance.run('DROP TABLE groups;');

  await instance.run('PRAGMA schema_version = 11;');
  await instance.run('COMMIT TRANSACTION;');
  console.log('updateToSchemaVersion11: success!');
}

const SCHEMA_VERSIONS = [
  updateToSchemaVersion1,
  updateToSchemaVersion2,
  updateToSchemaVersion3,
  updateToSchemaVersion4,
  () => null, // version 5 was dropped
  updateToSchemaVersion6,
  updateToSchemaVersion7,
  updateToSchemaVersion8,
  updateToSchemaVersion9,
  updateToSchemaVersion10,
  updateToSchemaVersion11,
];

async function updateSchema(instance) {
  const sqliteVersion = await getSQLiteVersion(instance);
  const schemaVersion = await getSchemaVersion(instance);
  const cipherVersion = await getSQLCipherVersion(instance);
  console.log(
    'updateSchema:',
    `Current schema version: ${schemaVersion};`,
    `Most recent schema version: ${SCHEMA_VERSIONS.length};`,
    `SQLite version: ${sqliteVersion};`,
    `SQLCipher version: ${cipherVersion};`
  );

  for (let index = 0, max = SCHEMA_VERSIONS.length; index < max; index += 1) {
    const runSchemaUpdate = SCHEMA_VERSIONS[index];

    // Yes, we really want to do this asynchronously, in order
    // eslint-disable-next-line no-await-in-loop
    await runSchemaUpdate(schemaVersion, instance);
  }
  await updateLokiSchema(instance);
}

const LOKI_SCHEMA_VERSIONS = [
  updateToLokiSchemaVersion1,
  updateToLokiSchemaVersion2,
];

async function updateToLokiSchemaVersion1(currentVersion, instance) {
  if (currentVersion >= 1) {
    return;
  }
  console.log('updateToLokiSchemaVersion1: starting...');
  await instance.run('BEGIN TRANSACTION;');

  await instance.run(
    `ALTER TABLE messages
     ADD COLUMN serverId INTEGER;`
  );

  await instance.run(
    `CREATE TABLE servers(
      serverUrl STRING PRIMARY KEY ASC,
      token TEXT
    );`
  );

  const initConversation = async data => {
    // eslint-disable-next-line camelcase
    const { id, active_at, type, name, friendRequestStatus } = data;
    await instance.run(
      `INSERT INTO conversations (
      id,
      json,
      active_at,
      type,
      members,
      name,
      friendRequestStatus
    ) values (
      $id,
      $json,
      $active_at,
      $type,
      $members,
      $name,
      $friendRequestStatus
    );`,
      {
        $id: id,
        $json: objectToJSON(data),
        $active_at: active_at,
        $type: type,
        $members: null,
        $name: name,
        $friendRequestStatus: friendRequestStatus,
      }
    );
  };

  const lokiPublicServerData = {
    // make sure we don't have a trailing slash just in case
    serverUrl: config.get('defaultPublicChatServer').replace(/\/*$/, ''),
    token: null,
  };
  console.log('lokiPublicServerData', lokiPublicServerData);

  const baseData = {
    active_at: Date.now(),
    friendRequestStatus: 4, // Friends
    sealedSender: 0,
    sessionResetStatus: 0,
    swarmNodes: [],
    type: 'group',
    unlockTimestamp: null,
    unreadCount: 0,
    verified: 0,
    version: 2,
  };

  const publicChatData = {
    ...baseData,
    id: `publicChat:1@${lokiPublicServerData.serverUrl.replace(
      /^https?:\/\//i,
      ''
    )}`,
    server: lokiPublicServerData.serverUrl,
    name: 'Loki Public Chat',
    channelId: '1',
  };

  const { serverUrl, token } = lokiPublicServerData;

  await instance.run(
    `INSERT INTO servers (
    serverUrl,
    token
  ) values (
    $serverUrl,
    $token
  );`,
    {
      $serverUrl: serverUrl,
      $token: token,
    }
  );

  const newsRssFeedData = {
    ...baseData,
    id: 'rss://loki.network/feed/',
    rssFeed: 'https://loki.network/feed/',
    closable: true,
    name: 'Loki.network News',
    profileAvatar: 'images/loki/loki_icon.png',
  };

  const updatesRssFeedData = {
    ...baseData,
    id: 'rss://loki.network/category/messenger-updates/feed/',
    rssFeed: 'https://loki.network/category/messenger-updates/feed/',
    closable: false,
    name: 'Messenger updates',
    profileAvatar: 'images/loki/loki_icon.png',
  };

  await initConversation(publicChatData);
  await initConversation(newsRssFeedData);
  await initConversation(updatesRssFeedData);

  await instance.run(
    `INSERT INTO loki_schema (
        version
      ) values (
        1
      );`
  );
  await instance.run('COMMIT TRANSACTION;');
  console.log('updateToLokiSchemaVersion1: success!');
}

async function updateToLokiSchemaVersion2(currentVersion, instance) {
  if (currentVersion >= 2) {
    return;
  }
  console.log('updateToLokiSchemaVersion2: starting...');
  await instance.run('BEGIN TRANSACTION;');

  await instance.run(
    `CREATE TABLE pairingAuthorisations(
      id INTEGER NOT NULL PRIMARY KEY AUTOINCREMENT,
      primaryDevicePubKey VARCHAR(255),
      secondaryDevicePubKey VARCHAR(255),
      isGranted BOOLEAN,
      json TEXT,
      UNIQUE(primaryDevicePubKey, secondaryDevicePubKey)
    );`
  );

  await instance.run(
    `INSERT INTO loki_schema (
        version
      ) values (
        2
      );`
  );
  await instance.run('COMMIT TRANSACTION;');
  console.log('updateToLokiSchemaVersion2: success!');
}

async function updateLokiSchema(instance) {
  const result = await instance.get(
    "SELECT name FROM sqlite_master WHERE type = 'table' AND name='loki_schema';"
  );
  if (!result) {
    await createLokiSchemaTable(instance);
  }
  const lokiSchemaVersion = await getLokiSchemaVersion(instance);
  console.log(
    'updateLokiSchema:',
    `Current loki schema version: ${lokiSchemaVersion};`,
    `Most recent schema version: ${LOKI_SCHEMA_VERSIONS.length};`
  );
  for (
    let index = 0, max = LOKI_SCHEMA_VERSIONS.length;
    index < max;
    index += 1
  ) {
    const runSchemaUpdate = LOKI_SCHEMA_VERSIONS[index];

    // Yes, we really want to do this asynchronously, in order
    // eslint-disable-next-line no-await-in-loop
    await runSchemaUpdate(lokiSchemaVersion, instance);
  }
}

async function getLokiSchemaVersion(instance) {
  const result = await instance.get(
    'SELECT MAX(version) as version FROM loki_schema;'
  );
  if (!result || !result.version) {
    return 0;
  }
  return result.version;
}

async function createLokiSchemaTable(instance) {
  await instance.run('BEGIN TRANSACTION;');
  await instance.run(
    `CREATE TABLE loki_schema(
      id INTEGER NOT NULL PRIMARY KEY AUTOINCREMENT,
      version INTEGER
    );`
  );
  await instance.run(
    `INSERT INTO loki_schema (
      version
    ) values (
      0
    );`
  );
  await instance.run('COMMIT TRANSACTION;');
}

let db;
let filePath;
let indexedDBPath;

function _initializePaths(configDir) {
  indexedDBPath = path.join(configDir, 'IndexedDB');

  const dbDir = path.join(configDir, 'sql');
  mkdirp.sync(dbDir);

  filePath = path.join(dbDir, 'db.sqlite');
}

async function initialize({ configDir, key, messages, passwordAttempt }) {
  if (db) {
    throw new Error('Cannot initialize more than once!');
  }

  if (!isString(configDir)) {
    throw new Error('initialize: configDir is required!');
  }
  if (!isString(key)) {
    throw new Error('initialize: key is required!');
  }
  if (!isObject(messages)) {
    throw new Error('initialize: message is required!');
  }

  _initializePaths(configDir);

  try {
    const sqlInstance = await openDatabase(filePath);
    const promisified = promisify(sqlInstance);

    // promisified.on('trace', async statement => {
    //   if (!db || statement.startsWith('--')) {
    //     console._log(statement);
    //     return;
    //   }
    //   const data = await db.get(`EXPLAIN QUERY PLAN ${statement}`);
    //   console._log(`EXPLAIN QUERY PLAN ${statement}\n`, data && data.detail);
    // });

    try {
      await setupSQLCipher(promisified, { key });
      await updateSchema(promisified);
    } catch (e) {
      await promisified.close();
      throw e;
    }

    db = promisified;

    // test database
    await getMessageCount();
  } catch (error) {
    if (passwordAttempt) {
      throw error;
    }
    console.log('Database startup error:', error.stack);
    const buttonIndex = dialog.showMessageBox({
      buttons: [
        messages.copyErrorAndQuit.message,
        messages.deleteAndRestart.message,
      ],
      defaultId: 0,
      detail: redactAll(error.stack),
      message: messages.databaseError.message,
      noLink: true,
      type: 'error',
    });

    if (buttonIndex === 0) {
      clipboard.writeText(
        `Database startup error:\n\n${redactAll(error.stack)}`
      );
    } else {
      await close();
      await removeDB();
      removeUserConfig();
      app.relaunch();
    }

    app.exit(1);
    return false;
  }

  return true;
}

async function close() {
  if (!db) {
    return;
  }
  const dbRef = db;
  db = null;
  await dbRef.close();
}

async function removeDB(configDir = null) {
  if (db) {
    throw new Error('removeDB: Cannot erase database when it is open!');
  }

  if (!filePath && configDir) {
    _initializePaths(configDir);
  }

  rimraf.sync(filePath);
}

async function removeIndexedDBFiles() {
  if (!indexedDBPath) {
    throw new Error(
      'removeIndexedDBFiles: Need to initialize and set indexedDBPath first!'
    );
  }

  const pattern = path.join(indexedDBPath, '*.leveldb');
  rimraf.sync(pattern);
  indexedDBPath = null;
}

// Password hash
const PASS_HASH_ID = 'passHash';
async function getPasswordHash() {
  const item = await getItemById(PASS_HASH_ID);
  return item && item.value;
}
async function savePasswordHash(hash) {
  if (isEmpty(hash)) {
    return removePasswordHash();
  }

  const data = { id: PASS_HASH_ID, value: hash };
  return createOrUpdateItem(data);
}
async function removePasswordHash() {
  return removeItemById(PASS_HASH_ID);
}

const IDENTITY_KEYS_TABLE = 'identityKeys';
async function createOrUpdateIdentityKey(data) {
  return createOrUpdate(IDENTITY_KEYS_TABLE, data);
}
async function getIdentityKeyById(id) {
  return getById(IDENTITY_KEYS_TABLE, id);
}
async function bulkAddIdentityKeys(array) {
  return bulkAdd(IDENTITY_KEYS_TABLE, array);
}
async function removeIdentityKeyById(id) {
  return removeById(IDENTITY_KEYS_TABLE, id);
}
async function removeAllIdentityKeys() {
  return removeAllFromTable(IDENTITY_KEYS_TABLE);
}
async function getAllIdentityKeys() {
  return getAllFromTable(IDENTITY_KEYS_TABLE);
}

const PRE_KEYS_TABLE = 'preKeys';
async function createOrUpdatePreKey(data) {
  const { id, recipient } = data;
  if (!id) {
    throw new Error('createOrUpdate: Provided data did not have a truthy id');
  }

  await db.run(
    `INSERT OR REPLACE INTO ${PRE_KEYS_TABLE} (
      id,
      recipient,
      json
    ) values (
      $id,
      $recipient,
      $json
    )`,
    {
      $id: id,
      $recipient: recipient || '',
      $json: objectToJSON(data),
    }
  );
}
async function getPreKeyById(id) {
  return getById(PRE_KEYS_TABLE, id);
}
async function getPreKeyByRecipient(recipient) {
  const row = await db.get(
    `SELECT * FROM ${PRE_KEYS_TABLE} WHERE recipient = $recipient;`,
    {
      $recipient: recipient,
    }
  );

  if (!row) {
    return null;
  }

  return jsonToObject(row.json);
}
async function bulkAddPreKeys(array) {
  return bulkAdd(PRE_KEYS_TABLE, array);
}
async function removePreKeyById(id) {
  return removeById(PRE_KEYS_TABLE, id);
}
async function removeAllPreKeys() {
  return removeAllFromTable(PRE_KEYS_TABLE);
}
async function getAllPreKeys() {
  return getAllFromTable(PRE_KEYS_TABLE);
}

const CONTACT_PRE_KEYS_TABLE = 'contactPreKeys';
async function createOrUpdateContactPreKey(data) {
  const { keyId, identityKeyString } = data;

  await db.run(
    `INSERT OR REPLACE INTO ${CONTACT_PRE_KEYS_TABLE} (
      keyId,
      identityKeyString,
      json
    ) values (
      $keyId,
      $identityKeyString,
      $json
    )`,
    {
      $keyId: keyId,
      $identityKeyString: identityKeyString || '',
      $json: objectToJSON(data),
    }
  );
}
async function getContactPreKeyById(id) {
  return getById(CONTACT_PRE_KEYS_TABLE, id);
}
async function getContactPreKeyByIdentityKey(key) {
  const row = await db.get(
    `SELECT * FROM ${CONTACT_PRE_KEYS_TABLE} WHERE identityKeyString = $identityKeyString ORDER BY keyId DESC LIMIT 1;`,
    {
      $identityKeyString: key,
    }
  );

  if (!row) {
    return null;
  }

  return jsonToObject(row.json);
}
async function getContactPreKeys(keyId, identityKeyString) {
  const query = `SELECT * FROM ${CONTACT_PRE_KEYS_TABLE} WHERE identityKeyString = $identityKeyString AND keyId = $keyId;`;
  const rows = await db.all(query, {
    $keyId: keyId,
    $identityKeyString: identityKeyString,
  });
  return map(rows, row => jsonToObject(row.json));
}

async function bulkAddContactPreKeys(array) {
  return bulkAdd(CONTACT_PRE_KEYS_TABLE, array);
}
async function removeContactPreKeyByIdentityKey(key) {
  await db.run(
    `DELETE FROM ${CONTACT_PRE_KEYS_TABLE} WHERE identityKeyString = $identityKeyString;`,
    {
      $identityKeyString: key,
    }
  );
}
async function removeAllContactPreKeys() {
  return removeAllFromTable(CONTACT_PRE_KEYS_TABLE);
}

const CONTACT_SIGNED_PRE_KEYS_TABLE = 'contactSignedPreKeys';
async function createOrUpdateContactSignedPreKey(data) {
  const { keyId, identityKeyString } = data;

  await db.run(
    `INSERT OR REPLACE INTO ${CONTACT_SIGNED_PRE_KEYS_TABLE} (
      keyId,
      identityKeyString,
      json
    ) values (
      $keyId,
      $identityKeyString,
      $json
    )`,
    {
      $keyId: keyId,
      $identityKeyString: identityKeyString || '',
      $json: objectToJSON(data),
    }
  );
}
async function getContactSignedPreKeyById(id) {
  return getById(CONTACT_SIGNED_PRE_KEYS_TABLE, id);
}
async function getContactSignedPreKeyByIdentityKey(key) {
  const row = await db.get(
    `SELECT * FROM ${CONTACT_SIGNED_PRE_KEYS_TABLE} WHERE identityKeyString = $identityKeyString ORDER BY keyId DESC;`,
    {
      $identityKeyString: key,
    }
  );

  if (!row) {
    return null;
  }

  return jsonToObject(row.json);
}
async function getContactSignedPreKeys(keyId, identityKeyString) {
  const query = `SELECT * FROM ${CONTACT_SIGNED_PRE_KEYS_TABLE} WHERE identityKeyString = $identityKeyString AND keyId = $keyId;`;
  const rows = await db.all(query, {
    $keyId: keyId,
    $identityKeyString: identityKeyString,
  });
  return map(rows, row => jsonToObject(row.json));
}
async function bulkAddContactSignedPreKeys(array) {
  return bulkAdd(CONTACT_SIGNED_PRE_KEYS_TABLE, array);
}
async function removeContactSignedPreKeyByIdentityKey(key) {
  await db.run(
    `DELETE FROM ${CONTACT_SIGNED_PRE_KEYS_TABLE} WHERE identityKeyString = $identityKeyString;`,
    {
      $identityKeyString: key,
    }
  );
}
async function removeAllContactSignedPreKeys() {
  return removeAllFromTable(CONTACT_SIGNED_PRE_KEYS_TABLE);
}

const SIGNED_PRE_KEYS_TABLE = 'signedPreKeys';
async function createOrUpdateSignedPreKey(data) {
  return createOrUpdate(SIGNED_PRE_KEYS_TABLE, data);
}
async function getSignedPreKeyById(id) {
  return getById(SIGNED_PRE_KEYS_TABLE, id);
}
async function getAllSignedPreKeys() {
  const rows = await db.all('SELECT json FROM signedPreKeys ORDER BY id ASC;');
  return map(rows, row => jsonToObject(row.json));
}
async function getAllContactPreKeys() {
  const rows = await db.all('SELECT json FROM contactPreKeys ORDER BY id ASC;');
  return map(rows, row => jsonToObject(row.json));
}
async function bulkAddSignedPreKeys(array) {
  return bulkAdd(SIGNED_PRE_KEYS_TABLE, array);
}
async function removeSignedPreKeyById(id) {
  return removeById(SIGNED_PRE_KEYS_TABLE, id);
}
async function removeAllSignedPreKeys() {
  return removeAllFromTable(SIGNED_PRE_KEYS_TABLE);
}

const PAIRING_AUTHORISATIONS_TABLE = 'pairingAuthorisations';
async function getAuthorisationForSecondaryPubKey(pubKey, options) {
  const granted = options && options.granted;
  let filter = '';
  if (granted) {
    filter = 'AND isGranted = 1';
  }
  const row = await db.get(
    `SELECT json FROM ${PAIRING_AUTHORISATIONS_TABLE} WHERE secondaryDevicePubKey = $secondaryDevicePubKey ${filter};`,
    {
      $secondaryDevicePubKey: pubKey,
    }
  );

  if (!row) {
    return null;
  }

  return jsonToObject(row.json);
}

async function getGrantAuthorisationsForPrimaryPubKey(primaryDevicePubKey) {
  const rows = await db.all(
    `SELECT json FROM ${PAIRING_AUTHORISATIONS_TABLE} WHERE primaryDevicePubKey = $primaryDevicePubKey AND isGranted = 1 ORDER BY secondaryDevicePubKey ASC;`,
    {
      $primaryDevicePubKey: primaryDevicePubKey,
    }
  );
  return map(rows, row => jsonToObject(row.json));
}

async function createOrUpdatePairingAuthorisation(data) {
  const { primaryDevicePubKey, secondaryDevicePubKey, grantSignature } = data;

  await db.run(
    `INSERT OR REPLACE INTO ${PAIRING_AUTHORISATIONS_TABLE} (
      primaryDevicePubKey,
      secondaryDevicePubKey,
      isGranted,
      json
    ) values (
      $primaryDevicePubKey,
      $secondaryDevicePubKey,
      $isGranted,
      $json
    )`,
    {
      $primaryDevicePubKey: primaryDevicePubKey,
      $secondaryDevicePubKey: secondaryDevicePubKey,
      $isGranted: Boolean(grantSignature),
      $json: objectToJSON(data),
    }
  );
}

async function removePairingAuthorisationForSecondaryPubKey(pubKey) {
  await db.run(
    `DELETE FROM ${PAIRING_AUTHORISATIONS_TABLE} WHERE secondaryDevicePubKey = $secondaryDevicePubKey;`,
    {
      $secondaryDevicePubKey: pubKey,
    }
  );
}

async function getSecondaryDevicesFor(primaryDevicePubKey) {
  const authorisations = await getGrantAuthorisationsForPrimaryPubKey(
    primaryDevicePubKey
  );
  return map(authorisations, row => row.secondaryDevicePubKey);
}

async function getPrimaryDeviceFor(secondaryDevicePubKey) {
  const row = await db.get(
    `SELECT primaryDevicePubKey FROM ${PAIRING_AUTHORISATIONS_TABLE} WHERE secondaryDevicePubKey = $secondaryDevicePubKey AND isGranted = 1;`,
    {
      $secondaryDevicePubKey: secondaryDevicePubKey,
    }
  );

  if (!row) {
    return null;
  }

  return row.primaryDevicePubKey;
}

// Return all the paired pubkeys for a specific pubkey (excluded),
// irrespective of their Primary or Secondary status.
async function getPairedDevicesFor(pubKey) {
  let results = [];

  // get primary pubkey (only works if the pubkey is a secondary pubkey)
  const primaryPubKey = await getPrimaryDeviceFor(pubKey);
  if (primaryPubKey) {
    results.push(primaryPubKey);
  }
  // get secondary pubkeys (only works if the pubkey is a primary pubkey)
  const secondaryPubKeys = await getSecondaryDevicesFor(
    primaryPubKey || pubKey
  );
  results = results.concat(secondaryPubKeys);

  // ensure the input pubkey is not in the results
  results = results.filter(x => x !== pubKey);

  return results;
}

const ITEMS_TABLE = 'items';
async function createOrUpdateItem(data) {
  return createOrUpdate(ITEMS_TABLE, data);
}
async function getItemById(id) {
  return getById(ITEMS_TABLE, id);
}
async function getAllItems() {
  const rows = await db.all('SELECT json FROM items ORDER BY id ASC;');
  return map(rows, row => jsonToObject(row.json));
}
async function bulkAddItems(array) {
  return bulkAdd(ITEMS_TABLE, array);
}
async function removeItemById(id) {
  return removeById(ITEMS_TABLE, id);
}
async function removeAllItems() {
  return removeAllFromTable(ITEMS_TABLE);
}

const SESSIONS_TABLE = 'sessions';
async function createOrUpdateSession(data) {
  const { id, number } = data;
  if (!id) {
    throw new Error(
      'createOrUpdateSession: Provided data did not have a truthy id'
    );
  }
  if (!number) {
    throw new Error(
      'createOrUpdateSession: Provided data did not have a truthy number'
    );
  }

  await db.run(
    `INSERT OR REPLACE INTO sessions (
      id,
      number,
      json
    ) values (
      $id,
      $number,
      $json
    )`,
    {
      $id: id,
      $number: number,
      $json: objectToJSON(data),
    }
  );
}
async function getSessionById(id) {
  return getById(SESSIONS_TABLE, id);
}
async function getSessionsByNumber(number) {
  const rows = await db.all('SELECT * FROM sessions WHERE number = $number;', {
    $number: number,
  });
  return map(rows, row => jsonToObject(row.json));
}
async function bulkAddSessions(array) {
  return bulkAdd(SESSIONS_TABLE, array);
}
async function removeSessionById(id) {
  return removeById(SESSIONS_TABLE, id);
}
async function removeSessionsByNumber(number) {
  await db.run('DELETE FROM sessions WHERE number = $number;', {
    $number: number,
  });
}
async function removeAllSessions() {
  return removeAllFromTable(SESSIONS_TABLE);
}
async function getAllSessions() {
  return getAllFromTable(SESSIONS_TABLE);
}

async function createOrUpdate(table, data) {
  const { id } = data;
  if (!id) {
    throw new Error('createOrUpdate: Provided data did not have a truthy id');
  }

  await db.run(
    `INSERT OR REPLACE INTO ${table} (
      id,
      json
    ) values (
      $id,
      $json
    )`,
    {
      $id: id,
      $json: objectToJSON(data),
    }
  );
}

async function bulkAdd(table, array) {
  let promise;

  db.serialize(() => {
    promise = Promise.all([
      db.run('BEGIN TRANSACTION;'),
      ...map(array, data => createOrUpdate(table, data)),
      db.run('COMMIT TRANSACTION;'),
    ]);
  });

  await promise;
}

async function getById(table, id) {
  const row = await db.get(`SELECT * FROM ${table} WHERE id = $id;`, {
    $id: id,
  });

  if (!row) {
    return null;
  }

  return jsonToObject(row.json);
}

async function removeById(table, id) {
  if (!Array.isArray(id)) {
    await db.run(`DELETE FROM ${table} WHERE id = $id;`, { $id: id });
    return;
  }

  if (!id.length) {
    throw new Error('removeById: No ids to delete!');
  }

  // Our node interface doesn't seem to allow you to replace one single ? with an array
  await db.run(
    `DELETE FROM ${table} WHERE id IN ( ${id.map(() => '?').join(', ')} );`,
    id
  );
}

async function removeAllFromTable(table) {
  await db.run(`DELETE FROM ${table};`);
}

async function getAllFromTable(table) {
  const rows = await db.all(`SELECT json FROM ${table};`);
  return rows.map(row => jsonToObject(row.json));
}

// Conversations

async function getSwarmNodesByPubkey(pubkey) {
  const row = await db.get('SELECT * FROM conversations WHERE id = $pubkey;', {
    $pubkey: pubkey,
  });

  if (!row) {
    return [];
  }

  return jsonToObject(row.json).swarmNodes;
}

const CONVERSATIONS_TABLE = 'conversations';
async function getConversationCount() {
  const row = await db.get(`SELECT count(*) from ${CONVERSATIONS_TABLE};`);

  if (!row) {
    throw new Error(
      `getConversationCount: Unable to get count of ${CONVERSATIONS_TABLE}`
    );
  }

  return row['count(*)'];
}

async function saveConversation(data) {
  const {
    id,
    // eslint-disable-next-line camelcase
    active_at,
    type,
    members,
    name,
    friendRequestStatus,
    profileName,
  } = data;

  await db.run(
    `INSERT INTO ${CONVERSATIONS_TABLE} (
    id,
    json,

    active_at,
    type,
    members,
    name,
    friendRequestStatus,
    profileName
  ) values (
    $id,
    $json,

    $active_at,
    $type,
    $members,
    $name,
    $friendRequestStatus,
    $profileName
  );`,
    {
      $id: id,
      $json: objectToJSON(data),

      $active_at: active_at,
      $type: type,
      $members: members ? members.join(' ') : null,
      $name: name,
      $friendRequestStatus: friendRequestStatus,
      $profileName: profileName,
    }
  );
}

async function saveConversations(arrayOfConversations) {
  let promise;

  db.serialize(() => {
    promise = Promise.all([
      db.run('BEGIN TRANSACTION;'),
      ...map(arrayOfConversations, conversation =>
        saveConversation(conversation)
      ),
      db.run('COMMIT TRANSACTION;'),
    ]);
  });

  await promise;
}

async function updateConversation(data) {
  const {
    id,
    // eslint-disable-next-line camelcase
    active_at,
    type,
    members,
    name,
    friendRequestStatus,
    profileName,
  } = data;

  await db.run(
    `UPDATE ${CONVERSATIONS_TABLE} SET
    json = $json,

    active_at = $active_at,
    type = $type,
    members = $members,
    name = $name,
    friendRequestStatus = $friendRequestStatus,
    profileName = $profileName
  WHERE id = $id;`,
    {
      $id: id,
      $json: objectToJSON(data),

      $active_at: active_at,
      $type: type,
      $members: members ? members.join(' ') : null,
      $name: name,
      $friendRequestStatus: friendRequestStatus,
      $profileName: profileName,
    }
  );
}

async function removeConversation(id) {
  if (!Array.isArray(id)) {
    await db.run(`DELETE FROM ${CONVERSATIONS_TABLE} WHERE id = $id;`, {
      $id: id,
    });
    return;
  }

  if (!id.length) {
    throw new Error('removeConversation: No ids to delete!');
  }

  // Our node interface doesn't seem to allow you to replace one single ? with an array
  await db.run(
    `DELETE FROM ${CONVERSATIONS_TABLE} WHERE id IN ( ${id
      .map(() => '?')
      .join(', ')} );`,
    id
  );
}

async function savePublicServerToken(data) {
  const { serverUrl, token } = data;
  await db.run(
    `INSERT OR REPLACE INTO servers (
    serverUrl,
    token
  ) values (
    $serverUrl,
    $token
  )`,
    {
      $serverUrl: serverUrl,
      $token: token,
    }
  );
}

async function getPublicServerTokenByServerUrl(serverUrl) {
  const row = await db.get(
    'SELECT * FROM servers WHERE serverUrl = $serverUrl;',
    {
      $serverUrl: serverUrl,
    }
  );

  if (!row) {
    return null;
  }

  return row.token;
}

async function getConversationById(id) {
  const row = await db.get(
    `SELECT * FROM ${CONVERSATIONS_TABLE} WHERE id = $id;`,
    {
      $id: id,
    }
  );

  if (!row) {
    return null;
  }

  return jsonToObject(row.json);
}

async function getAllConversations() {
  const rows = await db.all(
    `SELECT json FROM ${CONVERSATIONS_TABLE} ORDER BY id ASC;`
  );
  return map(rows, row => jsonToObject(row.json));
}

async function getConversationsWithFriendStatus(status) {
  const rows = await db.all(
    `SELECT * FROM ${CONVERSATIONS_TABLE} WHERE
      friendRequestStatus = $status
      AND type = 'private'
    ORDER BY id ASC;`,
    {
      $status: status,
    }
  );
  return map(rows, row => jsonToObject(row.json));
}

async function getAllConversationIds() {
  const rows = await db.all(
    `SELECT id FROM ${CONVERSATIONS_TABLE} ORDER BY id ASC;`
  );
  return map(rows, row => row.id);
}

async function getAllPrivateConversations() {
  const rows = await db.all(
    `SELECT json FROM ${CONVERSATIONS_TABLE} WHERE
      type = 'private'
     ORDER BY id ASC;`
  );

  return map(rows, row => jsonToObject(row.json));
}

async function getAllRssFeedConversations() {
  const rows = await db.all(
    `SELECT json FROM conversations WHERE
      type = 'group' AND
      id LIKE 'rss://%'
     ORDER BY id ASC;`
  );

  return map(rows, row => jsonToObject(row.json));
}

async function getAllPublicConversations() {
  const rows = await db.all(
    `SELECT json FROM conversations WHERE
      type = 'group' AND
      id LIKE 'publicChat:%'
     ORDER BY id ASC;`
  );

  return map(rows, row => jsonToObject(row.json));
}

async function getPublicConversationsByServer(server) {
  const rows = await db.all(
    `SELECT * FROM conversations WHERE
      server = $server
     ORDER BY id ASC;`,
    {
      $server: server,
    }
  );

  return map(rows, row => jsonToObject(row.json));
}

async function getPubkeysInPublicConversation(id) {
  const rows = await db.all(
    `SELECT DISTINCT source FROM messages WHERE
      conversationId = $conversationId
     ORDER BY id ASC;`,
    {
      $conversationId: id,
    }
  );

  return map(rows, row => row.source);
}

async function getAllGroupsInvolvingId(id) {
  const rows = await db.all(
    `SELECT json FROM ${CONVERSATIONS_TABLE} WHERE
      type = 'group' AND
      members LIKE $id
     ORDER BY id ASC;`,
    {
      $id: `%${id}%`,
    }
  );

  return map(rows, row => jsonToObject(row.json));
}

async function searchConversations(query, { limit } = {}) {
  const rows = await db.all(
    `SELECT json FROM ${CONVERSATIONS_TABLE} WHERE
      (
        id LIKE $id OR
        name LIKE $name OR
        profileName LIKE $profileName
      )
     ORDER BY id ASC
     LIMIT $limit`,
    {
      $id: `%${query}%`,
      $name: `%${query}%`,
      $profileName: `%${query}%`,
      $limit: limit || 50,
    }
  );

  return map(rows, row => jsonToObject(row.json));
}

async function searchMessages(query, { limit } = {}) {
  const rows = await db.all(
    `SELECT
      messages.json,
      snippet(messages_fts, -1, '<<left>>', '<<right>>', '...', 15) as snippet
    FROM messages_fts
    INNER JOIN messages on messages_fts.id = messages.id
    WHERE
      messages_fts match $query
    ORDER BY messages.received_at DESC
    LIMIT $limit;`,
    {
      $query: query,
      $limit: limit || 100,
    }
  );

  return map(rows, row => ({
    ...jsonToObject(row.json),
    snippet: row.snippet,
  }));
}

async function searchMessagesInConversation(
  query,
  conversationId,
  { limit } = {}
) {
  const rows = await db.all(
    `SELECT
      messages.json,
      snippet(messages_fts, -1, '<<left>>', '<<right>>', '...', 15) as snippet
    FROM messages_fts
    INNER JOIN messages on messages_fts.id = messages.id
    WHERE
      messages_fts match $query AND
      messages.conversationId = $conversationId
    ORDER BY messages.received_at DESC
    LIMIT $limit;`,
    {
      $query: query,
      $conversationId: conversationId,
      $limit: limit || 100,
    }
  );

  return map(rows, row => ({
    ...jsonToObject(row.json),
    snippet: row.snippet,
  }));
}

async function getMessageCount() {
  const row = await db.get('SELECT count(*) from messages;');

  if (!row) {
    throw new Error('getMessageCount: Unable to get count of messages');
  }

  return row['count(*)'];
}

async function saveMessage(data, { forceSave } = {}) {
  const {
    body,
    conversationId,
    // eslint-disable-next-line camelcase
    expires_at,
    hasAttachments,
    hasFileAttachments,
    hasVisualMediaAttachments,
    id,
    serverId,
    // eslint-disable-next-line camelcase
    received_at,
    schemaVersion,
    sent,
    // eslint-disable-next-line camelcase
    sent_at,
    source,
    sourceDevice,
    type,
    unread,
    expireTimer,
    expirationStartTimestamp,
  } = data;

  const payload = {
    $id: id,
    $json: objectToJSON(data),

    $serverId: serverId,
    $body: body,
    $conversationId: conversationId,
    $expirationStartTimestamp: expirationStartTimestamp,
    $expires_at: expires_at,
    $expireTimer: expireTimer,
    $hasAttachments: hasAttachments,
    $hasFileAttachments: hasFileAttachments,
    $hasVisualMediaAttachments: hasVisualMediaAttachments,
    $received_at: received_at,
    $schemaVersion: schemaVersion,
    $sent: sent,
    $sent_at: sent_at,
    $source: source,
    $sourceDevice: sourceDevice,
    $type: type || '',
    $unread: unread,
  };

  if (id && !forceSave) {
    await db.run(
      `UPDATE messages SET
        json = $json,
        serverId = $serverId,
        body = $body,
        conversationId = $conversationId,
        expirationStartTimestamp = $expirationStartTimestamp,
        expires_at = $expires_at,
        expireTimer = $expireTimer,
        hasAttachments = $hasAttachments,
        hasFileAttachments = $hasFileAttachments,
        hasVisualMediaAttachments = $hasVisualMediaAttachments,
        id = $id,
        received_at = $received_at,
        schemaVersion = $schemaVersion,
        sent = $sent,
        sent_at = $sent_at,
        source = $source,
        sourceDevice = $sourceDevice,
        type = $type,
        unread = $unread
      WHERE id = $id;`,
      payload
    );

    return id;
  }

  const toCreate = {
    ...data,
    id: id || generateUUID(),
  };

  await db.run(
    `INSERT INTO messages (
    id,
    json,

    serverId,
    body,
    conversationId,
    expirationStartTimestamp,
    expires_at,
    expireTimer,
    hasAttachments,
    hasFileAttachments,
    hasVisualMediaAttachments,
    received_at,
    schemaVersion,
    sent,
    sent_at,
    source,
    sourceDevice,
    type,
    unread
  ) values (
    $id,
    $json,

    $serverId,
    $body,
    $conversationId,
    $expirationStartTimestamp,
    $expires_at,
    $expireTimer,
    $hasAttachments,
    $hasFileAttachments,
    $hasVisualMediaAttachments,
    $received_at,
    $schemaVersion,
    $sent,
    $sent_at,
    $source,
    $sourceDevice,
    $type,
    $unread
  );`,
    {
      ...payload,
      $id: toCreate.id,
      $json: objectToJSON(toCreate),
    }
  );

  return toCreate.id;
}

async function saveSeenMessageHashes(arrayOfHashes) {
  let promise;

  db.serialize(() => {
    promise = Promise.all([
      db.run('BEGIN TRANSACTION;'),
      ...map(arrayOfHashes, hashData => saveSeenMessageHash(hashData)),
      db.run('COMMIT TRANSACTION;'),
    ]);
  });

  await promise;
}

async function updateLastHash(data) {
  const { snode, hash, expiresAt } = data;

  await db.run(
    `INSERT OR REPLACE INTO lastHashes (
      snode,
      hash,
      expiresAt
    ) values (
      $snode,
      $hash,
      $expiresAt
    )`,
    {
      $snode: snode,
      $hash: hash,
      $expiresAt: expiresAt,
    }
  );
}

async function saveSeenMessageHash(data) {
  const { expiresAt, hash } = data;
  await db.run(
    `INSERT INTO seenMessages (
      expiresAt,
      hash
    ) values (
      $expiresAt,
      $hash
    );`,
    {
      $expiresAt: expiresAt,
      $hash: hash,
    }
  );
}

async function cleanLastHashes() {
  await db.run('DELETE FROM lastHashes WHERE expiresAt <= $now;', {
    $now: Date.now(),
  });
}

async function cleanSeenMessages() {
  await db.run('DELETE FROM seenMessages WHERE expiresAt <= $now;', {
    $now: Date.now(),
  });
}

async function saveMessages(arrayOfMessages, { forceSave } = {}) {
  let promise;

  db.serialize(() => {
    promise = Promise.all([
      db.run('BEGIN TRANSACTION;'),
      ...map(arrayOfMessages, message => saveMessage(message, { forceSave })),
      db.run('COMMIT TRANSACTION;'),
    ]);
  });

  await promise;
}

async function removeMessage(id) {
  if (!Array.isArray(id)) {
    await db.run('DELETE FROM messages WHERE id = $id;', { $id: id });
    return;
  }

  if (!id.length) {
    throw new Error('removeMessages: No ids to delete!');
  }

  // Our node interface doesn't seem to allow you to replace one single ? with an array
  await db.run(
    `DELETE FROM messages WHERE id IN ( ${id.map(() => '?').join(', ')} );`,
    id
  );
}

async function getMessageByServerId(serverId, conversationId) {
  const row = await db.get(
    `SELECT * FROM messages WHERE
      serverId = $serverId AND
      conversationId = $conversationId;`,
    {
      $serverId: serverId,
      $conversationId: conversationId,
    }
  );

  if (!row) {
    return null;
  }

  return jsonToObject(row.json);
}

async function getMessageById(id) {
  const row = await db.get('SELECT * FROM messages WHERE id = $id;', {
    $id: id,
  });

  if (!row) {
    return null;
  }

  return jsonToObject(row.json);
}

async function getAllMessages() {
  const rows = await db.all('SELECT json FROM messages ORDER BY id ASC;');
  return map(rows, row => jsonToObject(row.json));
}

async function getAllMessageIds() {
  const rows = await db.all('SELECT id FROM messages ORDER BY id ASC;');
  return map(rows, row => row.id);
}

// eslint-disable-next-line camelcase
async function getMessageBySender({ source, sourceDevice, sent_at }) {
  const rows = await db.all(
    `SELECT json FROM messages WHERE
      source = $source AND
      sourceDevice = $sourceDevice AND
      sent_at = $sent_at;`,
    {
      $source: source,
      $sourceDevice: sourceDevice,
      $sent_at: sent_at,
    }
  );

  return map(rows, row => jsonToObject(row.json));
}

async function getAllUnsentMessages() {
  const rows = await db.all(`
    SELECT json FROM messages WHERE
      type IN ('outgoing', 'friend-request') AND
      NOT sent
    ORDER BY sent_at DESC;
  `);
  return map(rows, row => jsonToObject(row.json));
}

async function getUnreadByConversation(conversationId) {
  const rows = await db.all(
    `SELECT json FROM messages WHERE
      unread = $unread AND
      conversationId = $conversationId
     ORDER BY received_at DESC;`,
    {
      $unread: 1,
      $conversationId: conversationId,
    }
  );

  return map(rows, row => jsonToObject(row.json));
}

async function getMessagesByConversation(
  conversationId,
  { limit = 100, receivedAt = Number.MAX_VALUE, type = '%' } = {}
) {
  const rows = await db.all(
    `
    SELECT json FROM messages WHERE
      conversationId = $conversationId AND
      received_at < $received_at AND
      type LIKE $type
    ORDER BY received_at DESC
    LIMIT $limit;
    `,
    {
      $conversationId: conversationId,
      $received_at: receivedAt,
      $limit: limit,
      $type: type,
    }
  );
  return map(rows, row => jsonToObject(row.json));
}

async function getMessagesBySentAt(sentAt) {
  const rows = await db.all(
    `SELECT * FROM messages
     WHERE sent_at = $sent_at
     ORDER BY received_at DESC;`,
    {
      $sent_at: sentAt,
    }
  );

  return map(rows, row => jsonToObject(row.json));
}

async function getLastHashBySnode(snode) {
  const row = await db.get('SELECT * FROM lastHashes WHERE snode = $snode;', {
    $snode: snode,
  });

  if (!row) {
    return null;
  }

  return row.lastHash;
}

async function getSeenMessagesByHashList(hashes) {
  const rows = await db.all(
    `SELECT * FROM seenMessages WHERE hash IN ( ${hashes
      .map(() => '?')
      .join(', ')} );`,
    hashes
  );

  return map(rows, row => row.hash);
}

async function getExpiredMessages() {
  const now = Date.now();

  const rows = await db.all(
    `SELECT json FROM messages WHERE
      expires_at IS NOT NULL AND
      expires_at <= $expires_at
     ORDER BY expires_at ASC;`,
    {
      $expires_at: now,
    }
  );

  return map(rows, row => jsonToObject(row.json));
}

async function getOutgoingWithoutExpiresAt() {
  const rows = await db.all(`
    SELECT json FROM messages
    WHERE
      expireTimer > 0 AND
      expires_at IS NULL AND
      type IS 'outgoing'
    ORDER BY expires_at ASC;
  `);

  return map(rows, row => jsonToObject(row.json));
}

async function getNextExpiringMessage() {
  const rows = await db.all(`
    SELECT json FROM messages
    WHERE expires_at > 0
    ORDER BY expires_at ASC
    LIMIT 1;
  `);

  return map(rows, row => jsonToObject(row.json));
}

async function saveUnprocessed(data, { forceSave } = {}) {
  const { id, timestamp, version, attempts, envelope } = data;
  if (!id) {
    throw new Error('saveUnprocessed: id was falsey');
  }

  if (forceSave) {
    await db.run(
      `INSERT INTO unprocessed (
        id,
        timestamp,
        version,
        attempts,
        envelope
      ) values (
        $id,
        $timestamp,
        $version,
        $attempts,
        $envelope
      );`,
      {
        $id: id,
        $timestamp: timestamp,
        $version: version,
        $attempts: attempts,
        $envelope: envelope,
      }
    );

    return id;
  }

  await db.run(
    `UPDATE unprocessed SET
      timestamp = $timestamp,
      version = $version,
      attempts = $attempts,
      envelope = $envelope
    WHERE id = $id;`,
    {
      $id: id,
      $timestamp: timestamp,
      $version: version,
      $attempts: attempts,
      $envelope: envelope,
    }
  );

  return id;
}

async function saveUnprocesseds(arrayOfUnprocessed, { forceSave } = {}) {
  let promise;

  db.serialize(() => {
    promise = Promise.all([
      db.run('BEGIN TRANSACTION;'),
      ...map(arrayOfUnprocessed, unprocessed =>
        saveUnprocessed(unprocessed, { forceSave })
      ),
      db.run('COMMIT TRANSACTION;'),
    ]);
  });

  await promise;
}

async function updateUnprocessedAttempts(id, attempts) {
  await db.run('UPDATE unprocessed SET attempts = $attempts WHERE id = $id;', {
    $id: id,
    $attempts: attempts,
  });
}
async function updateUnprocessedWithData(id, data = {}) {
  const { source, sourceDevice, serverTimestamp, decrypted } = data;

  await db.run(
    `UPDATE unprocessed SET
      source = $source,
      sourceDevice = $sourceDevice,
      serverTimestamp = $serverTimestamp,
      decrypted = $decrypted
    WHERE id = $id;`,
    {
      $id: id,
      $source: source,
      $sourceDevice: sourceDevice,
      $serverTimestamp: serverTimestamp,
      $decrypted: decrypted,
    }
  );
}

async function getUnprocessedById(id) {
  const row = await db.get('SELECT * FROM unprocessed WHERE id = $id;', {
    $id: id,
  });

  return row;
}

async function getUnprocessedCount() {
  const row = await db.get('SELECT count(*) from unprocessed;');

  if (!row) {
    throw new Error('getMessageCount: Unable to get count of unprocessed');
  }

  return row['count(*)'];
}

async function getAllUnprocessed() {
  const rows = await db.all(
    'SELECT * FROM unprocessed ORDER BY timestamp ASC;'
  );

  return rows;
}

async function removeUnprocessed(id) {
  if (!Array.isArray(id)) {
    await db.run('DELETE FROM unprocessed WHERE id = $id;', { $id: id });
    return;
  }

  if (!id.length) {
    throw new Error('removeUnprocessed: No ids to delete!');
  }

  // Our node interface doesn't seem to allow you to replace one single ? with an array
  await db.run(
    `DELETE FROM unprocessed WHERE id IN ( ${id.map(() => '?').join(', ')} );`,
    id
  );
}

async function removeAllUnprocessed() {
  await db.run('DELETE FROM unprocessed;');
}

const ATTACHMENT_DOWNLOADS_TABLE = 'attachment_downloads';
async function getNextAttachmentDownloadJobs(limit, options = {}) {
  const timestamp = options.timestamp || Date.now();

  const rows = await db.all(
    `SELECT json FROM attachment_downloads
    WHERE pending = 0 AND timestamp < $timestamp
    ORDER BY timestamp DESC
    LIMIT $limit;`,
    {
      $limit: limit,
      $timestamp: timestamp,
    }
  );

  return map(rows, row => jsonToObject(row.json));
}
async function saveAttachmentDownloadJob(job) {
  const { id, pending, timestamp } = job;
  if (!id) {
    throw new Error(
      'saveAttachmentDownloadJob: Provided job did not have a truthy id'
    );
  }

  await db.run(
    `INSERT OR REPLACE INTO attachment_downloads (
      id,
      pending,
      timestamp,
      json
    ) values (
      $id,
      $pending,
      $timestamp,
      $json
    )`,
    {
      $id: id,
      $pending: pending,
      $timestamp: timestamp,
      $json: objectToJSON(job),
    }
  );
}
async function setAttachmentDownloadJobPending(id, pending) {
  await db.run(
    'UPDATE attachment_downloads SET pending = $pending WHERE id = $id;',
    {
      $id: id,
      $pending: pending,
    }
  );
}
async function resetAttachmentDownloadPending() {
  await db.run(
    'UPDATE attachment_downloads SET pending = 0 WHERE pending != 0;'
  );
}
async function removeAttachmentDownloadJob(id) {
  return removeById(ATTACHMENT_DOWNLOADS_TABLE, id);
}
async function removeAllAttachmentDownloadJobs() {
  return removeAllFromTable(ATTACHMENT_DOWNLOADS_TABLE);
}

// All data in database
async function removeAll() {
  let promise;

  db.serialize(() => {
    promise = Promise.all([
      db.run('BEGIN TRANSACTION;'),
      db.run('DELETE FROM conversations;'),
      db.run('DELETE FROM identityKeys;'),
      db.run('DELETE FROM items;'),
      db.run('DELETE FROM messages;'),
      db.run('DELETE FROM preKeys;'),
      db.run('DELETE FROM sessions;'),
      db.run('DELETE FROM signedPreKeys;'),
      db.run('DELETE FROM unprocessed;'),
      db.run('DELETE FROM contactPreKeys;'),
      db.run('DELETE FROM contactSignedPreKeys;'),
      db.run('DELETE FROM attachment_downloads;'),
      db.run('DELETE FROM messages_fts;'),
      db.run('COMMIT TRANSACTION;'),
    ]);
  });

  await promise;
}

// Anything that isn't user-visible data
async function removeAllConfiguration() {
  let promise;

  db.serialize(() => {
    promise = Promise.all([
      db.run('BEGIN TRANSACTION;'),
      db.run('DELETE FROM identityKeys;'),
      db.run('DELETE FROM items;'),
      db.run('DELETE FROM preKeys;'),
      db.run('DELETE FROM sessions;'),
      db.run('DELETE FROM signedPreKeys;'),
      db.run('DELETE FROM unprocessed;'),
      db.run('DELETE FROM contactPreKeys;'),
      db.run('DELETE FROM contactSignedPreKeys;'),
      db.run('COMMIT TRANSACTION;'),
    ]);
  });

  await promise;
}

async function removeAllConversations() {
  await removeAllFromTable(CONVERSATIONS_TABLE);
}

async function removeAllPrivateConversations() {
  await db.run(`DELETE FROM ${CONVERSATIONS_TABLE} WHERE type = 'private'`);
}

async function getMessagesNeedingUpgrade(limit, { maxVersion }) {
  const rows = await db.all(
    `SELECT json FROM messages
     WHERE schemaVersion IS NULL OR schemaVersion < $maxVersion
     LIMIT $limit;`,
    {
      $maxVersion: maxVersion,
      $limit: limit,
    }
  );

  return map(rows, row => jsonToObject(row.json));
}

async function getMessagesWithVisualMediaAttachments(
  conversationId,
  { limit }
) {
  const rows = await db.all(
    `SELECT json FROM messages WHERE
      conversationId = $conversationId AND
      hasVisualMediaAttachments = 1
     ORDER BY received_at DESC
     LIMIT $limit;`,
    {
      $conversationId: conversationId,
      $limit: limit,
    }
  );

  return map(rows, row => jsonToObject(row.json));
}

async function getMessagesWithFileAttachments(conversationId, { limit }) {
  const rows = await db.all(
    `SELECT json FROM messages WHERE
      conversationId = $conversationId AND
      hasFileAttachments = 1
     ORDER BY received_at DESC
     LIMIT $limit;`,
    {
      $conversationId: conversationId,
      $limit: limit,
    }
  );

  return map(rows, row => jsonToObject(row.json));
}

function getExternalFilesForMessage(message) {
  const { attachments, contact, quote, preview } = message;
  const files = [];

  forEach(attachments, attachment => {
    const { path: file, thumbnail, screenshot } = attachment;
    if (file) {
      files.push(file);
    }

    if (thumbnail && thumbnail.path) {
      files.push(thumbnail.path);
    }

    if (screenshot && screenshot.path) {
      files.push(screenshot.path);
    }
  });

  if (quote && quote.attachments && quote.attachments.length) {
    forEach(quote.attachments, attachment => {
      const { thumbnail } = attachment;

      if (thumbnail && thumbnail.path) {
        files.push(thumbnail.path);
      }
    });
  }

  if (contact && contact.length) {
    forEach(contact, item => {
      const { avatar } = item;

      if (avatar && avatar.avatar && avatar.avatar.path) {
        files.push(avatar.avatar.path);
      }
    });
  }

  if (preview && preview.length) {
    forEach(preview, item => {
      const { image } = item;

      if (image && image.path) {
        files.push(image.path);
      }
    });
  }

  return files;
}

function getExternalFilesForConversation(conversation) {
  const { avatar, profileAvatar } = conversation;
  const files = [];

  if (avatar && avatar.path) {
    files.push(avatar.path);
  }

  if (profileAvatar && profileAvatar.path) {
    files.push(profileAvatar.path);
  }

  return files;
}

async function removeKnownAttachments(allAttachments) {
  const lookup = fromPairs(map(allAttachments, file => [file, true]));
  const chunkSize = 50;

  const total = await getMessageCount();
  console.log(
    `removeKnownAttachments: About to iterate through ${total} messages`
  );

  let count = 0;
  let complete = false;
  let id = '';

  while (!complete) {
    // eslint-disable-next-line no-await-in-loop
    const rows = await db.all(
      `SELECT json FROM messages
       WHERE id > $id
       ORDER BY id ASC
       LIMIT $chunkSize;`,
      {
        $id: id,
        $chunkSize: chunkSize,
      }
    );

    const messages = map(rows, row => jsonToObject(row.json));
    forEach(messages, message => {
      const externalFiles = getExternalFilesForMessage(message);
      forEach(externalFiles, file => {
        delete lookup[file];
      });
    });

    const lastMessage = last(messages);
    if (lastMessage) {
      ({ id } = lastMessage);
    }
    complete = messages.length < chunkSize;
    count += messages.length;
  }

  console.log(`removeKnownAttachments: Done processing ${count} messages`);

  complete = false;
  count = 0;
  // Though conversations.id is a string, this ensures that, when coerced, this
  //   value is still a string but it's smaller than every other string.
  id = 0;

  const conversationTotal = await getConversationCount();
  console.log(
    `removeKnownAttachments: About to iterate through ${conversationTotal} conversations`
  );

  while (!complete) {
    // eslint-disable-next-line no-await-in-loop
    const rows = await db.all(
      `SELECT json FROM conversations
       WHERE id > $id
       ORDER BY id ASC
       LIMIT $chunkSize;`,
      {
        $id: id,
        $chunkSize: chunkSize,
      }
    );

    const conversations = map(rows, row => jsonToObject(row.json));
    forEach(conversations, conversation => {
      const externalFiles = getExternalFilesForConversation(conversation);
      forEach(externalFiles, file => {
        delete lookup[file];
      });
    });

    const lastMessage = last(conversations);
    if (lastMessage) {
      ({ id } = lastMessage);
    }
    complete = conversations.length < chunkSize;
    count += conversations.length;
  }

  console.log(`removeKnownAttachments: Done processing ${count} conversations`);

  return Object.keys(lookup);
}<|MERGE_RESOLUTION|>--- conflicted
+++ resolved
@@ -108,15 +108,12 @@
   updateConversation,
   removeConversation,
   getAllConversations,
+  getPubKeysWithFriendStatus,
   getConversationsWithFriendStatus,
   getAllRssFeedConversations,
   getAllPublicConversations,
   getPublicConversationsByServer,
-<<<<<<< HEAD
-=======
   getPubkeysInPublicConversation,
-  getPubKeysWithFriendStatus,
->>>>>>> d15d560f
   getAllConversationIds,
   getAllPrivateConversations,
   getAllGroupsInvolvingId,
@@ -1841,6 +1838,19 @@
   return map(rows, row => jsonToObject(row.json));
 }
 
+async function getPubKeysWithFriendStatus(status) {
+  const rows = await db.all(
+    `SELECT id FROM ${CONVERSATIONS_TABLE} WHERE
+      friendRequestStatus = $status
+      AND type = 'private'
+    ORDER BY id ASC;`,
+    {
+      $status: status,
+    }
+  );
+  return map(rows, row => row.id);
+}
+
 async function getConversationsWithFriendStatus(status) {
   const rows = await db.all(
     `SELECT * FROM ${CONVERSATIONS_TABLE} WHERE
