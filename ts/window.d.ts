import {} from 'styled-components/cssprop';

import { LocalizerType } from '../types/Util';
import { LibsignalProtocol } from '../../libtextsecure/libsignal-protocol';
import { SignalInterface } from '../../js/modules/signal';
import { Libloki } from '../libloki';

import { LibTextsecure } from '../libtextsecure';
import { ConfirmationDialogParams } from '../background';

import { ConversationControllerType } from '../js/ConversationController';
import { Store } from 'redux';
import { MessageController } from './session/messages/MessageController';
import { DefaultTheme } from 'styled-components';

import { ConversationCollection, ConversationModel } from './models/conversation';
import { ConversationType } from './state/ducks/conversations';
import { ConversationController } from './session/conversations';

/*
We declare window stuff here instead of global.d.ts because we are importing other declarations.
If you import anything in global.d.ts, the type system won't work correctly.
*/

declare global {
  interface Window {
    CONSTANTS: any;
    Events: any;
    Lodash: any;
    LokiSnodeAPI: any;
    Session: any;
    Signal: SignalInterface;
    StubAppDotNetApi: any;
    StringView: any;
    StubMessageAPI: any;
    Whisper: any;
    clearLocalData: any;
    clipboard: any;
    dcodeIO: any;
    displayNameRegex: any;
    friends: any;
    getConversations: any;
    getFriendsFromContacts: any;
    getSettingValue: any;
    i18n: LocalizerType;
    libloki: Libloki;
    libsignal: LibsignalProtocol;
    log: any;
    lokiFeatureFlags: {
      useOnionRequests: boolean;
      useFileOnionRequests: boolean;
      useFileOnionRequestsV2: boolean;
      useRequestEncryptionKeyPair: boolean;
      padOutgoingAttachments: boolean;
    };
    lokiSnodeAPI: LokiSnodeAPI;
    onLogin: any;
    resetDatabase: any;
    restart: any;
    getSeedNodeList: () => Array<any> | undefined;
    setPassword: any;
    setSettingValue: any;
    showResetSessionIdDialog: any;
    storage: any;
    textsecure: LibTextsecure;
    toggleLinkPreview: any;
    toggleMediaPermissions: any;
    toggleMenuBar: any;
    toggleSpellCheck: any;
    setTheme: (newTheme: string) => any;
    userConfig: any;
    versionInfo: any;
    getStoragePubKey: (key: string) => string;
    getConversations: () => ConversationCollection;
    profileImages: any;
    MediaRecorder: any;
    dataURLToBlobSync: any;
    autoOrientImage: any;
    contextMenuShown: boolean;
    inboxStore?: Store;
    actionsCreators: any;
    extension: {
      expired: (boolean) => void;
      expiredStatus: () => boolean;
    };
    lightTheme: DefaultTheme;
    darkTheme: DefaultTheme;
    LokiPushNotificationServer: any;
<<<<<<< HEAD
    globalOnlineStatus: boolean;
=======
    LokiPushNotificationServerApi: any;

    confirmationDialog: any;
>>>>>>> 18566aef
  }

  // window.confirmationDialog = () => {
  //   console.log("confirmation dialog stub called");
  // }
}<|MERGE_RESOLUTION|>--- conflicted
+++ resolved
@@ -86,16 +86,7 @@
     lightTheme: DefaultTheme;
     darkTheme: DefaultTheme;
     LokiPushNotificationServer: any;
-<<<<<<< HEAD
     globalOnlineStatus: boolean;
-=======
-    LokiPushNotificationServerApi: any;
-
     confirmationDialog: any;
->>>>>>> 18566aef
   }
-
-  // window.confirmationDialog = () => {
-  //   console.log("confirmation dialog stub called");
-  // }
 }