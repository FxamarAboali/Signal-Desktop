import React from 'react';
import classNames from 'classnames';

import { Avatar } from './Avatar';
import { MessageBody } from './conversation/MessageBody';
import { Timestamp } from './conversation/Timestamp';
import { ContactName } from './conversation/ContactName';
import { TypingAnimation } from './conversation/TypingAnimation';

import { Colors, LocalizerType } from '../types/Util';
import { ContextMenu, ContextMenuTrigger, MenuItem } from 'react-contextmenu';

export type PropsData = {
  id: string;
  phoneNumber: string;
  color?: string;
  profileName?: string;
  name?: string;
  type: 'group' | 'direct';
  avatarPath?: string;
  isMe: boolean;

  lastUpdated: number;
  unreadCount: number;
  isSelected: boolean;

  isTyping: boolean;
  lastMessage?: {
    status: 'sending' | 'sent' | 'delivered' | 'read' | 'error';
    text: string;
  };

  showFriendRequestIndicator?: boolean;
  isBlocked?: boolean;
  isOnline?: boolean;
  hasNickname?: boolean;
};

type PropsHousekeeping = {
  i18n: LocalizerType;
  style?: Object;
  onClick?: (id: string) => void;
  onDeleteMessages?: () => void;
  onDeleteContact?: () => void;
  onBlockContact?: () => void;
  onChangeNickname?: () => void;
  onClearNickname?: () => void;
  onCopyPublicKey?: () => void;
  onUnblockContact?: () => void;
};

type Props = PropsData & PropsHousekeeping;

export class ConversationListItem extends React.PureComponent<Props> {
  public renderAvatar() {
    const {
      avatarPath,
      color,
      type,
      i18n,
      isMe,
      name,
      phoneNumber,
      profileName,
      isOnline,
    } = this.props;

    const borderColor = isOnline ? Colors.ONLINE : Colors.OFFLINE;

    return (
      <div className="module-conversation-list-item__avatar-container">
        <Avatar
          avatarPath={avatarPath}
          color={color}
          noteToSelf={isMe}
          conversationType={type}
          i18n={i18n}
          name={name}
          phoneNumber={phoneNumber}
          profileName={profileName}
          size={48}
          borderColor={borderColor}
        />
        {this.renderUnread()}
      </div>
    );
  }

  public renderUnread() {
    const { unreadCount } = this.props;

    if (unreadCount > 0) {
      return (
        <div className="module-conversation-list-item__unread-count">
          {unreadCount}
        </div>
      );
    }

    return null;
  }

  public renderHeader() {
    const {
      unreadCount,
      i18n,
      isMe,
      lastUpdated,
      name,
      phoneNumber,
      profileName,
    } = this.props;

    return (
      <div className="module-conversation-list-item__header">
        <div
          className={classNames(
            'module-conversation-list-item__header__name',
            unreadCount > 0
              ? 'module-conversation-list-item__header__name--with-unread'
              : null
          )}
        >
          {isMe ? (
            i18n('noteToSelf')
          ) : (
            <ContactName
              phoneNumber={phoneNumber}
              name={name}
              profileName={profileName}
              i18n={i18n}
            />
          )}
        </div>
        <div
          className={classNames(
            'module-conversation-list-item__header__date',
            unreadCount > 0
              ? 'module-conversation-list-item__header__date--has-unread'
              : null
          )}
        >
          <Timestamp
            timestamp={lastUpdated}
            extended={false}
            module="module-conversation-list-item__header__timestamp"
            i18n={i18n}
          />
        </div>
      </div>
    );
  }

  public renderContextMenu(triggerId: string) {
    const {
      i18n,
      isBlocked,
      isMe,
      hasNickname,
      onDeleteContact,
      onDeleteMessages,
      onBlockContact,
      onChangeNickname,
      onClearNickname,
      onCopyPublicKey,
      onUnblockContact,
    } = this.props;

    const blockTitle = isBlocked ? i18n('unblockUser') : i18n('blockUser');
    const blockHandler = isBlocked ? onUnblockContact : onBlockContact;

    return (
      <ContextMenu id={triggerId}>
        {!isMe ? (
          <MenuItem onClick={blockHandler}>{blockTitle}</MenuItem>
        ) : null}
        {!isMe ? (
          <MenuItem onClick={onChangeNickname}>
            {i18n('changeNickname')}
          </MenuItem>
        ) : null}
        {!isMe && hasNickname ? (
          <MenuItem onClick={onClearNickname}>{i18n('clearNickname')}</MenuItem>
        ) : null}
        <MenuItem onClick={onCopyPublicKey}>{i18n('copyPublicKey')}</MenuItem>
        <MenuItem onClick={onDeleteMessages}>{i18n('deleteMessages')}</MenuItem>
        {!isMe ? (
          <MenuItem onClick={onDeleteContact}>{i18n('deleteContact')}</MenuItem>
        ) : null}
      </ContextMenu>
    );
  }

  public renderMessage() {
    const { lastMessage, isTyping, unreadCount, i18n } = this.props;
    if (!lastMessage && !isTyping) {
      return null;
    }
    const text = lastMessage && lastMessage.text ? lastMessage.text : '';

    return (
      <div className="module-conversation-list-item__message">
        <div
          className={classNames(
            'module-conversation-list-item__message__text',
            unreadCount > 0
              ? 'module-conversation-list-item__message__text--has-unread'
              : null
          )}
        >
          {isTyping ? (
            <TypingAnimation i18n={i18n} />
          ) : (
            <MessageBody
              text={text}
              disableJumbomoji={true}
              disableLinks={true}
              i18n={i18n}
            />
          )}
        </div>
        {lastMessage && lastMessage.status ? (
          <div
            className={classNames(
              'module-conversation-list-item__message__status-icon',
              `module-conversation-list-item__message__status-icon--${
                lastMessage.status
              }`
            )}
          />
        ) : null}
      </div>
    );
  }

  public render() {
<<<<<<< HEAD
    const {
      phoneNumber,
      unreadCount,
      onClick,
      id,
      isSelected,
      showFriendRequestIndicator,
      isBlocked,
    } = this.props;

    const triggerId = `${phoneNumber}-ctxmenu-${Date.now()}`;

    return (
      <div>
        <ContextMenuTrigger id={triggerId}>
          <div
            role="button"
            onClick={() => {
              if (onClick) {
                onClick(id);
              }
            }}
            className={classNames(
              'module-conversation-list-item',
              unreadCount > 0 ? 'module-conversation-list-item--has-unread' : null,
              isSelected ? 'module-conversation-list-item--is-selected' : null,
              showFriendRequestIndicator
                ? 'module-conversation-list-item--has-friend-request'
                : null,
                isBlocked ? 'module-conversation-list-item--is-blocked' : null
            )}
          >
            {this.renderAvatar()}
            <div className="module-conversation-list-item__content">
              {this.renderHeader()}
              {this.renderMessage()}
            </div>
          </div>
        </ContextMenuTrigger>
        {this.renderContextMenu(triggerId)}
=======
    const { unreadCount, onClick, id, isSelected, style } = this.props;

    return (
      <div
        role="button"
        onClick={() => {
          if (onClick) {
            onClick(id);
          }
        }}
        style={style}
        className={classNames(
          'module-conversation-list-item',
          unreadCount > 0 ? 'module-conversation-list-item--has-unread' : null,
          isSelected ? 'module-conversation-list-item--is-selected' : null
        )}
      >
        {this.renderAvatar()}
        <div className="module-conversation-list-item__content">
          {this.renderHeader()}
          {this.renderMessage()}
        </div>
>>>>>>> c75a756b
      </div>
    );
  }
}<|MERGE_RESOLUTION|>--- conflicted
+++ resolved
@@ -234,7 +234,6 @@
   }
 
   public render() {
-<<<<<<< HEAD
     const {
       phoneNumber,
       unreadCount,
@@ -243,6 +242,7 @@
       isSelected,
       showFriendRequestIndicator,
       isBlocked,
+      style
     } = this.props;
 
     const triggerId = `${phoneNumber}-ctxmenu-${Date.now()}`;
@@ -257,6 +257,7 @@
                 onClick(id);
               }
             }}
+            style={style}
             className={classNames(
               'module-conversation-list-item',
               unreadCount > 0 ? 'module-conversation-list-item--has-unread' : null,
@@ -275,30 +276,6 @@
           </div>
         </ContextMenuTrigger>
         {this.renderContextMenu(triggerId)}
-=======
-    const { unreadCount, onClick, id, isSelected, style } = this.props;
-
-    return (
-      <div
-        role="button"
-        onClick={() => {
-          if (onClick) {
-            onClick(id);
-          }
-        }}
-        style={style}
-        className={classNames(
-          'module-conversation-list-item',
-          unreadCount > 0 ? 'module-conversation-list-item--has-unread' : null,
-          isSelected ? 'module-conversation-list-item--is-selected' : null
-        )}
-      >
-        {this.renderAvatar()}
-        <div className="module-conversation-list-item__content">
-          {this.renderHeader()}
-          {this.renderMessage()}
-        </div>
->>>>>>> c75a756b
       </div>
     );
   }
