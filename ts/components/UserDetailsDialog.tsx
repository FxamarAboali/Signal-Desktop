--- conflicted
+++ resolved
@@ -25,7 +25,6 @@
 }
 
 export class UserDetailsDialog extends React.Component<Props, State> {
-  private modalRef: any;
 
   constructor(props: any) {
     super(props);
@@ -34,45 +33,13 @@
     this.onKeyUp = this.onKeyUp.bind(this);
     this.onClickStartConversation = this.onClickStartConversation.bind(this);
     window.addEventListener('keyup', this.onKeyUp);
-    this.modalRef = React.createRef();
     this.state = { isEnlargedImageShown: false };
-  }
-
-  public componentWillMount() {
-    document.addEventListener('mousedown', this.handleClick, false);
-  }
-
-  public componentWillUnmount() {
-    document.removeEventListener('mousedown', this.handleClick, false);
   }
 
   public render() {
     const { i18n, isRss } = this.props;
 
     return (
-<<<<<<< HEAD
-      <div ref={element => (this.modalRef = element)}>
-        <div className="content">
-          <div className="avatar-center">
-            <div className="avatar-center-inner">{this.renderAvatar()}</div>
-          </div>
-          <div className="profile-name">{this.props.profileName}</div>
-          <div className="message">{this.props.pubkey}</div>
-
-          <div className="buttons">
-            <button className="cancel" tabIndex={0} onClick={this.closeDialog}>
-              {cancelText}
-            </button>
-
-            <button
-              className="ok"
-              tabIndex={0}
-              onClick={this.onClickStartConversation}
-            >
-              {startConversation}
-            </button>
-          </div>
-=======
       <SessionModal
         title={this.props.profileName}
         onOk={() => null}
@@ -92,7 +59,6 @@
               onClick={this.onClickStartConversation}
             />
           )}
->>>>>>> ee77897a
         </div>
       </SessionModal>
     );
@@ -145,11 +111,4 @@
     this.props.onStartConversation();
     this.closeDialog();
   }
-
-  private readonly handleClick = (e: any) => {
-    if (this.modalRef.contains(e.target)) {
-      return;
-    }
-    this.closeDialog();
-  };
 }