import React from 'react';
import { icons, SessionIconSize, SessionIconType } from '../icon';
import styled, { css, DefaultTheme, keyframes } from 'styled-components';
<<<<<<< HEAD
import _ from 'lodash';
=======
import { drop } from 'lodash';
>>>>>>> 18566aef

export type SessionIconProps = {
  iconType: SessionIconType;
  iconSize: SessionIconSize | number;
  iconColor?: string;
  iconRotation?: number;
  rotateDuration?: number;
  glowDuration?: number;
  borderRadius?: number;
  glowStartDelay?: number;
  theme: DefaultTheme;
};

const getIconDimensionFromIconSize = (iconSize: SessionIconSize | number) => {
  if (typeof iconSize === 'number') {
    return iconSize;
  } else {
    switch (iconSize) {
      case SessionIconSize.Tiny:
        return 12;
      case SessionIconSize.Small:
        return 15;
      case SessionIconSize.Medium:
        return 20;
      case SessionIconSize.Large:
        return 25;
      case SessionIconSize.Huge:
        return 30;
      case SessionIconSize.Max:
        return 80;
      default:
        return 20;
    }
  }
};

<<<<<<< HEAD
=======
type StyledSvgProps = {
  width: string | number;
  height: string | number;
  iconRotation: number;
  rotateDuration?: number;
  borderRadius?: number;
  glowDuration?: number;
  glowStartDelay?: number;
  iconColor?: string;
};

>>>>>>> 18566aef
const rotate = keyframes`
  from {
    transform: rotate(0deg);
  }
  to {
    transform: rotate(360deg);
  }
`;

<<<<<<< HEAD
const animation = (props: { rotateDuration?: any }) => {
=======
/**
 * Creates a glow animation made for multiple element sequentially
 * @param color
 * @param glowDuration
 * @param glowStartDelay
 * @returns
 */
const glow = (color: string, glowDuration: number, glowStartDelay: number) => {
  let dropShadowType = `drop-shadow(0px 0px 6px ${color}) `;
  //increase shadow intensity by 3
  let dropShadow = `${dropShadowType.repeat(2)};`;

  // TODO: Decrease dropshadow for last frame
  // creating keyframe for sequential animations
  let kf = '';
  for (let i = 0; i <= glowDuration; i++) {
    // const percent = (100 / glowDuration) * i;
    const percent = (100 / glowDuration) * i;
    if (i === glowStartDelay) {
      kf += `${percent}% { 
        filter: ${dropShadow} 
      }`;
    } else {
      kf += `${percent}% { 
        filter: none; 
      }`;
    }
  }
  return keyframes`${kf}`;
};

const animation = (props: any) => {
>>>>>>> 18566aef
  if (props.rotateDuration) {
    return css`
      ${rotate} ${props.rotateDuration}s infinite linear;
    `;
  } else if (props.glowDuration !== undefined && props.glowStartDelay !== undefined) {
    return css`
      ${glow(props.iconColor, props.glowDuration, props.glowStartDelay)} ${2}s ease-in infinite;
    `;
  } else {
    return;
  }
};

<<<<<<< HEAD
type StyledSvgProps = {
  width: string | number;
  iconRotation: number;
  rotateDuration?: number;
};
=======
// ${glow(props.iconColor, props.glowDuration, props.glowStartDelay)} ${props.glowDuration}s ease-in ${ props.glowStartDelay }s infinite alternate;
>>>>>>> 18566aef

//tslint:disable no-unnecessary-callback-wrapper
const Svg = styled.svg<StyledSvgProps>`
  width: ${props => props.width};
  transform: ${props => `rotate(${props.iconRotation}deg)`};
<<<<<<< HEAD
  animation: ${props => animation(props)};
=======
  border-radius: ${props => props.borderRadius};
>>>>>>> 18566aef
`;
//tslint:enable no-unnecessary-callback-wrapper

const SessionSvg = (props: {
  viewBox: string;
  path: string | Array<string>;
  width: string | number;
  height: string | number;
  iconRotation: number;
  iconColor?: string;
  rotateDuration?: number;
  glowDuration?: number;
  glowStartDelay?: number;
  borderRadius?: number;
  theme: DefaultTheme;
}) => {
  const colorSvg = props.iconColor || props?.theme?.colors.textColor;
  const pathArray = props.path instanceof Array ? props.path : [props.path];
  const propsToPick = {
    width: props.width,
    height: props.height,
    rotateDuration: props.rotateDuration,
    iconRotation: props.iconRotation,
    viewBox: props.viewBox,
  };

  return (
<<<<<<< HEAD
    <Svg {...propsToPick}>
=======
    <Svg {...props}>
      {/* { props.glowDuration ?
        <defs>
          <filter>
            <feDropShadow dx="0.2" dy="0.4" stdDeviation="0.2" />
          </filter>
        </defs>
        :
        null
      } */}
>>>>>>> 18566aef
      {pathArray.map((path, index) => {
        return <path key={index} fill={colorSvg} d={path} />;
      })}
    </Svg>
  );
};

export const SessionIcon = (props: SessionIconProps) => {
  const {
    iconType,
    iconColor,
    theme,
    rotateDuration,
    glowDuration,
    borderRadius,
    glowStartDelay,
  } = props;
  let { iconSize, iconRotation } = props;
  iconSize = iconSize || SessionIconSize.Medium;
  iconRotation = iconRotation || 0;

  const iconDimensions = getIconDimensionFromIconSize(iconSize);
  const iconDef = icons[iconType];
  const ratio = iconDef?.ratio || 1;
  if (!theme) {
    window?.log?.error('Missing theme props in SessionIcon');
  }

  return (
    <SessionSvg
      viewBox={iconDef.viewBox}
      path={iconDef.path}
      width={iconDimensions * ratio}
      height={iconDimensions}
      rotateDuration={rotateDuration}
      glowDuration={glowDuration}
      glowStartDelay={glowStartDelay}
      borderRadius={borderRadius}
      iconRotation={iconRotation}
      iconColor={iconColor}
      theme={theme}
    />
  );
};<|MERGE_RESOLUTION|>--- conflicted
+++ resolved
@@ -1,11 +1,7 @@
 import React from 'react';
 import { icons, SessionIconSize, SessionIconType } from '../icon';
 import styled, { css, DefaultTheme, keyframes } from 'styled-components';
-<<<<<<< HEAD
 import _ from 'lodash';
-=======
-import { drop } from 'lodash';
->>>>>>> 18566aef
 
 export type SessionIconProps = {
   iconType: SessionIconType;
@@ -42,8 +38,6 @@
   }
 };
 
-<<<<<<< HEAD
-=======
 type StyledSvgProps = {
   width: string | number;
   height: string | number;
@@ -55,7 +49,6 @@
   iconColor?: string;
 };
 
->>>>>>> 18566aef
 const rotate = keyframes`
   from {
     transform: rotate(0deg);
@@ -65,9 +58,6 @@
   }
 `;
 
-<<<<<<< HEAD
-const animation = (props: { rotateDuration?: any }) => {
-=======
 /**
  * Creates a glow animation made for multiple element sequentially
  * @param color
@@ -87,12 +77,12 @@
     // const percent = (100 / glowDuration) * i;
     const percent = (100 / glowDuration) * i;
     if (i === glowStartDelay) {
-      kf += `${percent}% { 
-        filter: ${dropShadow} 
+      kf += `${percent}% {
+        filter: ${dropShadow}
       }`;
     } else {
-      kf += `${percent}% { 
-        filter: none; 
+      kf += `${percent}% {
+        filter: none;
       }`;
     }
   }
@@ -100,7 +90,6 @@
 };
 
 const animation = (props: any) => {
->>>>>>> 18566aef
   if (props.rotateDuration) {
     return css`
       ${rotate} ${props.rotateDuration}s infinite linear;
@@ -114,25 +103,12 @@
   }
 };
 
-<<<<<<< HEAD
-type StyledSvgProps = {
-  width: string | number;
-  iconRotation: number;
-  rotateDuration?: number;
-};
-=======
-// ${glow(props.iconColor, props.glowDuration, props.glowStartDelay)} ${props.glowDuration}s ease-in ${ props.glowStartDelay }s infinite alternate;
->>>>>>> 18566aef
-
 //tslint:disable no-unnecessary-callback-wrapper
 const Svg = styled.svg<StyledSvgProps>`
   width: ${props => props.width};
   transform: ${props => `rotate(${props.iconRotation}deg)`};
-<<<<<<< HEAD
   animation: ${props => animation(props)};
-=======
   border-radius: ${props => props.borderRadius};
->>>>>>> 18566aef
 `;
 //tslint:enable no-unnecessary-callback-wrapper
 
@@ -160,10 +136,7 @@
   };
 
   return (
-<<<<<<< HEAD
     <Svg {...propsToPick}>
-=======
-    <Svg {...props}>
       {/* { props.glowDuration ?
         <defs>
           <filter>
@@ -173,7 +146,6 @@
         :
         null
       } */}
->>>>>>> 18566aef
       {pathArray.map((path, index) => {
         return <path key={index} fill={colorSvg} d={path} />;
       })}
