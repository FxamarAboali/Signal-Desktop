// tslint:disable: no-backbone-get-set-outside-model

import React from 'react';

import classNames from 'classnames';

import { SessionCompositionBox, StagedAttachmentType } from './SessionCompositionBox';

import { ClosedGroup, Constants, Utils } from '../../../session';
import _ from 'lodash';
import { AttachmentUtil, GoogleChrome } from '../../../util';
import { ConversationHeaderWithDetails } from '../../conversation/ConversationHeader';
import { SessionRightPanelWithDetails } from './SessionRightPanel';
import { SessionTheme } from '../../../state/ducks/SessionTheme';
import { DefaultTheme, useTheme } from 'styled-components';
import { SessionMessagesList } from './SessionMessagesList';
import { LightboxGallery, MediaItemType } from '../../LightboxGallery';
import { Message } from '../../conversation/media-gallery/types/Message';

import { AttachmentType, save } from '../../../types/Attachment';
import { ToastUtils, UserUtils } from '../../../session/utils';
import * as MIME from '../../../types/MIME';
import { SessionFileDropzone } from './SessionFileDropzone';
import { ConversationType } from '../../../state/ducks/conversations';
import { MessageView } from '../../MainViewController';
import { pushUnblockToSend } from '../../../session/utils/Toast';
import { MessageDetail } from '../../conversation/MessageDetail';
import { ConversationController } from '../../../session/conversations';
import { getMessageById, getPubkeysInPublicConversation } from '../../../data/data';
import autoBind from 'auto-bind';
import { getDecryptedMediaUrl } from '../../../session/crypto/DecryptedAttachmentsManager';
import { deleteOpenGroupMessages } from '../../../interactions/conversation';
<<<<<<< HEAD
import {
  ConversationNotificationSetting,
  ConversationNotificationSettingType,
  ConversationTypeEnum,
} from '../../../models/conversation';
import { updateMentionsMembers } from '../../../state/ducks/mentionsInput';
import { sendDataExtractionNotification } from '../../../session/messages/outgoing/controlMessage/DataExtractionNotificationMessage';
=======
import { ConversationTypeEnum } from '../../../models/conversation';
import { SessionButtonColor } from '../SessionButton';
import { AddModeratorsDialog } from '../../conversation/ModeratorsAddDialog';
import { RemoveModeratorsDialog } from '../../conversation/ModeratorsRemoveDialog';
import { UpdateGroupNameDialog } from '../../conversation/UpdateGroupNameDialog';
import { UpdateGroupMembersDialog } from '../../conversation/UpdateGroupMembersDialog';
import { getOurNumber } from '../../../state/selectors/user';
import { useSelector } from 'react-redux';
import { InviteContactsDialog } from '../../conversation/InviteContactsDialog';


>>>>>>> 18566aef

interface State {
  // Message sending progress
  messageProgressVisible: boolean;
  sendingProgress: number;
  prevSendingProgress: number;
  // Sending failed:  -1
  // Not send yet:     0
  // Sending message:  1
  // Sending success:  2
  sendingProgressStatus: -1 | 0 | 1 | 2;

  unreadCount: number;
  selectedMessages: Array<string>;
  displayScrollToBottomButton: boolean;

  showOverlay: boolean;
  showRecordingView: boolean;
  showOptionsPane: boolean;

  // if set, the `More Info` of a message screen is shown on top of the conversation.
  messageDetailShowProps?: any; // FIXME set the type for this

  stagedAttachments: Array<StagedAttachmentType>;
  isDraggingFile: boolean;

  // quoted message
  quotedMessageTimestamp?: number;
  quotedMessageProps?: any;

  // lightbox options
<<<<<<< HEAD
  lightBoxOptions?: LightBoxOptions;
}

export interface LightBoxOptions {
  media: Array<MediaItemType>;
  attachment: any;
=======
  lightBoxOptions?: any;

  modal: JSX.Element | null;
>>>>>>> 18566aef
}

interface Props {
  ourNumber: string;
  selectedConversationKey: string;
  selectedConversation?: ConversationType;
  theme: DefaultTheme;
  messages: Array<any>;
  actions: any;
}

export class SessionConversation extends React.Component<Props, State> {
  private readonly compositionBoxRef: React.RefObject<HTMLDivElement>;
  private readonly messageContainerRef: React.RefObject<HTMLDivElement>;
  private dragCounter: number;
  private publicMembersRefreshTimeout?: NodeJS.Timeout;
  private readonly updateMemberList: () => any;

  constructor(props: any) {
    super(props);

    const unreadCount = this.props.selectedConversation?.unreadCount || 0;
    this.state = {
      messageProgressVisible: false,
      sendingProgress: 0,
      prevSendingProgress: 0,
      sendingProgressStatus: 0,
      unreadCount,
      selectedMessages: [],
      displayScrollToBottomButton: false,
      showOverlay: false,
      showRecordingView: false,
      showOptionsPane: false,
      stagedAttachments: [],
      isDraggingFile: false,
      modal: null
    };
    this.compositionBoxRef = React.createRef();
    this.messageContainerRef = React.createRef();
    this.dragCounter = 0;
    this.updateMemberList = _.debounce(this.updateMemberListBouncy.bind(this), 1000);

    autoBind(this);
  }

  // ~~~~~~~~~~~~~~~~~~~~~~~~~~~~~~~~~~~~~~~~~~~~
  // ~~~~~~~~~~~~~~~~ LIFECYCLES ~~~~~~~~~~~~~~~~
  // ~~~~~~~~~~~~~~~~~~~~~~~~~~~~~~~~~~~~~~~~~~~~

  public componentDidUpdate(prevProps: Props, prevState: State) {
    const {
      selectedConversationKey: newConversationKey,
      selectedConversation: newConversation,
    } = this.props;
    const { selectedConversationKey: oldConversationKey } = prevProps;

    // if the convo is valid, and it changed, register for drag events
    if (newConversationKey && newConversation && newConversationKey !== oldConversationKey) {
      // Pause thread to wait for rendering to complete
      setTimeout(() => {
        const div = this.messageContainerRef.current;
        div?.addEventListener('dragenter', this.handleDragIn);
        div?.addEventListener('dragleave', this.handleDragOut);
        div?.addEventListener('dragover', this.handleDrag);
        div?.addEventListener('drop', this.handleDrop);
      }, 100);

      // if the conversation changed, we have to stop our refresh of member list
      if (this.publicMembersRefreshTimeout) {
        global.clearInterval(this.publicMembersRefreshTimeout);
        this.publicMembersRefreshTimeout = undefined;
      }
      // shown convo changed. reset the list of members quotable
      window?.inboxStore?.dispatch(updateMentionsMembers([]));
      // if the newConversation changed, and is public, start our refresh members list
      if (newConversation.isPublic) {
        // this is a debounced call.
        void this.updateMemberList();
        // run this only once every minute if we don't change the visible conversation.
        // this is a heavy operation (like a few thousands members can be here)
        this.publicMembersRefreshTimeout = global.setInterval(this.updateMemberList, 60000);
      }
    }
    // if we do not have a model, unregister for events
    if (!newConversation) {
      const div = this.messageContainerRef.current;
      div?.removeEventListener('dragenter', this.handleDragIn);
      div?.removeEventListener('dragleave', this.handleDragOut);
      div?.removeEventListener('dragover', this.handleDrag);
      div?.removeEventListener('drop', this.handleDrop);
      if (this.publicMembersRefreshTimeout) {
        global.clearInterval(this.publicMembersRefreshTimeout);
        this.publicMembersRefreshTimeout = undefined;
      }
    }
    if (newConversationKey !== oldConversationKey) {
      void this.loadInitialMessages();
      this.setState({
        showOptionsPane: false,
        selectedMessages: [],
        displayScrollToBottomButton: false,
        showOverlay: false,
        showRecordingView: false,
        stagedAttachments: [],
        isDraggingFile: false,
        messageDetailShowProps: undefined,
        quotedMessageProps: undefined,
        quotedMessageTimestamp: undefined,
      });
    }
  }

  public componentWillUnmount() {
    const div = this.messageContainerRef.current;
    div?.removeEventListener('dragenter', this.handleDragIn);
    div?.removeEventListener('dragleave', this.handleDragOut);
    div?.removeEventListener('dragover', this.handleDrag);
    div?.removeEventListener('drop', this.handleDrop);

    if (this.publicMembersRefreshTimeout) {
      global.clearInterval(this.publicMembersRefreshTimeout);
      this.publicMembersRefreshTimeout = undefined;
    }
  }

  // ~~~~~~~~~~~~~~~~~~~~~~~~~~~~~~~~~~~~~~~~~~~~
  // ~~~~~~~~~~~~~~ RENDER METHODS ~~~~~~~~~~~~~~
  // ~~~~~~~~~~~~~~~~~~~~~~~~~~~~~~~~~~~~~~~~~~~~
  public render() {
    const {
      showRecordingView,
      showOptionsPane,
      quotedMessageProps,
      lightBoxOptions,
      selectedMessages,
      isDraggingFile,
      stagedAttachments,
      messageDetailShowProps,
    } = this.state;
    const selectionMode = !!selectedMessages.length;

    const { selectedConversation, selectedConversationKey, messages, actions } = this.props;

    if (!selectedConversation || !messages) {
      // return an empty message view
      return <MessageView />;
    }
    const conversationModel = ConversationController.getInstance().get(selectedConversationKey);
    // TODO VINCE: OPTIMISE FOR NEW SENDING???
    const sendMessageFn = (
      body: any,
      attachments: any,
      quote: any,
      preview: any,
      groupInvitation: any
    ) => {
      if (!conversationModel) {
        return;
      }
      void conversationModel.sendMessage(body, attachments, quote, preview, groupInvitation);
      if (this.messageContainerRef.current) {
        // force scrolling to bottom on message sent
        // this will mark all messages as read, and reset the conversation unreadCount
        (this.messageContainerRef
          .current as any).scrollTop = this.messageContainerRef.current?.scrollHeight;
      }
    };
    const showMessageDetails = !!messageDetailShowProps;

    const isPublic = selectedConversation.isPublic || false;

    const isPrivate = selectedConversation.type === ConversationTypeEnum.PRIVATE;
    return (
      <SessionTheme theme={this.props.theme}>
        <div className="conversation-header">{this.renderHeader()}</div>

        {/* <SessionProgress
            visible={this.state.messageProgressVisible}
            value={this.state.sendingProgress}
            prevValue={this.state.prevSendingProgress}
            sendStatus={this.state.sendingProgressStatus}
            resetProgress={this.resetSendingProgress}
          /> */}

        <div
          // if you change the classname, also update it on onKeyDown
          className={classNames('conversation-content', selectionMode && 'selection-mode')}
          tabIndex={0}
          onKeyDown={this.onKeyDown}
          role="navigation"
        >
          <div className={classNames('conversation-info-panel', showMessageDetails && 'show')}>
            {showMessageDetails && <MessageDetail {...messageDetailShowProps} />}
          </div>

          {lightBoxOptions?.media && this.renderLightBox(lightBoxOptions)}

          <div className="conversation-messages">
            <SessionMessagesList {...this.getMessagesListProps()} />

            {showRecordingView && <div className="conversation-messages__blocking-overlay" />}
            {isDraggingFile && <SessionFileDropzone />}
          </div>

          <SessionCompositionBox
            isBlocked={selectedConversation.isBlocked}
            left={selectedConversation.left}
            isKickedFromGroup={selectedConversation.isKickedFromGroup}
            isPrivate={isPrivate}
            isPublic={isPublic}
            selectedConversationKey={selectedConversationKey}
            selectedConversation={selectedConversation}
            sendMessage={sendMessageFn}
            stagedAttachments={stagedAttachments}
            onMessageSending={this.onMessageSending}
            onMessageSuccess={this.onMessageSuccess}
            onMessageFailure={this.onMessageFailure}
            onLoadVoiceNoteView={this.onLoadVoiceNoteView}
            onExitVoiceNoteView={this.onExitVoiceNoteView}
            showLeftPaneSection={actions.showLeftPaneSection}
            showSettingsSection={actions.showSettingsSection}
            quotedMessageProps={quotedMessageProps}
            removeQuotedMessage={() => {
              void this.replyToMessage(undefined);
            }}
            textarea={this.compositionBoxRef}
            clearAttachments={this.clearAttachments}
            removeAttachment={this.removeAttachment}
            onChoseAttachments={this.onChoseAttachments}
            theme={this.props.theme}
          />
        </div>

        { this.state.modal ? this.state.modal : null}
        <div className={classNames('conversation-item__options-pane', showOptionsPane && 'show')}>
          <SessionRightPanelWithDetails {...this.getRightPanelProps()} />
        </div>
      </SessionTheme>
    );
  }

  public renderHeader() {
    const headerProps = this.getHeaderProps();
    return <ConversationHeaderWithDetails {...headerProps} />;
  }

  // ~~~~~~~~~~~~~~~~~~~~~~~~~~~~~~~~~~~~~~~~~~~~
  // ~~~~~~~~~~~~~~ GETTER METHODS ~~~~~~~~~~~~~~
  // ~~~~~~~~~~~~~~~~~~~~~~~~~~~~~~~~~~~~~~~~~~~~

  public async loadInitialMessages() {
    const { selectedConversation, selectedConversationKey } = this.props;

    if (!selectedConversation) {
      return;
    }
    const conversationModel = ConversationController.getInstance().get(selectedConversationKey);
    const unreadCount = await conversationModel.getUnreadCount();
    const messagesToFetch = Math.max(
      Constants.CONVERSATION.DEFAULT_MESSAGE_FETCH_COUNT,
      unreadCount
    );
    this.props.actions.fetchMessagesForConversation({
      conversationKey: selectedConversationKey,
      count: messagesToFetch,
    });
  }

  public getHeaderProps() {
    const { selectedConversationKey, ourNumber } = this.props;
    const { selectedMessages, messageDetailShowProps } = this.state;
    const conversation = ConversationController.getInstance().getOrThrow(selectedConversationKey);
    const expireTimer = conversation.get('expireTimer');
    const expirationSettingName = expireTimer
      ? window.Whisper.ExpirationTimerOptions.getName(expireTimer || 0)
      : null;

    const members = conversation.get('members') || [];

    // exclude mentions_only settings for private chats as this does not make much sense
    const notificationForConvo = ConversationNotificationSetting.filter(n =>
      conversation.isPrivate() ? n !== 'mentions_only' : true
    ).map((n: ConversationNotificationSettingType) => {
      // this link to the notificationForConvo_all, notificationForConvo_mentions_only, ...
      return { value: n, name: window.i18n(`notificationForConvo_${n}`) };
    });

    const headerProps = {
      id: conversation.id,
      name: conversation.getName(),
      phoneNumber: conversation.getNumber(),
      profileName: conversation.getProfileName(),
      avatarPath: conversation.getAvatarPath(),
      isMe: conversation.isMe(),
      isBlocked: conversation.isBlocked(),
      isGroup: !conversation.isPrivate(),
      isPrivate: conversation.isPrivate(),
      isPublic: conversation.isPublic(),
      isAdmin: conversation.isAdmin(ourNumber),
      members,
      subscriberCount: conversation.get('subscriberCount'),
      isKickedFromGroup: conversation.get('isKickedFromGroup'),
      left: conversation.get('left'),
      expirationSettingName,
      showBackButton: Boolean(messageDetailShowProps),
      timerOptions: window.Whisper.ExpirationTimerOptions.map((item: any) => ({
        name: item.getName(),
        value: item.get('seconds'),
      })),
      notificationForConvo,
      currentNotificationSetting: conversation.get('triggerNotificationsFor'),
      hasNickname: !!conversation.getNickname(),
      selectionMode: !!selectedMessages.length,

      onSetDisappearingMessages: conversation.updateExpirationTimer,
      onSetNotificationForConvo: conversation.setNotificationOption,
      onDeleteMessages: conversation.deleteMessages,
      onDeleteSelectedMessages: this.deleteSelectedMessages,
      onClearNickname: conversation.clearNickname,
      onCloseOverlay: () => {
        this.setState({ selectedMessages: [] });
      },

      onGoBack: () => {
        this.setState({
          messageDetailShowProps: undefined,
        });
      },

      onUpdateGroupName: () => {
        window.Whisper.events.trigger('updateGroupName', conversation);
      },

      onBlockUser: () => {
        void conversation.block();
      },
      onUnblockUser: () => {
        void conversation.unblock();
      },
      onCopyPublicKey: () => {
        conversation.copyPublicKey();
      },
      onLeaveGroup: () => {
        window.Whisper.events.trigger('leaveClosedGroup', conversation);
      },
      onInviteContacts: () => {
        window.Whisper.events.trigger('inviteContacts', conversation);
      },

      onMarkAllRead: () => {
        void conversation.markReadBouncy(Date.now());
      },

      onAddModerators: () => {
        window.Whisper.events.trigger('addModerators', conversation);
      },

      onRemoveModerators: () => {
        window.Whisper.events.trigger('removeModerators', conversation);
      },

      onAvatarClick: (pubkey: any) => {
        this.toggleRightPanel();
      },
    };

    return headerProps;
  }

  public getMessagesListProps() {
    const {
      selectedConversation,
      selectedConversationKey,
      ourNumber,
      messages,
      actions,
    } = this.props;
    const { quotedMessageTimestamp, selectedMessages } = this.state;

    return {
      selectedMessages,
      ourPrimary: ourNumber,
      conversationKey: selectedConversationKey,
      messages,
      resetSelection: this.resetSelection,
      quotedMessageTimestamp,
      conversation: selectedConversation as ConversationType,
      selectMessage: this.selectMessage,
      deleteMessage: this.deleteMessage,
      fetchMessagesForConversation: actions.fetchMessagesForConversation,
      replyToMessage: this.replyToMessage,
      showMessageDetails: this.showMessageDetails,
      onClickAttachment: this.onClickAttachment,
      onDownloadAttachment: this.saveAttachment,
      messageContainerRef: this.messageContainerRef,
      onDeleteSelectedMessages: this.deleteSelectedMessages,
      updateSessionConversationModal: this.updateSessionConversationModal
    };
  }


  /**
   * Setting this to a JSX element that will be rendered if non-null.
   * @param update Value to set the modal state to
   */
  private updateSessionConversationModal (update: JSX.Element | null) {
    this.setState({
      ...this.state,
      modal: update
    })
  }

  public getRightPanelProps() {
    const { selectedConversationKey } = this.props;
    const conversation = ConversationController.getInstance().getOrThrow(selectedConversationKey);
    const ourPrimary = window.storage.get('primaryDevicePubKey');

    const members = conversation.get('members') || [];
    const isAdmin = conversation.isMediumGroup()
      ? true
      : conversation.isPublic()
        ? conversation.isAdmin(ourPrimary)
        : false;

    return {
      id: conversation.id,
      name: conversation.getName(),
      memberCount: members.length,
      phoneNumber: conversation.getNumber(),
      profileName: conversation.getProfileName(),
      avatarPath: conversation.getAvatarPath(),
      isKickedFromGroup: conversation.get('isKickedFromGroup'),
      left: conversation.get('left'),
      isGroup: !conversation.isPrivate(),
      isPublic: conversation.isPublic(),
      isAdmin,
      isBlocked: conversation.isBlocked(),

      timerOptions: window.Whisper.ExpirationTimerOptions.map((item: any) => ({
        name: item.getName(),
        value: item.get('seconds'),
      })),

      onSetDisappearingMessages: (seconds: any) => {
        if (seconds > 0) {
          void conversation.updateExpirationTimer(seconds);
        } else {
          void conversation.updateExpirationTimer(null);
        }
      },

      onGoBack: () => {
        this.toggleRightPanel();
      },

      onUpdateGroupName: () => {
        // warrick: remove trigger once everything is cleaned up
        // window.Whisper.events.trigger('updateGroupName', conversation);
        const avatarPath = conversation.getAvatarPath();
        const groupName = conversation.getName();
        const groupId = conversation.id;
        const members = conversation.get('members') || [];
        const isPublic = conversation.isPublic();

        let isAdmin = true;
        let titleText;

        titleText = window.i18n('updateGroupDialogTitle', groupName);

        if (isPublic) {
          // fix the title
          // I'd much prefer to integrate mods with groupAdmins
          // but lets discuss first...
          isAdmin = conversation.isAdmin(window.storage.get('primaryDevicePubKey'));
        }

        const onClose = () => {
          this.setState({ ...this.state, modal: null })
        }

        const onUpdateGroupNameSubmit = (newGroupName: string, newAvatarPath: string) => {
          if (newGroupName !== groupName || newAvatarPath !== avatarPath) {
            ClosedGroup.initiateGroupUpdate(
              groupId,
              newGroupName,
              members,
              newAvatarPath
            )
          }
        }

        this.setState({
          ...this.state,
          modal: (
            <UpdateGroupNameDialog
              titleText={titleText}
              pubkey={conversation.id}
              isPublic={conversation.isPublic()}
              groupName={groupName}
              okText={window.i18n('ok')}
              cancelText={window.i18n('cancel')}
              isAdmin={isAdmin}
              i18n={window.i18n}
              onSubmit={onUpdateGroupNameSubmit}
              onClose={onClose}
              // avatar stuff
              avatarPath={avatarPath || ''}
              theme={this.props.theme}
            />
          )
        })

      },
      onUpdateGroupMembers: async () => {
        // window.Whisper.events.trigger('updateGroupMembers', conversation);
        // return;

        if (conversation.isMediumGroup()) {
          // make sure all the members' convo exists so we can add or remove them
          await Promise.all(
            conversation
              .get('members')
              .map(m =>
                ConversationController.getInstance().getOrCreateAndWait(
                  m,
                  ConversationTypeEnum.PRIVATE
                )
              )
          );
        }


        const groupName = conversation.getName();
        const isPublic = conversation.isPublic();
        const groupId = conversation.id;
        const members = conversation.get('members') || [];
        const avatarPath = conversation.getAvatarPath();
        const theme = this.props.theme;

        const titleText = window.i18n('updateGroupDialogTitle', groupName);

        const ourPK = Utils.UserUtils.getOurPubKeyStrFromCache();

        let admins = conversation.get('groupAdmins');
        const isAdmin = conversation.get('groupAdmins')?.includes(ourPK) ? true : false;


        const convos = ConversationController.getInstance().getConversations()
          .filter(d => !!d);

        let existingMembers = conversation.get('members') || [];
        let existingZombies = conversation.get('zombies') || [];


        let contactsAndMembers = convos.filter(
          d => existingMembers.includes(d.id) && d.isPrivate() && !d.isMe()
        );


        // contactsAndMembers = _.uniqBy(contactsAndMembers, true, d => d.id);
        contactsAndMembers = _.uniqBy(contactsAndMembers, 'id');


        // at least make sure it's an array
        if (!Array.isArray(existingMembers)) {
          existingMembers = [];
        }


        const onClose = () => {
          this.setState({
            ...this.state,
            modal: null
          })
        }

        const onSubmit = async (newMembers: string[]) => {
          const _ = window.Lodash;
          const ourPK = Utils.UserUtils.getOurPubKeyStrFromCache();

          const allMembersAfterUpdate = window.Lodash.concat(newMembers, [ourPK]);

          if (!isAdmin) {
            window.log.warn('Skipping update of members, we are not the admin');
            return;
          }
          // new members won't include the zombies. We are the admin and we want to remove them not matter what

          // We need to NOT trigger an group update if the list of member is the same.
          // we need to merge all members, including zombies for this call.

          // we consider that the admin ALWAYS wants to remove zombies (actually they should be removed
          // automatically by him when the LEFT message is received)
          const allExistingMembersWithZombies = _.uniq(
            existingMembers.concat(existingZombies)
          );

          const notPresentInOld = allMembersAfterUpdate.filter(
            (m: string) => !allExistingMembersWithZombies.includes(m)
          );

          // be sure to include zombies in here
          const membersToRemove = allExistingMembersWithZombies.filter(
            (m: string) => !allMembersAfterUpdate.includes(m)
          );

          const xor = _.xor(membersToRemove, notPresentInOld);
          if (xor.length === 0) {
            window.log.info('skipping group update: no detected changes in group member list');

            return;
          }

          // If any extra devices of removed exist in newMembers, ensure that you filter them
          // Note: I think this is useless
          const filteredMembers = allMembersAfterUpdate.filter(
            (member: string) => !_.includes(membersToRemove, member)
          );

          ClosedGroup.initiateGroupUpdate(
            groupId,
            groupName,
            filteredMembers,
            avatarPath
          );
        }

        this.setState({
          ...this.state,
          modal: (<UpdateGroupMembersDialog
            titleText={titleText}
            isPublic={isPublic}
            admins={admins || []}
            onSubmit={onSubmit}
            onClose={onClose}
            okText={window.i18n('ok')}
            cancelText={window.i18n('cancel')}
            contactList={contactsAndMembers}

            isAdmin={isAdmin}
            i18n={window.i18n}

            existingMembers={existingMembers}
            existingZombies={existingZombies}

            theme={this.props.theme}
          />)
        })

        // warrick: delete old code
      },
      onInviteContacts: () => {
        this.setState({
          ...this.state,
          modal: (
            <InviteContactsDialog
              convo={conversation}
              onClose={() => this.setState({ ...this.state, modal: null })}
              theme={this.props.theme}
            />)
        })

      },
      onLeaveGroup: () => {
        window.Whisper.events.trigger('leaveClosedGroup', conversation);
      },
      onAddModerators: () => {
        // window.Whisper.events.trigger('addModerators', conversation);
        this.setState({
          ...this.state,
          modal: (
            <AddModeratorsDialog
              convo={conversation}
              onClose={() => this.setState({ ...this.state, modal: null })}
              theme={this.props.theme}
            />)
        })
      },

      onRemoveModerators: () => {
        // window.Whisper.events.trigger('removeModerators', conversation);
        this.setState({
          ...this.state,
          modal: (
            <RemoveModeratorsDialog
              convo={conversation}
              onClose={() => this.setState({ ...this.state, modal: null })}
              theme={this.props.theme}
            />)
        })
      },
      onShowLightBox: (lightBoxOptions?: LightBoxOptions) => {
        this.setState({ lightBoxOptions });
      },
    };
  }

  public toggleRightPanel() {
    const { showOptionsPane } = this.state;
    this.setState({ showOptionsPane: !showOptionsPane });
  }

  // ~~~~~~~~~~~~~~~~~~~~~~~~~~~~~~~~~~~~~~~~~~~~
  // ~~~~~~~~~~~~~ MESSAGE HANDLING ~~~~~~~~~~~~~
  // ~~~~~~~~~~~~~~~~~~~~~~~~~~~~~~~~~~~~~~~~~~~~
  public updateSendingProgress(value: number, status: -1 | 0 | 1 | 2) {
    // If you're sending a new message, reset previous value to zero
    const prevSendingProgress = status === 1 ? 0 : this.state.sendingProgress;

    this.setState({
      sendingProgress: value,
      prevSendingProgress,
      sendingProgressStatus: status,
    });
  }

  public resetSendingProgress() {
    this.setState({
      sendingProgress: 0,
      prevSendingProgress: 0,
      sendingProgressStatus: 0,
    });
  }

  public onMessageSending() {
    // Set sending state 5% to show message sending
    const initialValue = 5;
    this.updateSendingProgress(initialValue, 1);
    if (this.state.quotedMessageTimestamp) {
      this.setState({
        quotedMessageTimestamp: undefined,
        quotedMessageProps: undefined,
      });
    }
  }

  public onMessageSuccess() {
    this.updateSendingProgress(100, 2);
  }

  public onMessageFailure() {
    this.updateSendingProgress(100, -1);
  }

  public async deleteMessagesById(messageIds: Array<string>, askUserForConfirmation: boolean) {
    // Get message objects
    const { selectedConversationKey, selectedConversation, messages } = this.props;

    const conversationModel = ConversationController.getInstance().getOrThrow(
      selectedConversationKey
    );
    if (!selectedConversation) {
      window?.log?.info('No valid selected conversation.');
      return;
    }
    const selectedMessages = messages.filter(message =>
      messageIds.find(selectedMessage => selectedMessage === message.id)
    );

    const multiple = selectedMessages.length > 1;

    // In future, we may be able to unsend private messages also
    // isServerDeletable also defined in ConversationHeader.tsx for
    // future reference
    const isServerDeletable = selectedConversation.isPublic;

    const warningMessage = (() => {
      if (selectedConversation.isPublic) {
        return multiple
          ? window.i18n('deleteMultiplePublicWarning')
          : window.i18n('deletePublicWarning');
      }
      return multiple ? window.i18n('deleteMultipleWarning') : window.i18n('deleteWarning');
    })();

    const doDelete = async () => {
      let toDeleteLocally;

      if (selectedConversation.isPublic) {
        // Get our Moderator status
        const ourDevicePubkey = UserUtils.getOurPubKeyStrFromCache();
        if (!ourDevicePubkey) {
          return;
        }

        const isAdmin = conversationModel.isAdmin(ourDevicePubkey);
        const isAllOurs = selectedMessages.every(
          message => ourDevicePubkey === message.attributes.source
        );

        if (!isAllOurs && !isAdmin) {
          ToastUtils.pushMessageDeleteForbidden();

          this.setState({ selectedMessages: [] });
          return;
        }

        toDeleteLocally = await deleteOpenGroupMessages(selectedMessages, conversationModel);
        if (toDeleteLocally.length === 0) {
          // Message failed to delete from server, show error?
          return;
        }
      } else {
        toDeleteLocally = selectedMessages;
      }

      await Promise.all(
        toDeleteLocally.map(async message => {
          await conversationModel.removeMessage(message.id);
        })
      );

      // Update view and trigger update
      this.setState({ selectedMessages: [] }, ToastUtils.pushDeleted);
    };

    let title = '';

    // Note:  keep that i18n logic separated so the scripts in tools/ find the usage of those
    if (isServerDeletable) {
      if (multiple) {
        title = window.i18n('deleteMessagesForEveryone');
      } else {
        title = window.i18n('deleteMessageForEveryone');
      }
    } else {
      if (multiple) {
        title = window.i18n('deleteMessages');
      } else {
        title = window.i18n('deleteMessage');
      }
    }

    const okText = window.i18n(isServerDeletable ? 'deleteForEveryone' : 'delete');

    if (askUserForConfirmation) {
      const onClickClose = () => {
        this.props.actions.updateConfirmModal(null);
      }

      this.props.actions.updateConfirmModal({
        title,
        message: warningMessage,
        okText,
        okTheme: SessionButtonColor.Danger,
        onClickOk: doDelete,
        onClickClose,
        closeAfterClick: true
      })

    } else {
      void doDelete();
    }
  }

  public async deleteSelectedMessages() {
    await this.deleteMessagesById(this.state.selectedMessages, true);
  }

  // ~~~~~~~~~~~~~~~~~~~~~~~~~~~~~~~~~~~~~~~~~~~~
  // ~~~~~~~~~~~~ MESSAGE SELECTION ~~~~~~~~~~~~~
  // ~~~~~~~~~~~~~~~~~~~~~~~~~~~~~~~~~~~~~~~~~~~~
  public selectMessage(messageId: string) {
    const selectedMessages = this.state.selectedMessages.includes(messageId)
      ? // Add to array if not selected. Else remove.
      this.state.selectedMessages.filter(id => id !== messageId)
      : [...this.state.selectedMessages, messageId];

    this.setState({ selectedMessages });
  }

  public deleteMessage(messageId: string) {
    this.setState({ selectedMessages: [messageId] }, this.deleteSelectedMessages);
  }

  public resetSelection() {
    this.setState({ selectedMessages: [] });
  }

  // ~~~~~~~~~~~~~~~~~~~~~~~~~~~~~~~~~~~~~~~~~~~~
  // ~~~~~~~~~~~~ MICROPHONE METHODS ~~~~~~~~~~~~
  // ~~~~~~~~~~~~~~~~~~~~~~~~~~~~~~~~~~~~~~~~~~~~
  private onLoadVoiceNoteView() {
    this.setState({
      showRecordingView: true,
      selectedMessages: [],
    });
  }

  private onExitVoiceNoteView() {
    this.setState({
      showRecordingView: false,
    });
  }

  // ~~~~~~~~~~~~~~~~~~~~~~~~~~~~~~~~~~~~~~~~~~~~
  // ~~~~~~~~~~~~~~ MESSAGE QUOTE ~~~~~~~~~~~~~~~
  // ~~~~~~~~~~~~~~~~~~~~~~~~~~~~~~~~~~~~~~~~~~~~
  private async replyToMessage(quotedMessageTimestamp?: number) {
    if (this.props.selectedConversation?.isBlocked) {
      pushUnblockToSend();
      return;
    }
    if (!_.isEqual(this.state.quotedMessageTimestamp, quotedMessageTimestamp)) {
      const { messages, selectedConversationKey } = this.props;
      const conversationModel = ConversationController.getInstance().getOrThrow(
        selectedConversationKey
      );

      let quotedMessageProps = null;
      if (quotedMessageTimestamp) {
        const quotedMessage = messages.find(m => m.attributes.sent_at === quotedMessageTimestamp);

        if (quotedMessage) {
          const quotedMessageModel = await getMessageById(quotedMessage.id);
          if (quotedMessageModel) {
            quotedMessageProps = await conversationModel.makeQuote(quotedMessageModel);
          }
        }
      }
      this.setState({ quotedMessageTimestamp, quotedMessageProps }, () => {
        this.compositionBoxRef.current?.focus();
      });
    }
  }

  private showMessageDetails(messageProps: any) {
    messageProps.onDeleteMessage = async (id: string) => {
      await this.deleteMessagesById([id], false);
      this.setState({ messageDetailShowProps: undefined });
    };

    this.setState({
      messageDetailShowProps: messageProps,
      showOptionsPane: false,
    });
  }

  private onClickAttachment(attachment: any, message: any) {
    // message is MessageTypeInConvo.propsForMessage I think
    const media = (message.attachments || []).map((attachmentForMedia: any) => {
      return {
        objectURL: attachmentForMedia.url,
        contentType: attachmentForMedia.contentType,
        attachment: attachmentForMedia,
        messageSender: message.authorPhoneNumber,
        messageTimestamp: message.direction !== 'outgoing' ? message.timestamp : undefined, // do not set this field when the message was sent from us
        // if it is set, this will trigger a sending of DataExtractionNotification to that user, but for an attachment we sent ourself.
      };
    });
    const lightBoxOptions: LightBoxOptions = {
      media,
      attachment,
    };
    this.setState({ lightBoxOptions });
  }

  // ~~~~~~~~~~~~~~~~~~~~~~~~~~~~~~~~~~~~~~~~~~~~
  // ~~~~~~~~~~~ KEYBOARD NAVIGATION ~~~~~~~~~~~~
  // ~~~~~~~~~~~~~~~~~~~~~~~~~~~~~~~~~~~~~~~~~~~~
  private onKeyDown(event: any) {
    const messageContainer = this.messageContainerRef.current;
    if (!messageContainer) {
      return;
    }
    const selectionMode = !!this.state.selectedMessages.length;
    const recordingMode = this.state.showRecordingView;
    const pageHeight = messageContainer.clientHeight;
    const arrowScrollPx = 50;
    const pageScrollPx = pageHeight * 0.8;
    if (event.key === 'Escape') {
      // EXIT MEDIA VIEW
      if (recordingMode) {
        // EXIT RECORDING VIEW
      }
      // EXIT WHAT ELSE?
    }
    if (event.target.classList.contains('conversation-content')) {
      switch (event.key) {
        case 'Escape':
          if (selectionMode) {
            this.resetSelection();
          }
          break;
        // Scrolling
        case 'ArrowUp':
          messageContainer.scrollBy(0, -arrowScrollPx);
          break;
        case 'ArrowDown':
          messageContainer.scrollBy(0, arrowScrollPx);
          break;
        case 'PageUp':
          messageContainer.scrollBy(0, -pageScrollPx);
          break;
        case 'PageDown':
          messageContainer.scrollBy(0, pageScrollPx);
          break;
        default:
      }
    }
  }

  private clearAttachments() {
    this.state.stagedAttachments.forEach(attachment => {
      if (attachment.url) {
        URL.revokeObjectURL(attachment.url);
      }
      if (attachment.videoUrl) {
        URL.revokeObjectURL(attachment.videoUrl);
      }
    });
    this.setState({ stagedAttachments: [] });
  }

  private removeAttachment(attachment: AttachmentType) {
    const { stagedAttachments } = this.state;
    const updatedStagedAttachments = (stagedAttachments || []).filter(
      m => m.fileName !== attachment.fileName
    );

    this.setState({ stagedAttachments: updatedStagedAttachments });
  }

  private addAttachments(newAttachments: Array<StagedAttachmentType>) {
    const { stagedAttachments } = this.state;
    let newAttachmentsFiltered: Array<StagedAttachmentType> = [];
    if (newAttachments?.length > 0) {
      if (newAttachments.some(a => a.isVoiceMessage) && stagedAttachments.length > 0) {
        throw new Error('A voice note cannot be sent with other attachments');
      }
      // do not add already added attachments
      newAttachmentsFiltered = newAttachments.filter(
        a => !stagedAttachments.some(b => b.file.path === a.file.path)
      );
    }

    this.setState({
      stagedAttachments: [...stagedAttachments, ...newAttachmentsFiltered],
    });
  }

  private renderLightBox({ media, attachment }: LightBoxOptions) {
    const selectedIndex =
      media.length > 1
        ? media.findIndex((mediaMessage: any) => mediaMessage.attachment.path === attachment.path)
        : 0;
    return (
      <LightboxGallery
        media={media}
        close={() => {
          this.setState({ lightBoxOptions: undefined });
        }}
        selectedIndex={selectedIndex}
        onSave={this.saveAttachment}
      />
    );
  }

  // THIS DOES NOT DOWNLOAD ANYTHING! it just saves it where the user wants
  private async saveAttachment({
    attachment,
    message,
    index,
    messageTimestamp,
    messageSender,
  }: {
    attachment: AttachmentType;
    message?: Message;
    index?: number;
    messageTimestamp?: number;
    messageSender: string;
  }) {
    const { getAbsoluteAttachmentPath } = window.Signal.Migrations;
    attachment.url = await getDecryptedMediaUrl(attachment.url, attachment.contentType);
    save({
      attachment,
      document,
      getAbsolutePath: getAbsoluteAttachmentPath,
      timestamp: messageTimestamp || message?.received_at,
    });

    await sendDataExtractionNotification(
      this.props.selectedConversationKey,
      messageSender,
      messageTimestamp
    );
  }

  private async onChoseAttachments(attachmentsFileList: Array<File>) {
    if (!attachmentsFileList || attachmentsFileList.length === 0) {
      return;
    }

    // tslint:disable-next-line: prefer-for-of
    for (let i = 0; i < attachmentsFileList.length; i++) {
      await this.maybeAddAttachment(attachmentsFileList[i]);
    }
  }

  // tslint:disable: max-func-body-length cyclomatic-complexity
  private async maybeAddAttachment(file: any) {
    if (!file) {
      return;
    }

    const fileName = file.name;
    const contentType = file.type;

    const { stagedAttachments } = this.state;

    if (window.Signal.Util.isFileDangerous(fileName)) {
      ToastUtils.pushDangerousFileError();
      return;
    }

    if (stagedAttachments.length >= 32) {
      ToastUtils.pushMaximumAttachmentsError();
      return;
    }

    const haveNonImage = _.some(
      stagedAttachments,
      attachment => !MIME.isImage(attachment.contentType)
    );
    // You can't add another attachment if you already have a non-image staged
    if (haveNonImage) {
      ToastUtils.pushMultipleNonImageError();
      return;
    }

    // You can't add a non-image attachment if you already have attachments staged
    if (!MIME.isImage(contentType) && stagedAttachments.length > 0) {
      ToastUtils.pushCannotMixError();
      return;
    }
    const { VisualAttachment } = window.Signal.Types;

    const renderVideoPreview = async () => {
      const objectUrl = URL.createObjectURL(file);
      try {
        const type = 'image/png';

        const thumbnail = await VisualAttachment.makeVideoScreenshot({
          objectUrl,
          contentType: type,
          logger: window.log,
        });
        const data = await VisualAttachment.blobToArrayBuffer(thumbnail);
        const url = window.Signal.Util.arrayBufferToObjectURL({
          data,
          type,
        });
        this.addAttachments([
          {
            file,
            size: file.size,
            fileName,
            contentType,
            videoUrl: objectUrl,
            url,
            isVoiceMessage: false,
          },
        ]);
      } catch (error) {
        URL.revokeObjectURL(objectUrl);
      }
    };

    const renderImagePreview = async () => {
      if (!MIME.isJPEG(contentType)) {
        const urlImage = URL.createObjectURL(file);
        if (!urlImage) {
          throw new Error('Failed to create object url for image!');
        }
        this.addAttachments([
          {
            file,
            size: file.size,
            fileName,
            contentType,
            url: urlImage,
            isVoiceMessage: false,
          },
        ]);
        return;
      }

      const url = await window.autoOrientImage(file);

      this.addAttachments([
        {
          file,
          size: file.size,
          fileName,
          contentType,
          url,
          isVoiceMessage: false,
        },
      ]);
    };

    let blob = null;

    try {
      blob = await AttachmentUtil.autoScale({
        contentType,
        file,
      });

      if (blob.file.size >= Constants.CONVERSATION.MAX_ATTACHMENT_FILESIZE_BYTES) {
        ToastUtils.pushFileSizeErrorAsByte(Constants.CONVERSATION.MAX_ATTACHMENT_FILESIZE_BYTES);
        return;
      }
    } catch (error) {
      window?.log?.error(
        'Error ensuring that image is properly sized:',
        error && error.stack ? error.stack : error
      );

      ToastUtils.pushLoadAttachmentFailure(error?.message);
      return;
    }

    try {
      if (GoogleChrome.isImageTypeSupported(contentType)) {
        // this does not add the preview to the message outgoing
        // this is just for us, for the list of attachments we are sending
        // the files are scaled down under getFiles()

        await renderImagePreview();
      } else if (GoogleChrome.isVideoTypeSupported(contentType)) {
        await renderVideoPreview();
      } else {
        this.addAttachments([
          {
            file,
            size: file.size,
            contentType,
            fileName,
            url: '',
            isVoiceMessage: false,
          },
        ]);
      }
    } catch (e) {
      window?.log?.error(
        `Was unable to generate thumbnail for file type ${contentType}`,
        e && e.stack ? e.stack : e
      );
      this.addAttachments([
        {
          file,
          size: file.size,
          contentType,
          fileName,
          isVoiceMessage: false,
          url: '',
        },
      ]);
    }
  }

  private handleDrag(e: any) {
    e.preventDefault();
    e.stopPropagation();
  }

  private handleDragIn(e: any) {
    e.preventDefault();
    e.stopPropagation();
    this.dragCounter++;
    if (e.dataTransfer.items && e.dataTransfer.items.length > 0) {
      this.setState({ isDraggingFile: true });
    }
  }

  private handleDragOut(e: any) {
    e.preventDefault();
    e.stopPropagation();
    this.dragCounter--;

    if (this.dragCounter === 0) {
      this.setState({ isDraggingFile: false });
    }
  }

  private handleDrop(e: DragEvent) {
    e.preventDefault();
    e.stopPropagation();

    if (e?.dataTransfer?.files && e.dataTransfer.files.length > 0) {
      void this.onChoseAttachments(Array.from(e.dataTransfer.files));
      e.dataTransfer.clearData();
      this.dragCounter = 0;
      this.setState({ isDraggingFile: false });
    }
  }

  private async updateMemberListBouncy() {
    const allPubKeys = await getPubkeysInPublicConversation(this.props.selectedConversationKey);

    window?.log?.info(`getPubkeysInPublicConversation returned '${allPubKeys?.length}' members`);

    const allMembers = allPubKeys.map((pubKey: string) => {
      const conv = ConversationController.getInstance().get(pubKey);
      const profileName = conv?.getProfileName() || 'Anonymous';

      return {
        id: pubKey,
        authorPhoneNumber: pubKey,
        authorProfileName: profileName,
      };
    });

    window.inboxStore?.dispatch(updateMentionsMembers(allMembers));
  }
}<|MERGE_RESOLUTION|>--- conflicted
+++ resolved
@@ -30,7 +30,6 @@
 import autoBind from 'auto-bind';
 import { getDecryptedMediaUrl } from '../../../session/crypto/DecryptedAttachmentsManager';
 import { deleteOpenGroupMessages } from '../../../interactions/conversation';
-<<<<<<< HEAD
 import {
   ConversationNotificationSetting,
   ConversationNotificationSettingType,
@@ -38,8 +37,7 @@
 } from '../../../models/conversation';
 import { updateMentionsMembers } from '../../../state/ducks/mentionsInput';
 import { sendDataExtractionNotification } from '../../../session/messages/outgoing/controlMessage/DataExtractionNotificationMessage';
-=======
-import { ConversationTypeEnum } from '../../../models/conversation';
+
 import { SessionButtonColor } from '../SessionButton';
 import { AddModeratorsDialog } from '../../conversation/ModeratorsAddDialog';
 import { RemoveModeratorsDialog } from '../../conversation/ModeratorsRemoveDialog';
@@ -48,9 +46,6 @@
 import { getOurNumber } from '../../../state/selectors/user';
 import { useSelector } from 'react-redux';
 import { InviteContactsDialog } from '../../conversation/InviteContactsDialog';
-
-
->>>>>>> 18566aef
 
 interface State {
   // Message sending progress
@@ -82,18 +77,13 @@
   quotedMessageProps?: any;
 
   // lightbox options
-<<<<<<< HEAD
   lightBoxOptions?: LightBoxOptions;
+  modal: JSX.Element | null;
 }
 
 export interface LightBoxOptions {
   media: Array<MediaItemType>;
   attachment: any;
-=======
-  lightBoxOptions?: any;
-
-  modal: JSX.Element | null;
->>>>>>> 18566aef
 }
 
 interface Props {
@@ -129,7 +119,7 @@
       showOptionsPane: false,
       stagedAttachments: [],
       isDraggingFile: false,
-      modal: null
+      modal: null,
     };
     this.compositionBoxRef = React.createRef();
     this.messageContainerRef = React.createRef();
@@ -327,7 +317,7 @@
           />
         </div>
 
-        { this.state.modal ? this.state.modal : null}
+        {this.state.modal ? this.state.modal : null}
         <div className={classNames('conversation-item__options-pane', showOptionsPane && 'show')}>
           <SessionRightPanelWithDetails {...this.getRightPanelProps()} />
         </div>
@@ -490,22 +480,23 @@
       onDownloadAttachment: this.saveAttachment,
       messageContainerRef: this.messageContainerRef,
       onDeleteSelectedMessages: this.deleteSelectedMessages,
-      updateSessionConversationModal: this.updateSessionConversationModal
+      updateSessionConversationModal: this.updateSessionConversationModal,
     };
   }
-
 
   /**
    * Setting this to a JSX element that will be rendered if non-null.
    * @param update Value to set the modal state to
    */
-  private updateSessionConversationModal (update: JSX.Element | null) {
+  private updateSessionConversationModal(update: JSX.Element | null) {
     this.setState({
       ...this.state,
-      modal: update
-    })
-  }
-
+      modal: update,
+    });
+  }
+  // tslint:disable: member-ordering
+
+  // tslint:disable-next-line: max-func-body-length
   public getRightPanelProps() {
     const { selectedConversationKey } = this.props;
     const conversation = ConversationController.getInstance().getOrThrow(selectedConversationKey);
@@ -515,8 +506,8 @@
     const isAdmin = conversation.isMediumGroup()
       ? true
       : conversation.isPublic()
-        ? conversation.isAdmin(ourPrimary)
-        : false;
+      ? conversation.isAdmin(ourPrimary)
+      : false;
 
     return {
       id: conversation.id,
@@ -571,19 +562,14 @@
         }
 
         const onClose = () => {
-          this.setState({ ...this.state, modal: null })
-        }
+          this.setState({ ...this.state, modal: null });
+        };
 
         const onUpdateGroupNameSubmit = (newGroupName: string, newAvatarPath: string) => {
           if (newGroupName !== groupName || newAvatarPath !== avatarPath) {
-            ClosedGroup.initiateGroupUpdate(
-              groupId,
-              newGroupName,
-              members,
-              newAvatarPath
-            )
+            void ClosedGroup.initiateGroupUpdate(groupId, newGroupName, members, newAvatarPath);
           }
-        }
+        };
 
         this.setState({
           ...this.state,
@@ -603,9 +589,8 @@
               avatarPath={avatarPath || ''}
               theme={this.props.theme}
             />
-          )
-        })
-
+          ),
+        });
       },
       onUpdateGroupMembers: async () => {
         // window.Whisper.events.trigger('updateGroupMembers', conversation);
@@ -625,7 +610,6 @@
           );
         }
 
-
         const groupName = conversation.getName();
         const isPublic = conversation.isPublic();
         const groupId = conversation.id;
@@ -640,37 +624,33 @@
         let admins = conversation.get('groupAdmins');
         const isAdmin = conversation.get('groupAdmins')?.includes(ourPK) ? true : false;
 
-
-        const convos = ConversationController.getInstance().getConversations()
+        const convos = ConversationController.getInstance()
+          .getConversations()
           .filter(d => !!d);
 
         let existingMembers = conversation.get('members') || [];
         let existingZombies = conversation.get('zombies') || [];
-
 
         let contactsAndMembers = convos.filter(
           d => existingMembers.includes(d.id) && d.isPrivate() && !d.isMe()
         );
 
-
         // contactsAndMembers = _.uniqBy(contactsAndMembers, true, d => d.id);
         contactsAndMembers = _.uniqBy(contactsAndMembers, 'id');
-
 
         // at least make sure it's an array
         if (!Array.isArray(existingMembers)) {
           existingMembers = [];
         }
 
-
         const onClose = () => {
           this.setState({
             ...this.state,
-            modal: null
-          })
-        }
-
-        const onSubmit = async (newMembers: string[]) => {
+            modal: null,
+          });
+        };
+
+        const onSubmit = async (newMembers: Array<string>) => {
           const _ = window.Lodash;
           const ourPK = Utils.UserUtils.getOurPubKeyStrFromCache();
 
@@ -687,9 +667,7 @@
 
           // we consider that the admin ALWAYS wants to remove zombies (actually they should be removed
           // automatically by him when the LEFT message is received)
-          const allExistingMembersWithZombies = _.uniq(
-            existingMembers.concat(existingZombies)
-          );
+          const allExistingMembersWithZombies = _.uniq(existingMembers.concat(existingZombies));
 
           const notPresentInOld = allMembersAfterUpdate.filter(
             (m: string) => !allExistingMembersWithZombies.includes(m)
@@ -713,35 +691,29 @@
             (member: string) => !_.includes(membersToRemove, member)
           );
 
-          ClosedGroup.initiateGroupUpdate(
-            groupId,
-            groupName,
-            filteredMembers,
-            avatarPath
-          );
-        }
+          void ClosedGroup.initiateGroupUpdate(groupId, groupName, filteredMembers, avatarPath);
+        };
 
         this.setState({
           ...this.state,
-          modal: (<UpdateGroupMembersDialog
-            titleText={titleText}
-            isPublic={isPublic}
-            admins={admins || []}
-            onSubmit={onSubmit}
-            onClose={onClose}
-            okText={window.i18n('ok')}
-            cancelText={window.i18n('cancel')}
-            contactList={contactsAndMembers}
-
-            isAdmin={isAdmin}
-            i18n={window.i18n}
-
-            existingMembers={existingMembers}
-            existingZombies={existingZombies}
-
-            theme={this.props.theme}
-          />)
-        })
+          modal: (
+            // tslint:disable-next-line: use-simple-attributes
+            <UpdateGroupMembersDialog
+              titleText={titleText}
+              isPublic={isPublic}
+              admins={admins || []}
+              onSubmit={onSubmit}
+              onClose={onClose}
+              okText={window.i18n('ok')}
+              cancelText={window.i18n('cancel')}
+              contactList={contactsAndMembers}
+              isAdmin={isAdmin}
+              existingMembers={existingMembers}
+              existingZombies={existingZombies}
+              theme={this.props.theme}
+            />
+          ),
+        });
 
         // warrick: delete old code
       },
@@ -751,11 +723,13 @@
           modal: (
             <InviteContactsDialog
               convo={conversation}
-              onClose={() => this.setState({ ...this.state, modal: null })}
+              onClose={() => {
+                this.setState({ ...this.state, modal: null });
+              }}
               theme={this.props.theme}
-            />)
-        })
-
+            />
+          ),
+        });
       },
       onLeaveGroup: () => {
         window.Whisper.events.trigger('leaveClosedGroup', conversation);
@@ -767,10 +741,13 @@
           modal: (
             <AddModeratorsDialog
               convo={conversation}
-              onClose={() => this.setState({ ...this.state, modal: null })}
+              onClose={() => {
+                this.setState({ ...this.state, modal: null });
+              }}
               theme={this.props.theme}
-            />)
-        })
+            />
+          ),
+        });
       },
 
       onRemoveModerators: () => {
@@ -780,10 +757,13 @@
           modal: (
             <RemoveModeratorsDialog
               convo={conversation}
-              onClose={() => this.setState({ ...this.state, modal: null })}
+              onClose={() => {
+                this.setState({ ...this.state, modal: null });
+              }}
               theme={this.props.theme}
-            />)
-        })
+            />
+          ),
+        });
       },
       onShowLightBox: (lightBoxOptions?: LightBoxOptions) => {
         this.setState({ lightBoxOptions });
@@ -932,7 +912,7 @@
     if (askUserForConfirmation) {
       const onClickClose = () => {
         this.props.actions.updateConfirmModal(null);
-      }
+      };
 
       this.props.actions.updateConfirmModal({
         title,
@@ -941,9 +921,8 @@
         okTheme: SessionButtonColor.Danger,
         onClickOk: doDelete,
         onClickClose,
-        closeAfterClick: true
-      })
-
+        closeAfterClick: true,
+      });
     } else {
       void doDelete();
     }
@@ -959,7 +938,7 @@
   public selectMessage(messageId: string) {
     const selectedMessages = this.state.selectedMessages.includes(messageId)
       ? // Add to array if not selected. Else remove.
-      this.state.selectedMessages.filter(id => id !== messageId)
+        this.state.selectedMessages.filter(id => id !== messageId)
       : [...this.state.selectedMessages, messageId];
 
     this.setState({ selectedMessages });
