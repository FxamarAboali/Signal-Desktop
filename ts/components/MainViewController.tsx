--- conflicted
+++ resolved
@@ -49,9 +49,8 @@
   onSuccess: any
 ) {
   // Validate groupName and groupMembers length
-<<<<<<< HEAD
   if (groupName.length === 0) {
-    window.pushToast({
+    ToastUtils.push({
       title: window.i18n('invalidGroupNameTooShort'),
       type: 'error',
       id: 'invalidGroupName',
@@ -59,19 +58,8 @@
 
     return;
   } else if (groupName.length > window.CONSTANTS.MAX_GROUP_NAME_LENGTH) {
-    window.pushToast({
+    ToastUtils.push({
       title: window.i18n('invalidGroupNameTooLong'),
-=======
-  if (
-    groupName.length === 0 ||
-    groupName.length > window.CONSTANTS.MAX_GROUP_NAME_LENGTH
-  ) {
-    ToastUtils.push({
-      title: window.i18n(
-        'invalidGroupName',
-        window.CONSTANTS.MAX_GROUP_NAME_LENGTH
-      ),
->>>>>>> 7fad4107
       type: 'error',
       id: 'invalidGroupName',
     });
@@ -79,12 +67,11 @@
     return;
   }
 
-<<<<<<< HEAD
   // >= because we add ourself as a member AFTER this. so a 10 group is already invalid as it will be 11 with ourself
   // the same is valid with groups count <= 1
 
   if (groupMembers.length <= 1) {
-    window.pushToast({
+    ToastUtils.push({
       title: window.i18n('pickClosedGroupMember'),
       type: 'error',
       id: 'pickClosedGroupMember',
@@ -92,20 +79,8 @@
 
     return;
   } else if (groupMembers.length >= window.CONSTANTS.SMALL_GROUP_SIZE_LIMIT) {
-    window.pushToast({
+    ToastUtils.push({
       title: window.i18n('closedGroupMaxSize'),
-=======
-  // >= because we add ourself as a member after this. so a 10 group is already invalid as it will be 11 with ourself
-  if (
-    groupMembers.length === 0 ||
-    groupMembers.length >= window.CONSTANTS.SMALL_GROUP_SIZE_LIMIT
-  ) {
-    ToastUtils.push({
-      title: window.i18n(
-        'invalidGroupSize',
-        window.CONSTANTS.SMALL_GROUP_SIZE_LIMIT
-      ),
->>>>>>> 7fad4107
       type: 'error',
       id: 'closedGroupMaxSize',
     });
