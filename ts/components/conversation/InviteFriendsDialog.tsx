--- conflicted
+++ resolved
@@ -79,15 +79,11 @@
           />
         </div>
         {hasFriends ? null : (
-<<<<<<< HEAD
-          <p className="no-friends">{window.i18n('noFriendsToAdd')}</p>
-=======
           <>
             <div className="spacer-lg" />
             <p className="no-friends">{window.i18n('noFriendsToAdd')}</p>
             <div className="spacer-lg" />
           </>
->>>>>>> ee77897a
         )}
 
         <div className="session-modal__button-group">
