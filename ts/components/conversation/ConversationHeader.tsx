--- conflicted
+++ resolved
@@ -162,30 +162,12 @@
     return (
       <div className="module-ConversationHeader__header__info__title">
         <Emojify text={title} />
-<<<<<<< HEAD
-        {shouldShowIcon ? (
-          <span>
-            {' '}
-            <InContactsIcon
-              i18n={i18n}
-              titleContainerRef={this.titleContainerRef}
-            />
-          </span>
-        ) : null}
-        {shouldShowNumber ? ` · ${phoneNumber}` : null}
-        {isVerified ? (
-          <span>
-            {' · '}
-            <span className="module-conversation-header__title__verified-icon" />
-            {i18n('verified')}
-          </span>
-=======
         {isInSystemContacts({ name, type }) ? (
           <InContactsIcon
             className="module-ConversationHeader__header__info__title__in-contacts-icon"
             i18n={i18n}
+            titleContainerRef={this.titleContainerRef}
           />
->>>>>>> 017a0fa8
         ) : null}
       </div>
     );
@@ -652,22 +634,6 @@
     }
 
     return (
-<<<<<<< HEAD
-      <div className="module-conversation-header">
-        {this.renderBackButton()}
-        <div
-          className="module-conversation-header__title-container"
-          ref={this.titleContainerRef}
-        >
-          {this.renderHeader()}
-        </div>
-        {this.renderExpirationLength()}
-        {this.renderOutgoingCallButtons()}
-        {this.renderSearchButton()}
-        {this.renderMoreButton(triggerId)}
-        {this.renderMenu(triggerId)}
-      </div>
-=======
       <>
         {modalNode}
         <Measure
@@ -687,7 +653,12 @@
               ref={measureRef}
             >
               {this.renderBackButton()}
-              {this.renderHeader()}
+              <div
+                className="module-conversation-header__title-container"
+                ref={this.titleContainerRef}
+              >
+                {this.renderHeader()}
+              </div>
               {!isSMSOnly && this.renderOutgoingCallButtons()}
               {this.renderSearchButton()}
               {this.renderMoreButton(triggerId)}
@@ -696,7 +667,6 @@
           )}
         </Measure>
       </>
->>>>>>> 017a0fa8
     );
   }
 }