--- conflicted
+++ resolved
@@ -473,14 +473,7 @@
       value: encryptingKey,
     });
     // be sure to write the new key to the cache. so we can access it straight away
-<<<<<<< HEAD
-    window.textsecure.storage.put(
-      'local_attachment_encrypted_key',
-      encryptingKey
-    );
-=======
     window.textsecure.storage.put('local_attachment_encrypted_key', encryptingKey);
->>>>>>> ecbd3b2c
   }
 }
 
@@ -681,13 +674,7 @@
   return id;
 }
 
-<<<<<<< HEAD
-export async function saveMessages(
-  arrayOfMessages: Array<MessageAttributes>
-): Promise<void> {
-=======
 export async function saveMessages(arrayOfMessages: Array<MessageAttributes>): Promise<void> {
->>>>>>> ecbd3b2c
   await channels.saveMessages(_cleanData(arrayOfMessages));
 }
 
@@ -872,13 +859,7 @@
   senderIdentity?: string;
 };
 
-<<<<<<< HEAD
-export async function saveUnprocessed(
-  data: UnprocessedParameter
-): Promise<string> {
-=======
 export async function saveUnprocessed(data: UnprocessedParameter): Promise<string> {
->>>>>>> ecbd3b2c
   const id = await channels.saveUnprocessed(_cleanData(data));
   return id;
 }
