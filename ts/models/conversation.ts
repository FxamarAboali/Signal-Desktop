--- conflicted
+++ resolved
@@ -9,16 +9,10 @@
 import { leaveClosedGroup } from '../session/group/closed-group';
 import { SignalService } from '../protobuf';
 import { MessageModel } from './message';
-<<<<<<< HEAD
 import { MessageAttributesOptionals, MessageDirection } from './messageType';
 import autoBind from 'auto-bind';
 import {
   getIncomingMessagesCountByConversation,
-=======
-import { MessageAttributesOptionals } from './messageType';
-import autoBind from 'auto-bind';
-import {
->>>>>>> f475fe8d
   getLastMessagesByConversation,
   getUnreadByConversation,
   getUnreadCountByConversation,
@@ -417,7 +411,7 @@
     if (isPinned) {
       toRet.isPinned = isPinned;
     }
-    if (isApproved) {
+    if (didApproveMe) {
       toRet.didApproveMe = didApproveMe;
     }
     if (isApproved) {
@@ -1165,7 +1159,6 @@
     }
   }
 
-<<<<<<< HEAD
   public async setDidApproveMe(value: boolean, shouldCommit: boolean = true) {
     if (value !== this.didApproveMe()) {
       window?.log?.info(`Setting ${this.attributes.profileName} didApproveMe to:: ${value}`);
@@ -1179,8 +1172,6 @@
     }
   }
 
-=======
->>>>>>> f475fe8d
   public async setSubscriberCount(count: number) {
     if (this.get('subscriberCount') !== count) {
       this.set({ subscriberCount: count });
@@ -1502,25 +1493,9 @@
     }
   }
 
-<<<<<<< HEAD
   public async addSingleMessage(messageAttributes: MessageAttributesOptionals) {
     const model = new MessageModel(messageAttributes);
 
-=======
-  private async addSingleMessage(messageAttributes: MessageAttributesOptionals) {
-    const model = new MessageModel(messageAttributes);
-
-    const isMe = messageAttributes.source === UserUtils.getOurPubKeyStrFromCache();
-
-    if (
-      isMe &&
-      window.lokiFeatureFlags.useMessageRequests &&
-      window.inboxStore?.getState().userConfig.messageRequests
-    ) {
-      await this.setIsApproved(true);
-    }
-
->>>>>>> f475fe8d
     // no need to trigger a UI update now, we trigger a messagesAdded just below
     const messageId = await model.commit(false);
     model.set({ id: messageId });
