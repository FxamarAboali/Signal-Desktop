--- conflicted
+++ resolved
@@ -25,12 +25,9 @@
   actions as conversationActions,
   conversationChanged,
   LastMessageStatusType,
-<<<<<<< HEAD
   MessageModelProps,
   ReduxConversationType,
-=======
   NotificationForConvoOption,
->>>>>>> 6df84fbd
 } from '../state/ducks/conversations';
 import { ExpirationTimerUpdateMessage } from '../session/messages/outgoing/controlMessage/ExpirationTimerUpdateMessage';
 import { TypingMessage } from '../session/messages/outgoing/controlMessage/TypingMessage';
@@ -203,7 +200,7 @@
     this.throttledNotify = _.debounce(this.notify, 500, { maxWait: 1000, trailing: true });
     //start right away the function is called, and wait 1sec before calling it again
     const markReadDebounced = _.debounce(this.markReadBouncy, 1000, { leading: true });
-    this.markRead = (newestUnreadDate: number) => {
+    this.markRead = async (newestUnreadDate: number) => {
       const lastReadTimestamp = this.lastReadTimestamp;
       if (newestUnreadDate > lastReadTimestamp) {
         this.lastReadTimestamp = newestUnreadDate;
@@ -402,16 +399,7 @@
 
   public getProps(): ReduxConversationType {
     const groupAdmins = this.getGroupAdmins();
-
     const members = this.isGroup() && !this.isPublic() ? this.get('members') : [];
-
-    // exclude mentions_only settings for private chats as this does not make much sense
-    const notificationForConvo = ConversationNotificationSetting.filter(n =>
-      this.isPrivate() ? n !== 'mentions_only' : true
-    ).map((n: ConversationNotificationSettingType) => {
-      // this link to the notificationForConvo_all, notificationForConvo_mentions_only, ...
-      return { value: n, name: window.i18n(`notificationForConvo_${n}`) };
-    });
     const ourNumber = UserUtils.getOurPubKeyStrFromCache();
 
     // isSelected is overriden by redux
@@ -423,9 +411,7 @@
       type: this.isPrivate() ? ConversationTypeEnum.PRIVATE : ConversationTypeEnum.GROUP,
       weAreAdmin: this.isAdmin(ourNumber),
       isGroup: !this.isPrivate(),
-      currentNotificationSetting: this.get('triggerNotificationsFor'),
-
-      notificationForConvo,
+
       isPrivate: this.isPrivate(),
       isMe: this.isMe(),
       isPublic: this.isPublic(),
