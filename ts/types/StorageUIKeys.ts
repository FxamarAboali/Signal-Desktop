--- conflicted
+++ resolved
@@ -18,14 +18,11 @@
   'call-system-notification',
   'customColors',
   'defaultConversationColor',
-<<<<<<< HEAD
   'enter-key-sends',
-=======
   'existingOnboardingStoryMessageIds',
   'formattingWarningShown',
   'hasCompletedSafetyNumberOnboarding',
   'hasCompletedUsernameLinkOnboarding',
->>>>>>> c6c07231
   'hide-menu-bar',
   'incoming-call-notification',
   'localeOverride',
