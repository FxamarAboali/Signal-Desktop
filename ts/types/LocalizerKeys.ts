--- conflicted
+++ resolved
@@ -463,7 +463,6 @@
   | 'searchFor...'
   | 'joinedTheGroup'
   | 'editGroupName'
-<<<<<<< HEAD
   | 'trimDatabase'
   | 'trimDatabaseDescription'
   | 'trimDatabaseConfirmationBody'
@@ -476,6 +475,4 @@
   | 'openMessageRequestInbox'
   | 'openMessageRequestInboxDescription'
   | 'hideRequestBanner'
-=======
->>>>>>> f475fe8d
   | 'reportIssue';