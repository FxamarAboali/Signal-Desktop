<<<<<<< HEAD
import {
  createOrUpdateItem,
  getItemById,
  bulkAddItems,
} from '../../../js/modules/data';
import { RawMessage, PartialRawMessage } from '../types/RawMessage';
=======
import { createOrUpdateItem, getItemById } from '../../../js/modules/data';
import { PartialRawMessage, RawMessage } from '../types/RawMessage';
>>>>>>> 54261596
import { ContentMessage } from '../messages/outgoing';
import { PubKey } from '../types';
import * as MessageUtils from '../utils';

// This is an abstraction for storing pending messages.
// Ideally we want to store pending messages in the database so that
// on next launch we can re-send the pending messages, but we don't want
// to constantly fetch pending messages from the database.
// Thus we have an intermediary cache which will store pending messagesin
// memory and sync its state with the database on modification (add or remove).

export class PendingMessageCache {
  public readonly isReady: Promise<boolean>;
  private cache: Array<RawMessage>;

  constructor() {
    // Load pending messages from the database
    // You should await isReady on making a new PendingMessageCache
    //   if you'd like to have instant access to the cache
    this.cache = [];

    this.isReady = new Promise(async resolve => {
      await this.loadFromDB();
      resolve(true);
    });
  }

  public getAllPending(): Array<RawMessage> {
    // Get all pending from cache, sorted with oldest first
    return [...this.cache].sort((a, b) => a.timestamp - b.timestamp);
  }

  public getForDevice(device: PubKey): Array<RawMessage> {
    return this.getAllPending().filter(m => m.device === device.key);
  }

  public getDevices(): Array<PubKey> {
    // Gets all unique devices with pending messages
    const pubkeyStrings = [...new Set(this.cache.map(m => m.device))];

    return pubkeyStrings.map(PubKey.from).filter((k): k is PubKey => !!k);
  }

  public async add(
    device: PubKey,
    message: ContentMessage
  ): Promise<RawMessage> {
    const rawMessage = MessageUtils.toRawMessage(device, message);

    // Does it exist in cache already?
    if (this.find(rawMessage)) {
      return rawMessage;
    }

    this.cache.push(rawMessage);
    await this.saveToDB();

    return rawMessage;
  }

  public async remove(
    message: RawMessage
  ): Promise<Array<RawMessage> | undefined> {
    // Should only be called after message is processed

    // Return if message doesn't exist in cache
    if (!this.find(message)) {
      return;
    }

    // Remove item from cache and sync with database
    const updatedCache = this.cache.filter(
      m => m.identifier !== message.identifier
    );
    this.cache = updatedCache;
    await this.saveToDB();

    return updatedCache;
  }

  public find(message: RawMessage): RawMessage | undefined {
    // Find a message in the cache
    return this.cache.find(
      m => m.device === message.device && m.timestamp === message.timestamp
    );
  }

  public async clear() {
    // Clears the cache and syncs to DB
    this.cache = [];
    await this.saveToDB();
  }

  private async loadFromDB() {
    const messages = await this.getFromStorage();
    this.cache = messages;
  }

  private async getFromStorage(): Promise<Array<RawMessage>> {
    const data = await getItemById('pendingMessages');
    if (!data || !data.value) {
      return [];
    }

<<<<<<< HEAD
    const barePending = JSON.parse(String(data.value)) as Array<PartialRawMessage>;

    // Rebuild plainTextBuffer
    // tslint:disable-next-line: no-unnecessary-local-variable
    const pending = barePending.map((message: PartialRawMessage) => {
      const rebuiltMessage = { ...message };

      // From Array<number> to ArrayBuffer
      const bufferArray = Uint8Array.from(message.plainTextBuffer);

      // From ArrayBuffer into Buffer
      const buffer = Buffer.alloc(bufferArray.byteLength);
      for (let i = 0; i < buffer.length; i++) {
        buffer[i] = bufferArray[i];
      }

      rebuiltMessage.plainTextBuffer = buffer;

      return rebuiltMessage as RawMessage;
=======
    const barePending = JSON.parse(String(data.value)) as Array<
      PartialRawMessage
    >;

    // Rebuild plainTextBuffer
    return barePending.map((message: PartialRawMessage) => {
      return {
        ...message,
        plainTextBuffer: new Uint8Array(message.plainTextBuffer),
      } as RawMessage;
>>>>>>> 54261596
    });
  }

  private async saveToDB() {
    // For each plainTextBuffer in cache, save in as a simple Array<number> to avoid
    // Node issues with JSON stringifying Buffer without strict typing
    const encodedCache = [...this.cache].map(item => {
      const plainTextBuffer = Array.from(item.plainTextBuffer);

      return { ...item, plainTextBuffer };
    });

    const encodedPendingMessages = JSON.stringify(encodedCache) || '[]';
    await createOrUpdateItem({
      id: 'pendingMessages',
      value: encodedPendingMessages,
    });
  }
}<|MERGE_RESOLUTION|>--- conflicted
+++ resolved
@@ -1,14 +1,5 @@
-<<<<<<< HEAD
-import {
-  createOrUpdateItem,
-  getItemById,
-  bulkAddItems,
-} from '../../../js/modules/data';
-import { RawMessage, PartialRawMessage } from '../types/RawMessage';
-=======
 import { createOrUpdateItem, getItemById } from '../../../js/modules/data';
 import { PartialRawMessage, RawMessage } from '../types/RawMessage';
->>>>>>> 54261596
 import { ContentMessage } from '../messages/outgoing';
 import { PubKey } from '../types';
 import * as MessageUtils from '../utils';
@@ -113,27 +104,6 @@
       return [];
     }
 
-<<<<<<< HEAD
-    const barePending = JSON.parse(String(data.value)) as Array<PartialRawMessage>;
-
-    // Rebuild plainTextBuffer
-    // tslint:disable-next-line: no-unnecessary-local-variable
-    const pending = barePending.map((message: PartialRawMessage) => {
-      const rebuiltMessage = { ...message };
-
-      // From Array<number> to ArrayBuffer
-      const bufferArray = Uint8Array.from(message.plainTextBuffer);
-
-      // From ArrayBuffer into Buffer
-      const buffer = Buffer.alloc(bufferArray.byteLength);
-      for (let i = 0; i < buffer.length; i++) {
-        buffer[i] = bufferArray[i];
-      }
-
-      rebuiltMessage.plainTextBuffer = buffer;
-
-      return rebuiltMessage as RawMessage;
-=======
     const barePending = JSON.parse(String(data.value)) as Array<
       PartialRawMessage
     >;
@@ -144,7 +114,6 @@
         ...message,
         plainTextBuffer: new Uint8Array(message.plainTextBuffer),
       } as RawMessage;
->>>>>>> 54261596
     });
   }
 
