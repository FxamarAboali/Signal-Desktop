import { EventEmitter } from 'events';
import {
  MessageQueueInterface,
  MessageQueueInterfaceEvents,
} from './MessageQueueInterface';
<<<<<<< HEAD
import {
  ContentMessage as OutgoingContentMessage,
  OpenGroupMessage,
} from '../messages/outgoing';
=======
import { ContentMessage, OpenGroupMessage } from '../messages/outgoing';
>>>>>>> b5d90ab7
import { PendingMessageCache } from './PendingMessageCache';
import { JobQueue, TypedEventEmitter } from '../utils';

export class MessageQueue implements MessageQueueInterface {
  public readonly events: TypedEventEmitter<MessageQueueInterfaceEvents>;
  private readonly jobQueues: Map<string, JobQueue> = new Map();
  private readonly cache: PendingMessageCache;

  constructor() {
    this.events = new EventEmitter();
    this.cache = new PendingMessageCache();
    this.processAllPending();
  }

  public sendUsingMultiDevice(user: string, message: ContentMessage) {
    throw new Error('Method not implemented.');
  }
  public send(device: string, message: ContentMessage) {
    throw new Error('Method not implemented.');
  }
  public sendToGroup(message: ContentMessage | OpenGroupMessage) {
    throw new Error('Method not implemented.');
  }
  public sendSyncMessage(message: ContentMessage) {
    throw new Error('Method not implemented.');
  }

  public processPending(device: string) {
    // TODO: implement
  }

  private processAllPending() {
    // TODO: Get all devices which are pending here
  }

  private queue(device: string, message: ContentMessage) {
    // TODO: implement
  }

  private queueOpenGroupMessage(message: OpenGroupMessage) {
    // TODO: Do we need to queue open group messages?
    // If so we can get open group job queue and add the send job here
  }

  private getJobQueue(device: string): JobQueue {
    let queue = this.jobQueues.get(device);
    if (!queue) {
      queue = new JobQueue();
      this.jobQueues.set(device, queue);
    }

    return queue;
  }
}<|MERGE_RESOLUTION|>--- conflicted
+++ resolved
@@ -3,14 +3,7 @@
   MessageQueueInterface,
   MessageQueueInterfaceEvents,
 } from './MessageQueueInterface';
-<<<<<<< HEAD
-import {
-  ContentMessage as OutgoingContentMessage,
-  OpenGroupMessage,
-} from '../messages/outgoing';
-=======
 import { ContentMessage, OpenGroupMessage } from '../messages/outgoing';
->>>>>>> b5d90ab7
 import { PendingMessageCache } from './PendingMessageCache';
 import { JobQueue, TypedEventEmitter } from '../utils';
 
