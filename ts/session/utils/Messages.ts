--- conflicted
+++ resolved
@@ -15,11 +15,8 @@
 import { UserUtils } from '.';
 import { ECKeyPair } from '../../receiver/keypairs';
 import _ from 'lodash';
-<<<<<<< HEAD
 import { ConversationModel } from '../../models/conversation';
-=======
 import { ClosedGroupEncryptionPairReplyMessage } from '../messages/outgoing/content/data/group/ClosedGroupEncryptionPairReplyMessage';
->>>>>>> 986496c2
 
 function getEncryptionTypeFromMessageType(
   message: ContentMessage
@@ -75,8 +72,8 @@
   const openGroupsIds = convos
     .filter(c => !!c.get('active_at') && c.isPublic() && !c.get('left'))
     .map(c => c.id.substring((c.id as string).lastIndexOf('@') + 1)) as Array<
-    string
-  >;
+      string
+    >;
   const closedGroupModels = convos.filter(
     c =>
       !!c.get('active_at') &&
