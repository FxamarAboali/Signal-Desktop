--- conflicted
+++ resolved
@@ -101,21 +101,6 @@
       'ClosedGroup Message decrypted successfully with keyIndex:',
       keyIndex
     );
-<<<<<<< HEAD
-    const ourDevicePubKey = UserUtils.getOurPubKeyStrFromCache();
-
-    if (
-      envelope.senderIdentity &&
-      envelope.senderIdentity === ourDevicePubKey
-    ) {
-      await removeFromCache(envelope);
-      window.log.info(
-        'Dropping message from our current device after decrypt for closed group'
-      );
-      return null;
-    }
-=======
->>>>>>> 94a9faec
 
     return unpad(decryptedContent);
   } catch (e) {
@@ -516,7 +501,7 @@
   envelope: EnvelopePlus,
   configurationMessage: SignalService.ConfigurationMessage
 ): Promise<void> {
-  const ourPubkey = await UserUtils.getCurrentDevicePubKey();
+  const ourPubkey = UserUtils.getOurPubKeyStrFromCache();
   if (!ourPubkey) {
     return;
   }
