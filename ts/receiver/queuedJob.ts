--- conflicted
+++ resolved
@@ -317,16 +317,11 @@
     updateReadStatus(message, conversation);
   }
 
-<<<<<<< HEAD
   if (type === 'outgoing' && window.lokiFeatureFlags.useMessageRequests) {
     handleSyncedReceipts(message, conversation);
 
     // assumes sync receipts are always from linked device outgoings
     await conversation.setIsApproved(true);
-=======
-  if (type === 'outgoing') {
-    await handleSyncedReceipts(message, conversation);
->>>>>>> a2f6d8c3
   }
 
   const conversationActiveAt = conversation.get('active_at');
