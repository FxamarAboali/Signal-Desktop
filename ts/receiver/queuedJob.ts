--- conflicted
+++ resolved
@@ -9,11 +9,6 @@
 import { getMessageById, getMessagesBySentAt } from '../../ts/data/data';
 
 import { updateProfileOneAtATime } from './dataMessage';
-<<<<<<< HEAD
-import { forceSyncConfigurationNowIfNeeded } from '../session/utils/syncUtils';
-import { showMessageRequestBanner } from '../state/ducks/userConfig';
-=======
->>>>>>> f475fe8d
 import { SignalService } from '../protobuf';
 import { UserUtils } from '../session/utils';
 
