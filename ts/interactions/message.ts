import _ from 'lodash';
import { getV2OpenGroupRoom } from '../data/opengroups';
import { ConversationModel } from '../models/conversation';
import { ApiV2 } from '../opengroup/opengroupV2';
import { joinOpenGroupV2WithUIEvents } from '../opengroup/opengroupV2/JoinOpenGroupV2';
import { isOpenGroupV2, openGroupV2CompleteURLRegex } from '../opengroup/utils/OpenGroupUtils';
import { ConversationController } from '../session/conversations';
import { PubKey } from '../session/types';
import { ToastUtils } from '../session/utils';

import { useDispatch } from 'react-redux';
import { updateConfirmModal } from '../state/ducks/modalDialog';

export function banUser(userToBan: string, conversation?: ConversationModel) {
  let pubKeyToBan: PubKey;
  try {
    pubKeyToBan = PubKey.cast(userToBan);
  } catch (e) {
    window?.log?.warn(e);
    ToastUtils.pushUserBanFailure();
    return;
  }
<<<<<<< HEAD
  window.confirmationDialog({
    title: window.i18n('banUser'),
    message: window.i18n('banUserConfirm'),
    resolve: async () => {
      if (!conversation) {
        window?.log?.info('cannot ban user, the corresponding conversation was not found.');
        return;
      }
      let success = false;
      if (isOpenGroupV2(conversation.id)) {
        const roomInfos = await getV2OpenGroupRoom(conversation.id);
        if (!roomInfos) {
          window?.log?.warn('banUser room not found');
        } else {
          success = await ApiV2.banUser(pubKeyToBan, _.pick(roomInfos, 'serverUrl', 'roomId'));
        }
      } else {
        window?.log?.info('cannot ban user, the not an opengroupv2.');
        return;
      }
      if (success) {
        ToastUtils.pushUserBanSuccess();
      } else {
        ToastUtils.pushUserBanFailure();
      }
    },
  });
=======

  const dispatch = useDispatch();
  const onClickClose = () => {
    dispatch(updateConfirmModal(null))
  };

  // const confirmationModalProps = {
  //   title: window.i18n('banUser'),
  //   message: window.i18n('banUserConfirm'),
  //   onClickClose,
  //   // onClickOk: async () => {
  //   //   if (!conversation) {
  //   //     window.log.info('cannot ban user, the corresponding conversation was not found.');
  //   //     return;
  //   //   }
  //   //   let success = false;
  //   //   if (isOpenGroupV2(conversation.id)) {
  //   //     const roomInfos = await getV2OpenGroupRoom(conversation.id);
  //   //     if (!roomInfos) {
  //   //       window.log.warn('banUser room not found');
  //   //     } else {
  //   //       success = await ApiV2.banUser(pubKeyToBan, _.pick(roomInfos, 'serverUrl', 'roomId'));
  //   //     }
  //   //   } else {
  //   //     const channelAPI = await conversation.getPublicSendData();
  //   //     if (!channelAPI) {
  //   //       window.log.info('cannot ban user, the corresponding channelAPI was not found.');
  //   //       return;
  //   //     }
  //   //     success = await channelAPI.banUser(userToBan);
  //   //   }
  //   //   if (success) {
  //   //     ToastUtils.pushUserBanSuccess();
  //   //   } else {
  //   //     ToastUtils.pushUserBanFailure();
  //   //   }
  //   // },
  // }

  // dispatch(updateConfirmModal(confirmationModalProps));
>>>>>>> 18566aef
}

/**
 * There is no way to unban on an opengroupv1 server.
 * This function only works for opengroupv2 server
 */
export function unbanUser(userToUnBan: string, conversation?: ConversationModel) {
  let pubKeyToUnban: PubKey;
  try {
    pubKeyToUnban = PubKey.cast(userToUnBan);
  } catch (e) {
    window?.log?.warn(e);
    ToastUtils.pushUserBanFailure();
    return;
  }
  if (!isOpenGroupV2(conversation?.id || '')) {
    window?.log?.warn('no way to unban on a opengroupv1');
    ToastUtils.pushUserBanFailure();
    return;
  }
<<<<<<< HEAD
  window.confirmationDialog({
    title: window.i18n('unbanUser'),
    message: window.i18n('unbanUserConfirm'),
    resolve: async () => {
      if (!conversation) {
        // double check here. the convo might have been removed since the dialog was opened
        window?.log?.info('cannot unban user, the corresponding conversation was not found.');
        return;
      }
      let success = false;
      if (isOpenGroupV2(conversation.id)) {
        const roomInfos = await getV2OpenGroupRoom(conversation.id);
        if (!roomInfos) {
          window?.log?.warn('unbanUser room not found');
        } else {
          success = await ApiV2.unbanUser(pubKeyToUnban, _.pick(roomInfos, 'serverUrl', 'roomId'));
        }
      }
      if (success) {
        ToastUtils.pushUserUnbanSuccess();
=======


  const dispatch = useDispatch();
  const onClickClose = () => dispatch(updateConfirmModal(null));

  const onClickOk = async () => {
    if (!conversation) {
      // double check here. the convo might have been removed since the dialog was opened
      window.log.info('cannot unban user, the corresponding conversation was not found.');
      return;
    }
    let success = false;
    if (isOpenGroupV2(conversation.id)) {
      const roomInfos = await getV2OpenGroupRoom(conversation.id);
      if (!roomInfos) {
        window.log.warn('unbanUser room not found');
>>>>>>> 18566aef
      } else {
        success = await ApiV2.unbanUser(pubKeyToUnban, _.pick(roomInfos, 'serverUrl', 'roomId'));
      }
    }
    if (success) {
      ToastUtils.pushUserUnbanSuccess();
    } else {
      ToastUtils.pushUserUnbanFailure();
    }
  }

  dispatch(updateConfirmModal({
    title: window.i18n('unbanUser'),
    message: window.i18n('unbanUserConfirm'),
    onClickOk,
    onClickClose,
  }));

  // window.confirmationDialog({
  //   title: window.i18n('unbanUser'),
  //   message: window.i18n('unbanUserConfirm'),
  //   resolve: async () => {
  //     if (!conversation) {
  //       // double check here. the convo might have been removed since the dialog was opened
  //       window.log.info('cannot unban user, the corresponding conversation was not found.');
  //       return;
  //     }
  //     let success = false;
  //     if (isOpenGroupV2(conversation.id)) {
  //       const roomInfos = await getV2OpenGroupRoom(conversation.id);
  //       if (!roomInfos) {
  //         window.log.warn('unbanUser room not found');
  //       } else {
  //         success = await ApiV2.unbanUser(pubKeyToUnban, _.pick(roomInfos, 'serverUrl', 'roomId'));
  //       }
  //     }
  //     if (success) {
  //       ToastUtils.pushUserUnbanSuccess();
  //     } else {
  //       ToastUtils.pushUserUnbanFailure();
  //     }
  //   },
  // });
}

export function copyBodyToClipboard(body?: string) {
  window.clipboard.writeText(body);

  ToastUtils.pushCopiedToClipBoard();
}

export function copyPubKey(sender: string) {
  // this.getSource return out pubkey if this is an outgoing message, or the sender pubkey
  window.clipboard.writeText();

  ToastUtils.pushCopiedToClipBoard();
}

export async function removeSenderFromModerator(sender: string, convoId: string) {
  try {
    const pubKeyToRemove = PubKey.cast(sender);
    const convo = ConversationController.getInstance().getOrThrow(convoId);

    const roomInfo = convo.toOpenGroupV2();
    const res = await ApiV2.removeModerator(pubKeyToRemove, roomInfo);
    if (!res) {
      window?.log?.warn('failed to remove moderator:', res);

      ToastUtils.pushErrorHappenedWhileRemovingModerator();
    } else {
      window?.log?.info(`${pubKeyToRemove.key} removed from moderators...`);
      ToastUtils.pushUserRemovedFromModerators();
    }
  } catch (e) {
    window?.log?.error('Got error while removing moderator:', e);
  }
}

export async function addSenderAsModerator(sender: string, convoId: string) {
  try {
    const pubKeyToRemove = PubKey.cast(sender);
    const convo = ConversationController.getInstance().getOrThrow(convoId);

    const roomInfo = convo.toOpenGroupV2();
    const res = await ApiV2.addModerator(pubKeyToRemove, roomInfo);
    if (!res) {
      window?.log?.warn('failed to add moderator:', res);

      ToastUtils.pushUserNeedsToHaveJoined();
    } else {
      window?.log?.info(`${pubKeyToRemove.key} removed from moderators...`);
      ToastUtils.pushUserAddedToModerators();
    }
  } catch (e) {
    window?.log?.error('Got error while adding moderator:', e);
  }
}

const acceptOpenGroupInvitationV2 = (completeUrl: string, roomName?: string) => {

  const dispatch = useDispatch();

  const onClickClose = () => {
    dispatch(updateConfirmModal(null))
  };

  dispatch(updateConfirmModal({
    title: window.i18n('joinOpenGroupAfterInvitationConfirmationTitle', roomName),
    message: window.i18n('joinOpenGroupAfterInvitationConfirmationDesc', roomName),
<<<<<<< HEAD
    resolve: () => joinOpenGroupV2WithUIEvents(completeUrl, true, false),
  });
=======
    onClickOk: () => joinOpenGroupV2WithUIEvents(completeUrl, true),
    onClickClose
  }))

  // window.confirmationDialog({
  //   title: window.i18n('joinOpenGroupAfterInvitationConfirmationTitle', roomName),
  //   message: window.i18n('joinOpenGroupAfterInvitationConfirmationDesc', roomName),
  //   resolve: () => joinOpenGroupV2WithUIEvents(completeUrl, true),
  // });


>>>>>>> 18566aef
  // this function does not throw, and will showToasts if anything happens
};

/**
 * Accepts a v2 url open group invitation (with pubkey) or just log an error
 */
export const acceptOpenGroupInvitation = (completeUrl: string, roomName?: string) => {
  if (completeUrl.match(openGroupV2CompleteURLRegex)) {
    acceptOpenGroupInvitationV2(completeUrl, roomName);
  } else {
    window?.log?.warn('Invalid opengroup url:', completeUrl);
  }
};<|MERGE_RESOLUTION|>--- conflicted
+++ resolved
@@ -20,26 +20,31 @@
     ToastUtils.pushUserBanFailure();
     return;
   }
-<<<<<<< HEAD
-  window.confirmationDialog({
+
+  const dispatch = useDispatch();
+  const onClickClose = () => {
+    dispatch(updateConfirmModal(null));
+  };
+
+  const confirmationModalProps = {
     title: window.i18n('banUser'),
     message: window.i18n('banUserConfirm'),
-    resolve: async () => {
+    onClickClose,
+    onClickOk: async () => {
       if (!conversation) {
-        window?.log?.info('cannot ban user, the corresponding conversation was not found.');
+        window.log.info('cannot ban user, the corresponding conversation was not found.');
         return;
       }
       let success = false;
       if (isOpenGroupV2(conversation.id)) {
         const roomInfos = await getV2OpenGroupRoom(conversation.id);
         if (!roomInfos) {
-          window?.log?.warn('banUser room not found');
+          window.log.warn('banUser room not found');
         } else {
           success = await ApiV2.banUser(pubKeyToBan, _.pick(roomInfos, 'serverUrl', 'roomId'));
         }
       } else {
-        window?.log?.info('cannot ban user, the not an opengroupv2.');
-        return;
+        throw new Error('V1 opengroup are not supported');
       }
       if (success) {
         ToastUtils.pushUserBanSuccess();
@@ -47,49 +52,9 @@
         ToastUtils.pushUserBanFailure();
       }
     },
-  });
-=======
-
-  const dispatch = useDispatch();
-  const onClickClose = () => {
-    dispatch(updateConfirmModal(null))
   };
 
-  // const confirmationModalProps = {
-  //   title: window.i18n('banUser'),
-  //   message: window.i18n('banUserConfirm'),
-  //   onClickClose,
-  //   // onClickOk: async () => {
-  //   //   if (!conversation) {
-  //   //     window.log.info('cannot ban user, the corresponding conversation was not found.');
-  //   //     return;
-  //   //   }
-  //   //   let success = false;
-  //   //   if (isOpenGroupV2(conversation.id)) {
-  //   //     const roomInfos = await getV2OpenGroupRoom(conversation.id);
-  //   //     if (!roomInfos) {
-  //   //       window.log.warn('banUser room not found');
-  //   //     } else {
-  //   //       success = await ApiV2.banUser(pubKeyToBan, _.pick(roomInfos, 'serverUrl', 'roomId'));
-  //   //     }
-  //   //   } else {
-  //   //     const channelAPI = await conversation.getPublicSendData();
-  //   //     if (!channelAPI) {
-  //   //       window.log.info('cannot ban user, the corresponding channelAPI was not found.');
-  //   //       return;
-  //   //     }
-  //   //     success = await channelAPI.banUser(userToBan);
-  //   //   }
-  //   //   if (success) {
-  //   //     ToastUtils.pushUserBanSuccess();
-  //   //   } else {
-  //   //     ToastUtils.pushUserBanFailure();
-  //   //   }
-  //   // },
-  // }
-
-  // dispatch(updateConfirmModal(confirmationModalProps));
->>>>>>> 18566aef
+  dispatch(updateConfirmModal(confirmationModalProps));
 }
 
 /**
@@ -110,29 +75,6 @@
     ToastUtils.pushUserBanFailure();
     return;
   }
-<<<<<<< HEAD
-  window.confirmationDialog({
-    title: window.i18n('unbanUser'),
-    message: window.i18n('unbanUserConfirm'),
-    resolve: async () => {
-      if (!conversation) {
-        // double check here. the convo might have been removed since the dialog was opened
-        window?.log?.info('cannot unban user, the corresponding conversation was not found.');
-        return;
-      }
-      let success = false;
-      if (isOpenGroupV2(conversation.id)) {
-        const roomInfos = await getV2OpenGroupRoom(conversation.id);
-        if (!roomInfos) {
-          window?.log?.warn('unbanUser room not found');
-        } else {
-          success = await ApiV2.unbanUser(pubKeyToUnban, _.pick(roomInfos, 'serverUrl', 'roomId'));
-        }
-      }
-      if (success) {
-        ToastUtils.pushUserUnbanSuccess();
-=======
-
 
   const dispatch = useDispatch();
   const onClickClose = () => dispatch(updateConfirmModal(null));
@@ -148,7 +90,6 @@
       const roomInfos = await getV2OpenGroupRoom(conversation.id);
       if (!roomInfos) {
         window.log.warn('unbanUser room not found');
->>>>>>> 18566aef
       } else {
         success = await ApiV2.unbanUser(pubKeyToUnban, _.pick(roomInfos, 'serverUrl', 'roomId'));
       }
@@ -158,40 +99,16 @@
     } else {
       ToastUtils.pushUserUnbanFailure();
     }
-  }
+  };
 
-  dispatch(updateConfirmModal({
-    title: window.i18n('unbanUser'),
-    message: window.i18n('unbanUserConfirm'),
-    onClickOk,
-    onClickClose,
-  }));
-
-  // window.confirmationDialog({
-  //   title: window.i18n('unbanUser'),
-  //   message: window.i18n('unbanUserConfirm'),
-  //   resolve: async () => {
-  //     if (!conversation) {
-  //       // double check here. the convo might have been removed since the dialog was opened
-  //       window.log.info('cannot unban user, the corresponding conversation was not found.');
-  //       return;
-  //     }
-  //     let success = false;
-  //     if (isOpenGroupV2(conversation.id)) {
-  //       const roomInfos = await getV2OpenGroupRoom(conversation.id);
-  //       if (!roomInfos) {
-  //         window.log.warn('unbanUser room not found');
-  //       } else {
-  //         success = await ApiV2.unbanUser(pubKeyToUnban, _.pick(roomInfos, 'serverUrl', 'roomId'));
-  //       }
-  //     }
-  //     if (success) {
-  //       ToastUtils.pushUserUnbanSuccess();
-  //     } else {
-  //       ToastUtils.pushUserUnbanFailure();
-  //     }
-  //   },
-  // });
+  dispatch(
+    updateConfirmModal({
+      title: window.i18n('unbanUser'),
+      message: window.i18n('unbanUserConfirm'),
+      onClickOk,
+      onClickClose,
+    })
+  );
 }
 
 export function copyBodyToClipboard(body?: string) {
@@ -248,32 +165,21 @@
 }
 
 const acceptOpenGroupInvitationV2 = (completeUrl: string, roomName?: string) => {
-
   const dispatch = useDispatch();
 
   const onClickClose = () => {
-    dispatch(updateConfirmModal(null))
+    dispatch(updateConfirmModal(null));
   };
 
-  dispatch(updateConfirmModal({
-    title: window.i18n('joinOpenGroupAfterInvitationConfirmationTitle', roomName),
-    message: window.i18n('joinOpenGroupAfterInvitationConfirmationDesc', roomName),
-<<<<<<< HEAD
-    resolve: () => joinOpenGroupV2WithUIEvents(completeUrl, true, false),
-  });
-=======
-    onClickOk: () => joinOpenGroupV2WithUIEvents(completeUrl, true),
-    onClickClose
-  }))
+  dispatch(
+    updateConfirmModal({
+      title: window.i18n('joinOpenGroupAfterInvitationConfirmationTitle', roomName),
+      message: window.i18n('joinOpenGroupAfterInvitationConfirmationDesc', roomName),
+      onClickOk: () => joinOpenGroupV2WithUIEvents(completeUrl, true, false),
 
-  // window.confirmationDialog({
-  //   title: window.i18n('joinOpenGroupAfterInvitationConfirmationTitle', roomName),
-  //   message: window.i18n('joinOpenGroupAfterInvitationConfirmationDesc', roomName),
-  //   resolve: () => joinOpenGroupV2WithUIEvents(completeUrl, true),
-  // });
-
-
->>>>>>> 18566aef
+      onClickClose,
+    })
+  );
   // this function does not throw, and will showToasts if anything happens
 };
 
