--- conflicted
+++ resolved
@@ -141,11 +141,7 @@
       continue;
     }
 
-<<<<<<< HEAD
-    if (conversation.activeAt !== undefined && conversation.type === 'direct') {
-=======
     if (conversation.activeAt !== undefined && conversation.type === ConversationTypeEnum.PRIVATE) {
->>>>>>> ecbd3b2c
       directConversations.push(conversation);
     }
 
@@ -214,15 +210,6 @@
   }
 );
 
-<<<<<<< HEAD
-export const getUnreadMessageCount = createSelector(
-  getLeftPaneLists,
-  (state): number => {
-    return state.unreadCount;
-  }
-);
-=======
 export const getUnreadMessageCount = createSelector(getLeftPaneLists, (state): number => {
   return state.unreadCount;
-});
->>>>>>> ecbd3b2c
+});