--- conflicted
+++ resolved
@@ -3146,9 +3146,7 @@
   overflow: hidden;
   white-space: nowrap;
   text-overflow: ellipsis;
-<<<<<<< HEAD
   text-align: left;
-=======
 
   @include light-theme {
     color: $color-gray-60;
@@ -3156,7 +3154,6 @@
   @include dark-theme {
     color: $color-gray-25;
   }
->>>>>>> 016a0caf
 }
 
 .module-conversation-list-item__message__text--has-unread {
