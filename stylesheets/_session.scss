@font-face {
  font-family: 'SpaceMono';
  src: url('../fonts/SpaceMono-Regular.ttf') format('truetype');
}

@font-face {
  font-family: 'SpaceMono';
  src: url('../fonts/SpaceMono-Bold.ttf') format('truetype');
  font-weight: bold;
}

@font-face {
  font-family: 'SpaceMono';
  src: url('../fonts/SpaceMono-Italic.ttf') format('truetype');
  font-style: italic;
}

@font-face {
  font-family: 'SpaceMono';
  src: url('../fonts/SpaceMono-BoldItalic.ttf') format('truetype');
  font-weight: bold;
  font-style: italic;
}
@font-face {
  font-family: 'Wasa';
  src: url('../fonts/Wasa-Bold.otf') format('opentype');
  font-weight: bold;
}
@font-face {
  font-family: 'SF Pro Text';
  src: url('../fonts/SFProText-Regular.ttf') format('truetype');
}

@keyframes fadein {
  from {
    opacity: 0;
  }
  to {
    opacity: 1;
  }
}

// Session Colors
$session-font-family: 'Wasa';

$session-color-green: #00f782;
$session-color-green-alt-1: #00f480;
$session-color-green-alt-2: #00fd73;
$session-color-green-alt-3: #00f782;

$session-shade-1: #0c0c0c;
$session-shade-2: #161616;
$session-shade-3: #191818;
$session-shade-4: #1b1b1b;
$session-shade-5: #222325;
$session-shade-6: #232323;
$session-shade-7: #2e2e2e;
$session-shade-8: #2f2f2f;
$session-shade-9: #313131;
$session-shade-10: #3e3e3e;
$session-shade-11: #3f3f3f;
$session-shade-12: #3f4146;
$session-shade-13: #474646;
$session-shade-14: #535865;
$session-shade-15: #5b6c72;
$session-shade-16: #979797;
$session-shade-17: #a0a0a0;
$session-shade-18: #141414;

$session-opaque-dark-1: rgba(0, 0, 0, 0.25);
$session-opaque-dark-2: rgba(0, 0, 0, 0.37);
$session-opaque-dark-3: rgba(0, 0, 0, 0.5);

$session-color-white: #fff;
$session-color-dark-grey: #353535;
$session-color-black: #000;
$session-color-danger: #ff453a;
$session-color-primary: $session-shade-13;
$session-color-secondary: $session-shade-16;
$session-background-overlay: #212121;
$session-background: #121212;

$session-color-info: $session-shade-11;
$session-color-success: #35d388;
$session-color-error: #edd422;
$session-color-warning: $session-shade-17;
$session-color-warning-alt: #ff9d00;

$session-color-light-grey: #a0a0a0;

$session-shadow-opacity: 0.15;
$session-overlay-opacity: 0.3;

$session-margin-xs: 5px;
$session-margin-sm: 10px;
$session-margin-md: 15px;
$session-margin-lg: 20px;

$session-font-xs: 11px;
$session-font-sm: 13px;
$session-font-md: 15px;
$session-font-lg: 18px;
$session-font-xl: 24px;

$session-search-input-height: 34px;
$main-view-header-height: 85px;

div.spacer-sm {
  height: $session-margin-sm;
}
div.spacer-md {
  height: $session-margin-md;
}
div.spacer-lg {
  height: $session-margin-lg;
}

@mixin session-filter-color-green {
  filter: brightness(0) saturate(100%) invert(67%) sepia(69%) saturate(2367%)
    hue-rotate(101deg) brightness(107%) contrast(101%);
}

@mixin session-color-subtle($color) {
  color: rgba($color, 0.6);
}

.text-subtle {
  opacity: 0.6;
}

.text-soft {
  opacity: 0.4;
}

.text-center {
  text-align: center;
}

.fullwidth {
  width: 100%;
}

@mixin text-highlight($color) {
  background-color: $color;
  padding: $session-margin-xs $session-margin-sm;
  border-radius: 3px;
  display: inline-block;
}

@mixin session-dark-background {
  background-color: $session-background;
}
@mixin session-dark-background-lighter {
  background-color: $session-background-overlay;
}
@mixin session-dark-background-hover {
  background-color: $session-shade-7;
}

$session-transition-duration: 0.25s;
$session-fadein-duration: 0.1s;

$session-icon-size-sm: 15px;
$session-icon-size-md: 20px;
$session-icon-size-lg: 30px;

$session-modal-size-sm: 220px;
$session-modal-size-md: 400px;
$session-modal-size-lg: 650px;

$session-conversation-header-height: 60px;

@mixin fontWasaBold {
  font-weight: 700;
  font-family: $session-font-family;
}

a,
div,
span,
label {
  user-select: none;

  &::selection {
    background: $session-shade-17;
  }
}

$session-gradient-green: linear-gradient(
  270deg,
  rgba($session-color-green-alt-1, 1),
  rgba($session-color-green-alt-1, 0.6)
);
$session-gradient-black: linear-gradient(
  90deg,
  rgba($session-shade-3, 1),
  rgba($session-shade-4, 0.6)
);

$session-dark-shadow: 0 0 8px 0 rgba(0, 0, 0, 0.37);

$session_message-container-border-radius: 5px;

.shadowed {
  opacity: $session-shadow-opacity;
}
.overlayed {
  opacity: $session-overlay-opacity;
  pointer-events: none;
}
.overlay {
  display: block !important;
  z-index: 1;
}

#main-view {
  height: 100vh;
  display: flex;
  flex-grow: 1;

  .conversation-stack {
    display: block;
    width: 100%;
  }
}

.button-group > div {
  display: inline-flex;
  margin-left: 5px;
  margin-right: 5px;
}

.session-button {
  @mixin transparent-background($textAndBorderColor) {
    background-color: Transparent;
    background-repeat: no-repeat;
    overflow: hidden;
    outline: none;
    color: $textAndBorderColor;
    border: 2px solid $textAndBorderColor;
  }

  width: auto;
  display: flex;
  justify-content: center;
  font-weight: 700;
  user-select: none;
  white-space: nowrap;
  cursor: pointer;
  transition: $session-transition-duration;
  background-color: rgba(0, 0, 0, 0);

  &.disabled {
    cursor: default;
  }

  &.default,
  &.square,
  &.brand {
    color: $session-color-white;

    &:hover {
      filter: brightness(90%);
    }

    &.green,
    &.white,
    &.primary,
    &.secondary,
    &.success,
    &.danger,
    &.warning {
      &.disabled {
        filter: brightness(60%);
      }
    }

    &.green {
      background-color: $session-color-green;
    }

    &.white {
      background-color: $session-color-white;
    }
    &.primary {
      background-color: $session-color-primary;
    }
    &.secondary {
      background-color: $session-color-secondary;
    }
    &.success {
      background-color: $session-color-success;
    }
    &.danger {
      background-color: $session-color-danger;
    }
    &.warning {
      background-color: $session-color-warning;
    }
  }

  &.brand-outline,
  &.default-outline,
  &.square-outline {
    border: none;

    &.green {
      @include transparent-background($session-color-green);
    }
    &.white {
      @include transparent-background($session-color-white);
    }
    &.primary {
      @include transparent-background($session-color-primary);
    }
    &.secondary {
      @include transparent-background($session-color-secondary);
    }
    &.danger {
      @include transparent-background($session-color-danger);
    }
    &.warning {
      @include transparent-background($session-color-warning-alt);
    }
    &.warning,
    &.danger,
    &.secondary,
    &.primary,
    &.white,
    &.green {
      &.disabled {
        filter: brightness(60%);

        &:hover {
          filter: brightness(60%);
        }
      }
    }
  }

  &.brand {
    min-width: 165px;
    height: 45px;
    line-height: 40px;
    padding: 0;
    font-size: $session-font-md;
    font-family: $session-font-family;
    border-radius: 500px;

    &:hover {
      color: $session-color-white;
      border-color: $session-color-white;
    }
  }

  &.default,
  &.square,
  &.default-outline,
  &.square-outline {
    border-radius: 2px;
    height: 33px;
    padding: 0px 18px;
    line-height: 33px;
    font-size: $session-font-sm;
  }

  &.square,
  &.square-outline {
    border-radius: 0px;
  }

  & > *:hover:not(svg) {
    filter: brightness(80%);
  }
}

.session-label {
  color: $session-color-white;
  padding: $session-margin-sm;
  width: 100%;
  border-radius: 2px;
  text-align: center;

  &.primary {
    background-color: $session-color-primary;
  }
  &.secondary {
    background-color: $session-color-secondary;
  }
  &.success {
    background-color: $session-color-success;
  }
  &.danger {
    background-color: $session-color-danger;
  }
  &.warning {
    background-color: $session-color-warning-alt;
  }
}

@mixin set-icon-margin($size) {
  margin: $size / 3;
}
.session-icon {
  &.padded-left {
    @include set-icon-margin($session-icon-size-md);
  }
}
.session-icon-button {
  cursor: pointer;
  display: inline-block;
  position: relative;
  opacity: 0.4;
  transform: translateZ(0);

  &:hover {
    opacity: 1;
  }
  transition: opacity $session-transition-duration;

  &.no-opacity {
    opacity: 1;
  }

  &.small.padded {
    @include set-icon-margin($session-icon-size-sm);
  }

  &.medium.padded {
    @include set-icon-margin($session-icon-size-md);
  }

  &.large.padded {
    @include set-icon-margin($session-icon-size-lg);
  }

  .notification-count {
    position: absolute;
    font-size: $session-font-xs;
    font-family: $session-font-family;
    top: 20px;
    right: 20px;
    width: 20px;
    height: 20px;
    padding: 3px;
    border-radius: 50%;
    font-weight: 700;
    background: red;
    color: $session-color-white;
    text-align: center;
    opacity: 1;
  }
}

.session-icon {
  fill: $session-color-white;
}

$session-separator-element-border: 1px solid $session-shade-6;
$session-element-border-green: 4px solid $session-color-green;

/* CONVERSATION AND MESSAGES */

@mixin standard-icon-button() {
  color: $session-color-white;
  opacity: 0.6;

  &:hover {
    opacity: 1;
  }
}

.module-conversation-header__title-flex,
.module-conversation-header__title {
  font-family: Wasa;
  width: 100%;
  display: flex;

  .module-contact-name {
    width: 100%;
  }

  .module-contact-name__profile-number {
    text-align: center;
  }
}

.module-conversation-header__title {
  flex-direction: column;
}
.module-conversation-header__title-flex {
  flex-direction: row;
}
.module-conversation__user__profile-name,
.module-message__author__profile-name {
  font-style: normal;
}

.module-message__author-avatar {
  display: inline-flex;
  margin-right: 20px;
  padding-top: 5px;
}

.module-message__container {
  border-radius: $session_message-container-border-radius;
}
label {
  user-select: none;
}

.module-message__attachment-container,
.module-image--curved-bottom-right,
.module-image--curved-bottom-left {
  border-top-left-radius: 0px;
  border-top-right-radius: 0px;
  border-bottom-left-radius: $session_message-container-border-radius;
  border-bottom-right-radius: $session_message-container-border-radius;
}

.conversation-header .session-icon-button {
  @include standard-icon-button();
}

.module-conversation-header {
  position: relative;
  padding: 0px $session-margin-lg 0px $session-margin-sm;
}

.title-wrapper {
  position: relative;
}

.message-selection-overlay {
  display: none;
  position: absolute;
  right: $session-margin-sm;
  left: $session-margin-md;

  .close-button {
    float: left;
    margin: 17px 0px 0px 0px;
  }
}
.message-selection-overlay div[role='button'] {
  display: inline-block;
}

.message-selection-overlay .button-group {
  float: right;
  margin-top: 13.5px;
}

.hidden {
  visibility: hidden;
}

.session-button div[role='button'] {
  cursor: pointer;
}

#session-toast-container {
  position: fixed;
  right: $session-margin-lg;
  bottom: $session-margin-lg;

  z-index: 10000;
}

.session-toast {
  position: relative;
  padding: $session-margin-md $session-margin-md;
  background-color: rgba($session-shade-6, 0.8);
  margin-bottom: $session-margin-md;
  display: flex;
  flex-direction: row;
  justify-content: flex-start;

  .toast-icon,
  .toast-info {
    display: flex;
    flex-direction: column;
    justify-content: center;
  }

  .toast-icon {
    padding-right: $session-icon-size-md;
  }
  .toast-info {
    margin-right: $session-icon-size-sm + $session-icon-size-sm;
    width: 350px;

    &-container {
      display: block;
    }
  }

  .title,
  .description {
    text-overflow: ellipsis;
  }

  .title {
    font-size: $session-font-md;
    line-height: $session-font-sm;
    margin-bottom: $session-margin-sm;
    padding-top: 0px;
    color: $session-color-white;
    padding-top: 0px;
  }

  .description {
    font-size: $session-font-xs;
    @include session-color-subtle($session-color-white);
  }

  .toast-close {
    @include session-color-subtle($session-color-white);
    position: absolute;
    top: $session-margin-md;
    right: $session-margin-md;

    &:hover {
      color: $session-color-white;
    }
  }

  @mixin set-toast-theme($color) {
    border-left: 4px solid $color;
  }
  &.info {
    @include set-toast-theme($session-color-info);
  }
  &.success {
    @include set-toast-theme($session-color-success);
  }
  &.warning {
    @include set-toast-theme($session-color-warning-alt);
  }
  &.error {
    @include set-toast-theme($session-color-error);
  }
}

.session-modal {
  animation: fadein $session-transition-duration;
  z-index: 150;
  min-width: 300px;

  box-sizing: border-box;
  max-height: 70vh;
  max-width: 70vw;
  background-color: $session-shade-4;
  border: 1px solid $session-shade-8;

  &__header {
    display: flex;
    flex-direction: row;
    justify-content: space-between;
    align-items: center;

    padding: $session-margin-lg;

    font-family: 'Wasa';
    text-align: center;
    line-height: 18px;
    font-size: $session-font-md;
    font-weight: 700;

    &.reverse {
      flex-direction: row-reverse;

      .session-modal__header__close > div {
        float: right;
      }

      .session-modal__header__icons > div {
        float: left;
        padding-left: 0px;
        padding-right: 10px;
      }
    }

    &__icons,
    &__close {
      width: 60px;
    }
    &__icons {
      float: right;
    }
    &__close > div {
      float: left;
    }
    &__icons > div {
      float: right;
      padding-left: 10px;
    }
  }

  &__body {
    padding: 0px $session-margin-lg $session-margin-lg $session-margin-lg;
    font-family: 'Wasa';
    line-height: $session-font-md;
    font-size: $session-font-sm;

    .message {
      text-align: center;
    }
  }

  &__centered {
    display: flex;
    flex-direction: column;
    align-items: center;
  }

  &__button-group {
    display: flex;
    justify-content: flex-end;

    .session-button {
      margin: $session-margin-xs;
    }

    &__center {
      display: flex;
      justify-content: center;
    }
  }

  &__text-highlight {
    @include text-highlight($session-color-green);

    color: black;

    font-family: monospace;
    font-style: normal;
    font-size: $session-font-xs;
  }
}

.session-confirm {
  &-wrapper {
    .session-modal__body .session-modal__centered {
      margin: $session-margin-lg;
    }
  }

  &-main-message {
    font-size: $session-font-md;
  }
  &-sub-message {
    margin-top: 5px;
  }
}

.session-toggle {
  width: 51px;
  height: 31px;
  border: 1.5px solid #e5e5ea;
  border-radius: 16px;
  position: relative;

  cursor: pointer;
  background-color: rgba(0, 0, 0, 0);

  .knob {
    position: absolute;
    top: 0.5px;
    left: 0.5px;
    height: 27px;
    width: 27px;
    border-radius: 28px;
    background-color: $session-color-white;
    box-shadow: 0 0 3px 1px rgba(0, 0, 0, 0.05), 0 3px 1px 0 rgba(0, 0, 0, 0.05),
      0 2px 2px 0 rgba(0, 0, 0, 0.1), 0 3px 3px 0 rgba(0, 0, 0, 0.05);

    transition: transform 0.25s ease, background-color 0.25s ease;
  }

  &.active {
    background-color: $session-color-green;
    border-color: $session-color-green;

    .knob {
      transform: translateX(20px);
    }
  }
}

.react-contextmenu {
  padding: 0px;
  margin: 0px;

  border: none !important;
  border-radius: 0px;
}

.react-contextmenu-item {
  display: flex;
  align-items: center;

  height: 25px;
  padding: 0px 10px;

  background-color: $session-shade-4;

  color: $session-color-white;
  font-family: 'Wasa';
  font-size: $session-font-sm;
  line-height: $session-icon-size-sm;
  font-weight: 700;

  &--active,
  &--selected {
    background-color: $session-shade-7 !important;
  }
  &:active,
  &:visited,
  &:focus {
    outline: none;
  }
}

.session-dropdown {
  position: absolute;
  top: 50px;
  left: 50px;
  display: inline-block;

  ul {
    display: block;
    list-style: none;
    padding: 0px;
    margin: 0px;

    li {
      cursor: pointer;

      height: 25px;
      padding-right: 7px;
      background-color: $session-shade-4;

      color: $session-color-white;
      font-family: 'Wasa';
      font-size: $session-font-xs;
      line-height: $session-icon-size-sm;
      font-weight: 700;

      display: flex;
      align-items: center;

      .session-icon {
        margin-left: 6px;
      }
      .item-content {
        margin-left: 6px;
      }

      &.active,
      &:hover {
        background-color: $session-shade-7;
      }

      &.danger {
        color: $session-color-danger;
      }
    }
  }
}

.edit-profile-dialog {
  .session-modal__header__title {
    font-size: $session-font-lg;
  }

  .session-modal {
    width: $session-modal-size-md;

    &__header {
      height: 68.45px;
    }
  }

  .avatar-center-inner {
    position: relative;

    .module-avatar {
      box-shadow: 0 0 23px 0 rgba($session-color-black, 0.78);
    }

    .qr-view-button {
      cursor: pointer;
      display: flex;
      align-items: center;
      justify-content: center;
      position: absolute;
      right: -3px;
      height: 26px;
      width: 26px;
      border-radius: 50%;
      padding-top: 3px;
      background-color: $session-color-white;
      transition: $session-transition-duration;

      &:hover {
        filter: brightness(90%);
      }

      .session-icon-button {
        opacity: 1;
      }
    }
  }

  .image-upload-section {
    display: flex;
    align-items: center;
    justify-content: center;
    position: absolute;
    cursor: pointer;
    width: 80px;
    height: 80px;
    border-radius: 100%;
    background-color: rgba($session-color-black, 0.72);
    box-shadow: 0px 0px 3px 0.5px rgba(0, 0, 0, 0.75);
    opacity: 0;
    transition: $session-transition-duration;

    &:after {
      content: 'Edit';
    }

    &:hover {
      opacity: 1;
    }
  }

  .session-id-section {
    display: flex;
    align-items: center;
    flex-direction: column;

    .panel-text-divider {
      margin-top: 35px;
      margin-bottom: 35px;
    }

    &-display {
      text-align: center;
      word-break: break-all;
      font-size: $session-font-md;
      padding: 0px $session-margin-lg;
      font-family: 'SF Pro Text';
      font-weight: 100;
      color: rgba($session-color-white, 0.8);
      font-size: $session-font-md;
      padding: 0px $session-margin-sm;
    }

    .session-button {
      width: 148px;
    }
  }

  .profile-name {
    display: flex;
    justify-content: center;
    margin-top: $session-margin-lg;

    &-input {
      height: 38px;
      width: 142px;
      border-radius: 5px;
      text-align: center;
      font-size: $session-font-md;
      background-color: $session-shade-5 !important;
    }

    &-uneditable {
      display: flex;
      align-items: center;
      justify-content: center;
      margin-left: $session-margin-lg;

      p {
        font-size: $session-font-md;
        padding: 0px $session-margin-sm;
      }
    }
  }
}

.qr-image {
  display: flex;
  justify-content: center;

  svg {
    width: 135px;
    height: 135px;
    border-radius: 3px;
    padding: $session-margin-xs;
    background-color: $session-color-white;
  }
}

.conversation-loader {
  position: absolute;
  top: 50%;
  left: 50%;
  margin: -40px 0 0 -40px;

  & > div {
    display: block;
  }
}

.session-loader {
  display: inline-block;
  position: relative;
  width: 80px;
  height: 80px;

  div {
    position: absolute;
    top: 33px;
    width: 13px;
    height: 13px;
    border-radius: 50%;
    background: $session-color-green;
    animation-timing-function: cubic-bezier(0, 1, 1, 0);
  }
  div:nth-child(1) {
    left: 8px;
    animation: session-loader1 0.6s infinite;
  }
  div:nth-child(2) {
    left: 8px;
    animation: session-loader2 0.6s infinite;
  }
  div:nth-child(3) {
    left: 32px;
    animation: session-loader2 0.6s infinite;
  }
  div:nth-child(4) {
    left: 56px;
    animation: session-loader3 0.6s infinite;
  }
  @keyframes session-loader1 {
    0% {
      transform: scale(0);
    }
    100% {
      transform: scale(1);
    }
  }
  @keyframes session-loader3 {
    0% {
      transform: scale(1);
    }
    100% {
      transform: scale(0);
    }
  }
  @keyframes session-loader2 {
    0% {
      transform: translate(0, 0);
    }
    100% {
      transform: translate(24px, 0);
    }
  }
}

.session-settings {
  width: 100%;
  height: 100vh;
  display: flex;
  flex-direction: column;

  &-list {
    overflow-y: scroll;
  }

  &-header {
    display: flex;
    flex-direction: row;
    justify-content: center;
    align-items: center;
    background-color: $session-shade-6;
    height: $main-view-header-height;

    &-title {
      line-height: $main-view-header-height;
      font-weight: bold;
      font-size: $session-font-lg;
      text-align: center;
      flex-grow: 1;
    }

    .session-button,
    .session-icon-button {
      margin-right: $session-margin-lg;
    }
  }

  &-item {
    font-size: $session-font-md;
    color: $session-color-white;
    background-color: $session-shade-1;

    padding: $session-margin-lg;
    border-bottom: 2px solid $session-shade-5;

    &.inline {
      display: flex;
      align-items: center;
      justify-content: space-between;
    }

    &__info {
      padding-right: $session-margin-lg;
    }

    &__title {
      line-height: 1.7;
      font-size: $session-font-lg;
      font-weight: bold;
    }

    &__description {
      font-size: $session-font-sm;
      font-weight: 100;
      @include session-color-subtle($session-color-white);
    }

    &__content {
      label {
        @include session-color-subtle($session-color-white);
      }
    }
  }

  &-view {
    flex-grow: 1;
    display: flex;
    flex-direction: column;
    justify-content: space-between;
  }

  &__version-info {
    display: flex;
    justify-content: space-between;

    padding: $session-margin-sm $session-margin-md;
    background-color: $session-shade-5;
    font-size: $session-font-xs;

    span {
      opacity: 0.4;
      transition: $session-transition-duration;

      &:hover {
        opacity: 1;
      }
    }
  }

  &__password-lock {
    display: flex;
    align-items: center;
    justify-content: center;
    flex-grow: 1;

    &-box {
      padding: 45px 60px;
      display: flex;
      flex-direction: column;
      align-items: center;

      max-width: 90%;
      width: 600px;

      background-color: $session-shade-4;
      border: 1px solid $session-shade-8;
      border-radius: 5px;

      h3 {
        padding: 0px;
        margin-bottom: $session-margin-lg;
      }

      input {
        width: 100%;
        color: $session-color-white;
        background-color: $session-shade-7;
        padding: $session-margin-xs $session-margin-md;
        margin-bottom: $session-margin-lg;
        outline: none;
        border: none;
        border-radius: 2px;
        text-align: center;
        font-size: $session-font-xl;
        letter-spacing: 5px;
        font-family: 'SF Pro Text';
      }
    }
  }
}

#qr svg,
.qr-image svg {
  width: $session-modal-size-sm;
  height: $session-modal-size-sm;
  padding: $session-margin-xs;
  background-color: $session-color-white;
  border-radius: 3px;
}

.qr-dialog {
  &__description {
    max-width: $session-modal-size-sm;
    text-align: center;
    margin: 0 auto;
  }
}

.seed-dialog {
  &__description {
    max-width: $session-modal-size-lg;
  }
}

.messages li {
  transition: $session-transition-duration !important;
}

.discussion-container {
  .module-message {
    font-family: 'SF Pro Text';
    border-radius: 5px;
  }
}

.bottom-bar {
  .compose {
    min-height: 60px;
    max-height: 200px;
  }

  .send-message-container {
    display: flex;
    flex-grow: 1;
    min-height: 60px;
  }

  textarea.send-message {
    background-color: $session-shade-4;
    border: none;
    margin: 0px;
    padding: 0px $session-margin-lg;
    font-size: $session-font-md;
    line-height: 1.3em;
    align-self: center;

    @include session-color-subtle($session-color-white);
  }
}

.bottom-bar form {
  &.send {
    background-color: $session-shade-4;
  }

  &.active textarea {
    border: none;
  }
}

.session-radio-group fieldset {
  border: none;
  margin-left: $session-margin-sm;
  margin-top: $session-margin-sm;

  .session-radio {
    padding: $session-margin-xs 0px;
  }
}

.session-radio {
  input[type='radio'] {
    border: 0;
    opacity: 0;
    padding: 0;
    position: absolute;
    cursor: pointer;
  }

  label {
    margin-right: 1em;
  }

  label:before {
    content: '';
    display: inline-block;
    width: 0.5em;
    height: 0.5em;
    margin-right: 0.8em;
    border-radius: 100%;
    vertical-align: -3px;
    border: 2px solid rgba($session-color-white, 0.6);
    padding: 0.2em;
    background-color: transparent;
    background-clip: content-box;
  }

  input:hover + label:before {
    border-color: $session-color-white;
  }

  input:checked + label:before {
    background-color: $session-color-white;
    border-color: $session-color-white;
  }
}
.user-details-dialog {
  .session-id-editable {
    width: 30vh;
  }
}

input {
  user-select: text;
}

.dark-theme .invite-friends-dialog .member-item {
  height: 64px;
  background-color: $session-shade-4;
  border: $session-separator-element-border;
  display: flex;
  transition: $session-transition-duration;

  .module-avatar,
  .name-part {
    margin: auto $session-margin-md;
  }

  .check-mark {
    margin: auto $session-margin-xs;
  }

  .name-part {
    flex-grow: 1;
  }
}

.dark-theme .modal .content {
  background-color: $session-shade-4;
}

.loki-dialog button {
  border: none;
}

.friend-selection-list {
  width: 40vh;
}

.session-beta-disclaimer {
  .session-modal {
    width: 600px;

    &__header {
      font-size: $session-font-lg;
    }

    &__body > div:first-child {
      padding: $session-margin-lg;
    }

    .session-confirm-main-message {
      opacity: 0.8;
      margin-bottom: $session-margin-xs;
    }

    .session-confirm-sub-message {
      text-align: center;
    }
  }
}

<<<<<<< HEAD
.module-scroll-down {
  animation: fadein $session-fadein-duration;
  bottom: 15px;
=======
.session-confirm-wrapper {
  position: absolute;
  height: 100%;
  width: 100%;
  display: flex;

  .session-modal {
    margin: auto auto;
  }
}

button.module-scroll-down {
  &__button {
    background-color: $session-shade-6;
  }
>>>>>>> 3b24714f

  .session-icon-button {
    display: flex;
    justify-content: center;
    align-items: center;
    height: 40px;
    width: 40px;
    border-radius: 50%;
    opacity: 1;
    background-color: $session-shade-8;

    svg path {
      transition: $session-transition-duration;
      opacity: 0.6;
    }

    &:hover svg path {
      opacity: 1;
    }
  }
}

/* Memberlist */
.member-list-container .member {
  &-item {
    font-family: 'SF Pro Text';
    padding: $session-margin-sm $session-margin-md;
    background-color: $session-shade-5;

    &:hover:not(.member-selected) {
      background-color: $session-shade-7;
    }
  }

  &-selected {
    background-color: $session-shade-8;
  }
}

.standalone {
  .button {
    background: $session-color-green;
  }

  #reset-button {
    color: $session-color-green;
  }

  .inputs {
    input {
      color: $color-dark-05;
      background-color: $color-dark-70;
      border-color: $color-dark-55;

      &:focus {
        outline: none;
      }
    }
  }
}

.clear-data,
.password-prompt {
  &-wrapper {
    display: flex;
    justify-content: center;
    align-items: center;

    background-color: $session-color-black;

    width: 100%;
    height: 100%;

    padding: 3 * $session-margin-lg;
  }

  &-error-section {
    width: 100%;
    color: $session-color-white;
    margin: -$session-margin-sm 0px 2 * $session-margin-lg 0px;

    .session-label {
      &.primary {
        background-color: rgba($session-color-primary, 0.3);
      }
      padding: $session-margin-xs $session-margin-sm;
      font-size: $session-font-xs;
      text-align: center;
    }
  }

  &-container {
    font-family: 'SF Pro Text';
    color: $session-color-white;
    display: inline-flex;
    flex-direction: column;
    align-items: center;
    justify-content: center;

    width: 600px;
    min-width: 420px;
    padding: 3 * $session-margin-lg 2 * $session-margin-lg;
    box-sizing: border-box;
    background-color: $session-shade-4;
    border: 1px solid $session-shade-8;
    border-radius: 2px;

    .warning-info-area,
    .password-info-area {
      display: inline-flex;
      justify-content: center;
      align-items: center;

      h1 {
        color: $session-color-white;
      }
      svg {
        margin-right: $session-margin-lg;
      }
    }

    p,
    input {
      margin: $session-margin-lg 0px;
    }

    .button-group {
      display: inline-flex;
    }

    #password-prompt-input {
      width: 100%;
      color: #fff;
      background-color: #2e2e2e;
      margin-top: 2 * $session-margin-lg;
      padding: $session-margin-xs $session-margin-lg;
      outline: none;
      border: none;
      border-radius: 2px;
      text-align: center;
      font-size: 24px;
      letter-spacing: 5px;
      font-family: 'SF Pro Text';
    }
  }
}<|MERGE_RESOLUTION|>--- conflicted
+++ resolved
@@ -1389,11 +1389,6 @@
   }
 }
 
-<<<<<<< HEAD
-.module-scroll-down {
-  animation: fadein $session-fadein-duration;
-  bottom: 15px;
-=======
 .session-confirm-wrapper {
   position: absolute;
   height: 100%;
@@ -1405,11 +1400,9 @@
   }
 }
 
-button.module-scroll-down {
-  &__button {
-    background-color: $session-shade-6;
-  }
->>>>>>> 3b24714f
+.module-scroll-down {
+  animation: fadein $session-fadein-duration;
+  bottom: 15px;
 
   .session-icon-button {
     display: flex;
