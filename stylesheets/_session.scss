--- conflicted
+++ resolved
@@ -507,17 +507,8 @@
 
   .notification-count {
     position: absolute;
-<<<<<<< HEAD
-    font-size: $session-font-xs;
-    font-family: $session-font-default;
-    top: 20px;
-    right: 20px;
-    width: 20px;
-    height: 20px;
-=======
     top: $session-margin-lg;
     right: $session-margin-lg;
->>>>>>> f632a87b
     padding: 3px;
     opacity: 1;
   }
@@ -1699,95 +1690,6 @@
   }
 }
 
-<<<<<<< HEAD
-.clear-data,
-.password-prompt {
-  &-wrapper {
-    display: flex;
-    justify-content: center;
-    align-items: center;
-
-    background-color: $session-color-black;
-
-    width: 100%;
-    height: 100%;
-
-    padding: 3 * $session-margin-lg;
-  }
-
-  &-error-section {
-    width: 100%;
-    color: $session-color-white;
-    margin: -$session-margin-sm 0px 2 * $session-margin-lg 0px;
-
-    .session-label {
-      &.primary {
-        background-color: rgba($session-color-primary, 0.3);
-      }
-      padding: $session-margin-xs $session-margin-sm;
-      font-size: $session-font-xs;
-      text-align: center;
-    }
-  }
-
-  &-container {
-    font-family: $session-font-default;
-    color: $session-color-white;
-    display: inline-flex;
-    flex-direction: column;
-    align-items: center;
-    justify-content: center;
-
-    width: 600px;
-    min-width: 420px;
-    padding: 3 * $session-margin-lg 2 * $session-margin-lg;
-    box-sizing: border-box;
-    background-color: $session-shade-4;
-    border: 1px solid $session-shade-8;
-    border-radius: 2px;
-
-    .warning-info-area,
-    .password-info-area {
-      display: inline-flex;
-      justify-content: center;
-      align-items: center;
-
-      h1 {
-        color: $session-color-white;
-      }
-      svg {
-        margin-right: $session-margin-lg;
-      }
-    }
-
-    p,
-    input {
-      margin: $session-margin-lg 0px;
-    }
-
-    .button-group {
-      display: inline-flex;
-    }
-
-    #password-prompt-input {
-      width: 100%;
-      color: #fff;
-      background-color: #2e2e2e;
-      margin-top: 2 * $session-margin-lg;
-      padding: $session-margin-xs $session-margin-lg;
-      outline: none;
-      border: none;
-      border-radius: 2px;
-      text-align: center;
-      font-size: 24px;
-      letter-spacing: 5px;
-      font-family: $session-font-default;
-    }
-  }
-}
-
-=======
->>>>>>> f632a87b
 .onboarding-message-section {
   display: flex;
   flex-grow: 1;
