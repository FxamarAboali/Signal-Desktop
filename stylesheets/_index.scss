.conversation-stack,
.new-conversation,
.inbox,
.gutter {
  height: 100%;
  overflow: hidden;
  position: relative;
}

.expired {
  .conversation-stack,
  .gutter {
    height: calc(100% - 48px);
  }
}

.scrollable {
  height: 100%;
  overflow: auto;
}

.gutter {
  @include light-theme {
    background-color: $color-gray-02;

    ::-webkit-scrollbar-track {
      background: $color-gray-02;
    }
    ::-webkit-scrollbar-thumb {
      border: 2px solid $color-gray-02;
    }
  }
  @include dark-theme {
    background-color: $color-gray-80;

    ::-webkit-scrollbar-track {
      background: $color-gray-80;
    }
    ::-webkit-scrollbar-thumb {
      border: 2px solid $color-gray-80;
    }
  }

  float: left;
  width: $left-pane-width;
  user-select: none;

  .content {
    overflow-y: scroll;
    max-height: calc(100% - 88px);
  }
}

.network-status-container {
  .network-status {
    background: url('../images/error_red.svg') no-repeat left 10px center;
    background-size: 25px 25px;
    background-color: $color-accent-yellow;
    padding: 10px;
    padding-left: 48px;
    display: none;

    .network-status-message {
      h3 {
        padding: 0px;
        margin: 0px;
        margin-bottom: 2px;
        font-size: 14px;
      }
      span {
        display: inline-block;
        font-size: 12px;
        padding: 0.5em 0;
      }

      @include dark-theme {
        color: $color-gray-90;
      }
    }
    .action {
      button {
        border-radius: 5px;
        border: solid 1px $color-gray-25;
        cursor: pointer;
        font-family: inherit;
        color: $color-white;
        background: $color-signal-blue;
      }
    }
  }
}

.left-pane-placeholder {
  height: 100%;
}
.left-pane-wrapper {
  height: 100%;
}

.conversation.placeholder {
  text-align: center;
  user-select: none;

  .container {
    position: absolute;
    height: 100%;
    width: 100%;
    display: flex;
    justify-content: center;
    align-items: center;
  }
  .content {
    display: inline-block;
  }

  h3 {
    font-size: large;
  }
<<<<<<< HEAD
}
.contact.placeholder {
  position: absolute;
  top: 50px;
  left: 0;
  background: transparent;
  color: white;
  border: 2px dashed white;
  overflow: visible;
  p {
    color: white;
  }
  &:before,
  &:after {
    content: ' ';
    display: block;
    position: absolute;
    top: -35px;
    left: 15px;
    width: 0;
    height: 0;
    border: solid 10px white;
    border-color: transparent transparent white transparent;
    transform: scaleY(2.5) scaleX(0.75);
  }
  &:after {
    border-color: transparent transparent #2eace0 transparent;
    top: -30px;
  }
}
.action_buttons {
  position: fixed;
  top: 0px;
  right: 6px;
  z-index: 9999
}

.minimize_button {
    -webkit-mask: url('../images/minus-circle-outline.svg') no-repeat center;
    &:hover {
      background: $color-maximize-button;
      cursor: pointer;
    }
}

.maximize_button {
  -webkit-mask: url('../images/plus-circle-outline.svg') no-repeat center;
  &:hover {
    background: $color-minimize-button;
    cursor: pointer;
  }
}

.close_button {
  -webkit-mask: url('../images/close-circle-outline.svg') no-repeat center;
  &:hover {
    background: $color-close-button;
    cursor: pointer;
  }
}

.close_button, .minimize_button, .maximize_button {
  -webkit-mask-size: 100%;
  width: 18px;
  height: 33px;
  content: '';
  display: inline-block;
  left: 20px;
  top: 0;
  background: gray;
=======
>>>>>>> 0533b45e
}<|MERGE_RESOLUTION|>--- conflicted
+++ resolved
@@ -116,7 +116,6 @@
   h3 {
     font-size: large;
   }
-<<<<<<< HEAD
 }
 .contact.placeholder {
   position: absolute;
@@ -187,6 +186,4 @@
   left: 20px;
   top: 0;
   background: gray;
-=======
->>>>>>> 0533b45e
 }